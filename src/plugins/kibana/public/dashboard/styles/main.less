--- conflicted
+++ resolved
@@ -6,12 +6,6 @@
   navbar[name="dashboard-options"] {
     padding-bottom: 0;
   }
-<<<<<<< HEAD
-  navbar[name="dashboard-search"] {
-    padding-bottom: 10px;
-  }
-=======
->>>>>>> eb4a3cf1
 }
 
 dashboard-grid {
