/*
 * Copyright Elasticsearch B.V. and/or licensed to Elasticsearch B.V. under one
 * or more contributor license agreements. Licensed under the Elastic License
 * 2.0 and the Server Side Public License, v 1; you may not use this file except
 * in compliance with, at your election, the Elastic License 2.0 or the Server
 * Side Public License, v 1.
 */

export {
  ILLEGAL_CHARACTERS_KEY,
  CONTAINS_SPACES_KEY,
  ILLEGAL_CHARACTERS_VISIBLE,
  ILLEGAL_CHARACTERS,
  validateDataView,
} from '../common/lib';
export { onRedirectNoIndexPattern } from './data_views';

<<<<<<< HEAD
export type { IIndexPatternFieldList, TypeMeta, RuntimeType } from '../common';
export { IndexPatternField } from '../common';
=======
export type { IIndexPatternFieldList, TypeMeta } from '../common';
export { IndexPatternField, DataViewField } from '../common';
>>>>>>> e2a673fa

export type { IndexPatternsContract, DataViewsContract } from './data_views';
export {
  IndexPatternsService,
  IndexPattern,
  DataViewsApiClient,
  DataViewsService,
  DataView,
} from './data_views';
export { UiSettingsPublicToCommon } from './ui_settings_wrapper';
export { SavedObjectsClientPublicToCommon } from './saved_objects_client_wrapper';

/*
 * Plugin setup
 */

import { DataViewsPublicPlugin } from './plugin';

export function plugin() {
  return new DataViewsPublicPlugin();
}

export type { DataViewsPublicPluginSetup, DataViewsPublicPluginStart } from './types';

// Export plugin after all other imports
export type { DataViewsPublicPlugin as DataPlugin };<|MERGE_RESOLUTION|>--- conflicted
+++ resolved
@@ -15,13 +15,8 @@
 } from '../common/lib';
 export { onRedirectNoIndexPattern } from './data_views';
 
-<<<<<<< HEAD
 export type { IIndexPatternFieldList, TypeMeta, RuntimeType } from '../common';
-export { IndexPatternField } from '../common';
-=======
-export type { IIndexPatternFieldList, TypeMeta } from '../common';
 export { IndexPatternField, DataViewField } from '../common';
->>>>>>> e2a673fa
 
 export type { IndexPatternsContract, DataViewsContract } from './data_views';
 export {
