--- conflicted
+++ resolved
@@ -153,15 +153,6 @@
         }
       );
 
-<<<<<<< HEAD
-    if (fieldName && !field) {
-      const err = i18n.translate('indexPatternFieldEditor.noSuchFieldName', {
-        defaultMessage: "Field named '{fieldName}' not found in this data view",
-        values: { fieldName },
-      });
-      notifications.toasts.addDanger(err);
-=======
->>>>>>> 322c5e26
       return closeEditor;
     };
 
