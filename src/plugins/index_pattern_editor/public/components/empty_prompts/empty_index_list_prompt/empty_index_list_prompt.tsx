/*
 * Copyright Elasticsearch B.V. and/or licensed to Elasticsearch B.V. under one
 * or more contributor license agreements. Licensed under the Elastic License
 * 2.0 and the Server Side Public License, v 1; you may not use this file except
 * in compliance with, at your election, the Elastic License 2.0 or the Server
 * Side Public License, v 1.
 */

import './empty_index_list_prompt.scss';
import React from 'react';
import { FormattedMessage } from '@kbn/i18n/react';
import {
  EuiPageContentHeader,
  EuiPageContentHeaderSection,
  EuiTitle,
  EuiPageContentBody,
  EuiPageContent,
  EuiIcon,
  EuiSpacer,
  EuiFlexItem,
  EuiDescriptionList,
  EuiFlexGrid,
  EuiCard,
  EuiLink,
  EuiText,
  EuiFlexGroup,
} from '@elastic/eui';

import { ApplicationStart } from 'src/core/public';

export const EmptyIndexListPrompt = ({
  onRefresh,
  closeFlyout,
  createAnyway,
  canSaveIndexPattern,
  addDataUrl,
  navigateToApp,
}: {
  onRefresh: () => void;
  closeFlyout: () => void;
  createAnyway: () => void;
  canSaveIndexPattern: boolean;
  addDataUrl: string;
  navigateToApp: ApplicationStart['navigateToApp'];
}) => {
  const createAnywayLink = (
    <EuiText color="subdued" textAlign="center" size="xs">
      <FormattedMessage
        id="indexPatternEditor.createIndexPattern.emptyState.createAnywayTxt"
        defaultMessage="You can also {link}"
        values={{
          link: (
            <EuiLink onClick={() => createAnyway()} data-test-subj="createAnyway">
              <FormattedMessage
<<<<<<< HEAD
                id="indexPatternEditor.createDataView.emptyState.createAnywayLink"
                defaultMessage="create a data view"
=======
                id="indexPatternEditor.createIndexPattern.emptyState.createAnywayLink"
                defaultMessage="create an index pattern against hidden or system indices."
>>>>>>> 67d6355b
              />
            </EuiLink>
          ),
        }}
      />
    </EuiText>
  );

  return (
    <>
      <EuiPageContent
        className="inpEmptyState"
        grow={false}
        data-test-subj="indexPatternEmptyState"
        verticalPosition="center"
        horizontalPosition="center"
        color="subdued"
      >
        <EuiPageContentHeader>
          <EuiPageContentHeaderSection>
            <EuiTitle>
              <h2>
                <FormattedMessage
                  id="indexPatternEditor.createIndexPattern.emptyState.noDataTitle"
                  defaultMessage="Ready to try Kibana? First, you need data."
                />
              </h2>
            </EuiTitle>
          </EuiPageContentHeaderSection>
        </EuiPageContentHeader>
        <EuiSpacer size="m" />
        <EuiPageContentBody>
          <EuiFlexGrid className="inpEmptyState__cardGrid" columns={3} responsive={true}>
            <EuiFlexItem>
              <EuiCard
                className="inpEmptyState__card"
                onClick={() => {
                  navigateToApp('home', { path: '/app/integrations/browse' });
                  closeFlyout();
                }}
                icon={<EuiIcon size="xl" type="database" color="subdued" />}
                title={
                  <FormattedMessage
                    id="indexPatternEditor.createIndexPattern.emptyState.integrationCardTitle"
                    defaultMessage="Add integration"
                  />
                }
                description={
                  <FormattedMessage
                    id="indexPatternEditor.createIndexPattern.emptyState.integrationCardDescription"
                    defaultMessage="Add data from a variety of sources."
                  />
                }
              />
            </EuiFlexItem>
            <EuiFlexItem>
              <EuiCard
                onClick={() => navigateToApp('home', { path: '#/tutorial_directory/fileDataViz' })}
                className="inpEmptyState__card"
                icon={<EuiIcon size="xl" type="document" color="subdued" />}
                title={
                  <FormattedMessage
                    id="indexPatternEditor.createIndexPattern.emptyState.uploadCardTitle"
                    defaultMessage="Upload a file"
                  />
                }
                description={
                  <FormattedMessage
                    id="indexPatternEditor.createIndexPattern.emptyState.uploadCardDescription"
                    defaultMessage="Import a CSV, NDJSON, or log file."
                  />
                }
              />
            </EuiFlexItem>
            <EuiFlexItem>
              <EuiCard
                className="inpEmptyState__card"
                onClick={() => {
                  navigateToApp('home', { path: '#/tutorial_directory/sampleData' });
                  closeFlyout();
                }}
                icon={<EuiIcon size="xl" type="heatmap" color="subdued" />}
                title={
                  <FormattedMessage
                    id="indexPatternEditor.createIndexPattern.emptyState.sampleDataCardTitle"
                    defaultMessage="Add sample data"
                  />
                }
                description={
                  <FormattedMessage
                    id="indexPatternEditor.createIndexPattern.emptyState.sampleDataCardDescription"
                    defaultMessage="Load a data set and a Kibana dashboard."
                  />
                }
              />
            </EuiFlexItem>
          </EuiFlexGrid>
          <EuiSpacer size="xxl" />
          <div className="inpEmptyState__footer">
            <EuiFlexGroup justifyContent="center">
              <EuiFlexItem grow={false} className="inpEmptyState__footerFlexItem">
                <EuiDescriptionList
                  listItems={[
                    {
                      title: (
                        <FormattedMessage
                          id="indexPatternEditor.createIndexPattern.emptyState.learnMore"
                          defaultMessage="Want to learn more?"
                        />
                      ),
                      description: (
                        <EuiLink href={addDataUrl} target="_blank" external>
                          <FormattedMessage
                            id="indexPatternEditor.createIndexPattern.emptyState.readDocs"
                            defaultMessage="Read documentation"
                          />
                        </EuiLink>
                      ),
                    },
                  ]}
                />
              </EuiFlexItem>
              <EuiFlexItem grow={false} className="inpEmptyState__footerFlexItem">
                <EuiDescriptionList
                  listItems={[
                    {
                      title: (
                        <FormattedMessage
                          id="indexPatternEditor.createIndexPattern.emptyState.haveData"
                          defaultMessage="Think you already have data?"
                        />
                      ),
                      description: (
                        <EuiLink onClick={onRefresh} data-test-subj="refreshIndicesButton">
                          <FormattedMessage
                            id="indexPatternEditor.createIndexPattern.emptyState.checkDataButton"
                            defaultMessage="Check for new data"
                          />{' '}
                          <EuiIcon type="refresh" size="s" />
                        </EuiLink>
                      ),
                    },
                  ]}
                />
              </EuiFlexItem>
            </EuiFlexGroup>
            <EuiSpacer />
            {canSaveIndexPattern && createAnywayLink}
          </div>
        </EuiPageContentBody>
      </EuiPageContent>
    </>
  );
};<|MERGE_RESOLUTION|>--- conflicted
+++ resolved
@@ -52,13 +52,8 @@
           link: (
             <EuiLink onClick={() => createAnyway()} data-test-subj="createAnyway">
               <FormattedMessage
-<<<<<<< HEAD
                 id="indexPatternEditor.createDataView.emptyState.createAnywayLink"
-                defaultMessage="create a data view"
-=======
-                id="indexPatternEditor.createIndexPattern.emptyState.createAnywayLink"
-                defaultMessage="create an index pattern against hidden or system indices."
->>>>>>> 67d6355b
+                defaultMessage="create a data view against hidden or system indices."
               />
             </EuiLink>
           ),
