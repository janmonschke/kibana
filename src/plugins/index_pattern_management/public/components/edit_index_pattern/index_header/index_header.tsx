/*
 * Copyright Elasticsearch B.V. and/or licensed to Elasticsearch B.V. under one
 * or more contributor license agreements. Licensed under the Elastic License
 * 2.0 and the Server Side Public License, v 1; you may not use this file except
 * in compliance with, at your election, the Elastic License 2.0 or the Server
 * Side Public License, v 1.
 */

import React from 'react';
import { i18n } from '@kbn/i18n';
import { EuiButtonIcon, EuiPageHeader, EuiToolTip } from '@elastic/eui';
import { IIndexPattern } from 'src/plugins/data/public';

interface IndexHeaderProps {
  indexPattern: IIndexPattern;
  defaultIndex?: string;
  setDefault?: () => void;
  deleteIndexPatternClick?: () => void;
}

const setDefaultAriaLabel = i18n.translate('indexPatternManagement.editDataView.setDefaultAria', {
  defaultMessage: 'Set as default data view.',
});

const setDefaultTooltip = i18n.translate('indexPatternManagement.editDataView.setDefaultTooltip', {
  defaultMessage: 'Set as default data view.',
});

<<<<<<< HEAD
const removeAriaLabel = i18n.translate('indexPatternManagement.editDataView.removeAria', {
  defaultMessage: 'Remove data view.',
});

const removeTooltip = i18n.translate('indexPatternManagement.editDataView.removeTooltip', {
  defaultMessage: 'Remove data view.',
=======
const removeAriaLabel = i18n.translate('indexPatternManagement.editIndexPattern.removeAria', {
  defaultMessage: 'Delete index pattern.',
});

const removeTooltip = i18n.translate('indexPatternManagement.editIndexPattern.removeTooltip', {
  defaultMessage: 'Delete index pattern.',
>>>>>>> 67d6355b
});

export const IndexHeader: React.FC<IndexHeaderProps> = ({
  defaultIndex,
  indexPattern,
  setDefault,
  deleteIndexPatternClick,
  children,
}) => {
  return (
    <EuiPageHeader
      pageTitle={<span data-test-subj="indexPatternTitle">{indexPattern.title}</span>}
      rightSideItems={[
        defaultIndex !== indexPattern.id && setDefault && (
          <EuiToolTip content={setDefaultTooltip}>
            <EuiButtonIcon
              color="text"
              onClick={setDefault}
              iconType="starFilled"
              aria-label={setDefaultAriaLabel}
              data-test-subj="setDefaultIndexPatternButton"
            />
          </EuiToolTip>
        ),
        deleteIndexPatternClick && (
          <EuiToolTip content={removeTooltip}>
            <EuiButtonIcon
              color="danger"
              onClick={deleteIndexPatternClick}
              iconType="trash"
              aria-label={removeAriaLabel}
              data-test-subj="deleteIndexPatternButton"
            />
          </EuiToolTip>
        ),
      ].filter(Boolean)}
    >
      {children}
    </EuiPageHeader>
  );
};<|MERGE_RESOLUTION|>--- conflicted
+++ resolved
@@ -26,21 +26,12 @@
   defaultMessage: 'Set as default data view.',
 });
 
-<<<<<<< HEAD
 const removeAriaLabel = i18n.translate('indexPatternManagement.editDataView.removeAria', {
-  defaultMessage: 'Remove data view.',
+  defaultMessage: 'Delete data view.',
 });
 
 const removeTooltip = i18n.translate('indexPatternManagement.editDataView.removeTooltip', {
-  defaultMessage: 'Remove data view.',
-=======
-const removeAriaLabel = i18n.translate('indexPatternManagement.editIndexPattern.removeAria', {
-  defaultMessage: 'Delete index pattern.',
-});
-
-const removeTooltip = i18n.translate('indexPatternManagement.editIndexPattern.removeTooltip', {
-  defaultMessage: 'Delete index pattern.',
->>>>>>> 67d6355b
+  defaultMessage: 'Delete data view.',
 });
 
 export const IndexHeader: React.FC<IndexHeaderProps> = ({
