--- conflicted
+++ resolved
@@ -11,8 +11,4 @@
 
 // set minimum number of registered saved objects to ensure no object types are removed after 8.8
 // declared in internal implementation exclicilty to prevent unintended changes.
-<<<<<<< HEAD
-export const SAVED_OBJECT_TYPES_COUNT = 131 as const;
-=======
-export const SAVED_OBJECT_TYPES_COUNT = 132 as const;
->>>>>>> 64586509
+export const SAVED_OBJECT_TYPES_COUNT = 132 as const;