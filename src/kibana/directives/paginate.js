--- conflicted
+++ resolved
@@ -8,10 +8,6 @@
     return {
       restrict: 'E',
       scope: true,
-<<<<<<< HEAD
-      controllerAs: 'paginate',
-=======
->>>>>>> 9332dfe9
       link: {
         pre: function ($scope, $el) {
           if ($el.find('paginate-controls').size() === 0) {
@@ -22,28 +18,6 @@
           var paginate = $scope.paginate;
 
           // add some getters to the controller powered by attributes
-<<<<<<< HEAD
-          paginate.otherWidthGetter = $parse(attrs.otherWidth);
-          paginate.perPageGetter = $parse(attrs.perPage);
-          paginate.perPageSetter = paginate.perPageGetter.assign;
-
-          $scope.$watch(attrs.perPage, function (perPage) {
-            paginate.perPage = perPage;
-          });
-          $scope.$watch('paginate.perPage', paginate.renderList);
-          $scope.$watch('page', paginate.changePage);
-
-          $scope.$watchCollection(attrs.list, function (list) {
-            $scope.list = list;
-            paginate.renderList();
-          });
-
-        },
-      },
-      controller: function ($scope) {
-
-        var self = this;
-=======
           paginate.getList = $parse(attrs.list);
           paginate.perPageProp = attrs.perPageProp;
           paginate.otherWidthGetter = $parse(attrs.otherWidth);
@@ -100,7 +74,6 @@
             self.renderList();
           });
         };
->>>>>>> 9332dfe9
 
         self.goToPage = function (number) {
           if (number) {
@@ -113,22 +86,13 @@
           $scope.pages = [];
           if (!$scope.list) return;
 
-<<<<<<< HEAD
-          var perPage = self.perPage || Infinity;
-          var count = isFinite(perPage) ? Math.ceil($scope.list.length / perPage) : 1;
-=======
           var perPage = _.parseInt(self.perPage);
           var count = perPage ? Math.ceil($scope.list.length / perPage) : 1;
->>>>>>> 9332dfe9
 
           _.times(count, function (i) {
             var page;
 
-<<<<<<< HEAD
-            if (isFinite(perPage)) {
-=======
             if (perPage) {
->>>>>>> 9332dfe9
               var start = perPage * i;
               page = $scope.list.slice(start, start + perPage);
             } else {
@@ -191,8 +155,6 @@
             if (other.first) $scope.otherPages.containsFirst = true;
           }
         };
-<<<<<<< HEAD
-=======
 
         function setPerPage(val) {
           var $ppParent = $scope;
@@ -206,7 +168,6 @@
             return true;
           }
         }
->>>>>>> 9332dfe9
       }
     };
   })
@@ -214,12 +175,7 @@
     // this directive is automatically added by paginate if not found within it's $el
     return {
       restrict: 'E',
-      template: require('text!partials/paginate_controls.html'),
-      link: function ($scope, $el) {
-        $scope.$watch('page.count > 1', function (show) {
-          $el.toggle(show);
-        });
-      }
+      template: require('text!partials/paginate_controls.html')
     };
   });
 
