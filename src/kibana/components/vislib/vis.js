define(function (require) {
  return function VisFactory(d3, Private) {
    var $ = require('jquery');
    var _ = require('lodash');

    var Handler = Private(require('components/vislib/lib/handler'));
    var Events = Private(require('factories/events'));
    var chartTypes = Private(require('components/vislib/vis_types'));

    /*
     * Visualization controller. Exposed API for creating visualizations.
     * arguments:
     *  $el => jquery reference to a DOM element
     *  config => object of params for the chart.
      *  e.g. type: 'column', addLegend: true, ...
     */
    _(Vis).inherits(Events);
    function Vis($el, config) {
      if (!(this instanceof Vis)) {
        return new Vis($el, config);
      }
      Vis.Super.apply(this, arguments);

      this.el = $el.get ? $el.get(0) : $el;
      this.ChartClass = chartTypes[config.type];
      this._attr = _.defaults(config || {}, {});
    }

    // Exposed API for rendering charts.
    Vis.prototype.render = function (data) {
      if (!data) {
        throw new Error('No valid data!');
      }

      // Save data to this object and new up the Handler constructor
      this.data = data;
      this.handler = new Handler(this);

      try {
        this.handler.render();
      } catch (error) {
        // if involving height and width of the container, log error to screen
        if (error.message === 'The height and/or width of this container ' +
          'is too small for this chart.') {
          this.handler.error(error.message);
        } else {
<<<<<<< HEAD
          console.log(error);
          //throw(error);
=======
          throw (error);
>>>>>>> 34ad8ddb
        }
      }

      this.checkSize();
    };

    // Check for changes to the chart container height and width.
    Vis.prototype.checkSize = _.debounce(function () {
      if (arguments.length) { return; }

      // enable auto-resize
      var size = $(this.el).find('.chart').width() + ':' + $(this.el).find('.chart').height();

      if (this.prevSize !== size) {
        this.resize();
      }
      this.prevSize = size;
      setTimeout(this.checkSize(), 250);
    }, 250);

    // Resize the chart
    Vis.prototype.resize = function () {
      if (!this.data) {
        throw new Error('No valid data');
      }
      this.render(this.data);
    };

    // Destroy the chart
    Vis.prototype.destroy = function () {
      // Turn off checkSize
      this.checkSize(false);

      // Removing chart and all elements associated with it
      d3.select(this.el).selectAll('*').remove();

      // Cleaning up event listeners
      this.off('click', null);
      this.off('hover', null);
      this.off('brush', null);
    };

    // Set attributes on the chart
    Vis.prototype.set = function (name, val) {
      this._attr[name] = val;
      this.render(this.data);
    };

    // Get attributes from the chart
    Vis.prototype.get = function (name) {
      return this._attr[name];
    };

    return Vis;
  };
});<|MERGE_RESOLUTION|>--- conflicted
+++ resolved
@@ -44,12 +44,7 @@
           'is too small for this chart.') {
           this.handler.error(error.message);
         } else {
-<<<<<<< HEAD
-          console.log(error);
-          //throw(error);
-=======
           throw (error);
->>>>>>> 34ad8ddb
         }
       }
 
