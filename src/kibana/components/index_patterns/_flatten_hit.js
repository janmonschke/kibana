--- conflicted
+++ resolved
@@ -2,7 +2,6 @@
 // returns a flattened version
 define(function (require) {
   return function FlattenHitProvider(config, $rootScope) {
-
     var _ = require('lodash');
 
     var metaFields = config.get('metaFields');
@@ -40,37 +39,24 @@
         flat[meta] = hit[meta];
       });
 
-<<<<<<< HEAD
-    // assign the meta fields
-    _.each(indexPattern.metaFields, function (meta) {
-      if (meta === '_source') return;
-      flat[meta] = hit[meta];
-    });
-=======
       // unwrap computed fields
       _.forOwn(hit.fields, function (val, key) {
         if (key[0] === '_' && !_.contains(metaFields, key)) return;
         flat[key] = _.isArray(val) && val.length === 1 ? val[0] : val;
       });
->>>>>>> 424309cd
 
       return flat;
     }
 
-    function cachedFlatten(indexPattern, hit) {
-      return hit.$$_flattened || (hit.$$_flattened = flattenHit(indexPattern, hit));
-    }
+    return function (indexPattern) {
+      function cachedFlatten(hit) {
+        return hit.$$_flattened || (hit.$$_flattened = flattenHit(indexPattern, hit));
+      }
 
-<<<<<<< HEAD
-  return function (indexPattern) {
-    return function cachedFlatten(hit) {
-      return hit.$$_flattened || (hit.$$_flattened = flattenHit(indexPattern, hit));
+      cachedFlatten.uncached = _.partial(flattenHit, indexPattern);
+
+      return cachedFlatten;
     };
-=======
-    cachedFlatten.uncached = flattenHit;
-
-    return cachedFlatten;
->>>>>>> 424309cd
   };
 
 });