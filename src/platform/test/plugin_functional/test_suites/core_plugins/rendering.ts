--- conflicted
+++ resolved
@@ -226,11 +226,7 @@
         'xpack.cases.files.maxSize (number?)',
         'xpack.cases.markdownPlugins.lens (boolean?)',
         'xpack.cases.stack.enabled (boolean?)',
-<<<<<<< HEAD
-        'xpack.cases.unsafe.enableCaseSummary (boolean?)',
         'xpack.cases.resilient.additionalFields.enabled (boolean?)',
-=======
->>>>>>> e476dca5
         'xpack.cases.incrementalId.enabled (boolean?)',
         'xpack.ccr.ui.enabled (boolean?)',
         'xpack.cloud.base_url (string?)',
