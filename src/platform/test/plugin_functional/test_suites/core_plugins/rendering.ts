/*
 * Copyright Elasticsearch B.V. and/or licensed to Elasticsearch B.V. under one
 * or more contributor license agreements. Licensed under the "Elastic License
 * 2.0", the "GNU Affero General Public License v3.0 only", and the "Server Side
 * Public License v 1"; you may not use this file except in compliance with, at
 * your election, the "Elastic License 2.0", the "GNU Affero General Public
 * License v3.0 only", or the "Server Side Public License, v 1".
 */

import _ from 'lodash';
import expect from '@kbn/expect';

import '@kbn/core-provider-plugin/types';
import type { PluginFunctionalProviderContext } from '../../services';

declare global {
  interface Window {
    /**
     * We use this global variable to track page history changes to ensure that
     * navigation is done without causing a full page reload.
     */
    __RENDERING_SESSION__?: string[];
  }
}

const EXPOSED_CONFIG_SETTINGS_ERROR =
  'Actual config settings exposed to the browser do not match list defined in test; this assertion fails if extra settings are present and/or expected settings are missing';

export default function ({ getService }: PluginFunctionalProviderContext) {
  const appsMenu = getService('appsMenu');
  const browser = getService('browser');
  const deployment = getService('deployment');
  const find = getService('find');
  const testSubjects = getService('testSubjects');
  const retry = getService('retry');

  const navigateTo = async (path: string) =>
    await browser.navigateTo(`${deployment.getHostPort()}${path}`);
  const navigateToApp = async (title: string) => {
    await appsMenu.clickLink(title);
    return browser.execute(() => {
      if (!('__RENDERING_SESSION__' in window)) {
        window.__RENDERING_SESSION__ = [];
      }

      window.__RENDERING_SESSION__!.push(window.location.pathname);
    });
  };

  const getInjectedMetadata = () =>
    browser.execute(() => {
      const injectedMetadata = document.querySelector('kbn-injected-metadata');
      // null/hasAttribute check and explicit error for better future troublehsooting
      // (see https://github.com/elastic/kibana/issues/167142)
      // The 'kbn-injected-metadata' tag that we're relying on here gets removed
      // some time after navigation (e.g. to /render/core). It appears that
      // occasionally this test fails to read the tag before it is removed.
      if (!injectedMetadata?.hasAttribute('data')) {
        throw new Error(`'kbn-injected-metadata.data' not found.`);
      }
      return JSON.parse(injectedMetadata.getAttribute('data')!);
    });
  const getUserSettings = () =>
    browser.execute(() => {
      return JSON.parse(document.querySelector('kbn-injected-metadata')!.getAttribute('data')!)
        .legacyMetadata.uiSettings.user;
    });
  const exists = (selector: string) => testSubjects.exists(selector, { timeout: 5000 });
  const findLoadingMessage = () => testSubjects.find('kbnLoadingMessage', 5000);
  const getRenderingSession = () =>
    browser.execute(() => {
      return window.__RENDERING_SESSION__;
    });

  describe('rendering service', () => {
    it('exposes plugin config settings to authenticated users', async () => {
      // This retry loop to get the injectedMetadata is to overcome flakiness
      // (see comment in getInjectedMetadata)
      let injectedMetadata: Partial<{ uiPlugins: any }> = { uiPlugins: undefined };
      await retry.waitFor('injectedMetadata', async () => {
        await navigateTo('/render/core');
        injectedMetadata = await getInjectedMetadata();
        return !!injectedMetadata;
      });

      expect(injectedMetadata).to.not.be.empty();
      expect(injectedMetadata.uiPlugins).to.not.be.empty();

      const actualExposedConfigKeys = [];
      for (const { plugin, exposedConfigKeys } of injectedMetadata.uiPlugins) {
        const configPath = Array.isArray(plugin.configPath)
          ? plugin.configPath.join('.')
          : plugin.configPath;
        for (const [exposedConfigKey, type] of Object.entries(exposedConfigKeys)) {
          actualExposedConfigKeys.push(`${configPath}.${exposedConfigKey} (${type})`);
        }
      }
      const expectedExposedConfigKeys = [
        // NOTE: each exposed config key has its schema type at the end in "(parentheses)". The schema type comes from Joi; in particular,
        // "(any)" can mean a few other data types. This is only intended to be a hint to make it easier for future reviewers to understand
        // what types of config settings can be exposed to the browser.
        // When plugin owners make a change that exposes additional config values, the changes will be reflected in this test assertion.
        // Ensure that your change does not unintentionally expose any sensitive values!
        'console.autocompleteDefinitions.endpointsAvailability (stack?|serverless?)',
        'console.ui.enabled (boolean?)',
        'console.ui.embeddedEnabled (boolean?)',
        'unifiedSearch.autocomplete.querySuggestions.enabled (boolean?)',
        'unifiedSearch.autocomplete.valueSuggestions.enabled (boolean?)',
        'unifiedSearch.autocomplete.valueSuggestions.terminateAfter (duration?)',
        'unifiedSearch.autocomplete.valueSuggestions.tiers (array?)',
        'unifiedSearch.autocomplete.valueSuggestions.timeout (duration?)',
        'data.search.aggs.shardDelay.enabled (boolean?)',
        'data.search.asyncSearch.batchedReduceSize (number?)',
        'data.search.asyncSearch.keepAlive (duration?)',
        'data.search.asyncSearch.waitForCompletion (duration?)',
        'data.search.asyncSearch.pollInterval (number?)',
        'data.search.sessions.defaultExpiration (duration?)',
        'data.search.sessions.enabled (boolean?)',
        'data.search.sessions.management.expiresSoonWarning (duration?)',
        'data.search.sessions.management.maxSessions (number?)',
        'data.search.sessions.management.refreshInterval (duration?)',
        'data.search.sessions.management.refreshTimeout (duration?)',
        'data.search.sessions.maxUpdateRetries (number?)',
        'data.search.sessions.notTouchedTimeout (duration?)',
        'data.query.timefilter.minRefreshInterval (number?)',
        'data_views.scriptedFieldsEnabled (boolean?|never)',
        'data_visualizer.resultLinks.fileBeat.enabled (boolean)',
        'dev_tools.deeplinks.navLinkStatus (string?)',
        'discover.experimental.enabledProfiles (array?)',
        'home.disableWelcomeScreen (boolean?)',
        'management.deeplinks.navLinkStatus (string?)',
        'map.emsFileApiUrl (string?)',
        'map.emsFontLibraryUrl (string?)',
        'map.emsLandingPageUrl (string?)',
        'map.emsTileApiUrl (string?)',
        'map.emsTileLayerId.bright (string?)',
        'map.emsTileLayerId.dark (string?)',
        'map.emsTileLayerId.desaturated (string?)',
        'map.emsUrl (string?)',
        'map.includeElasticMapsService (boolean?)',
        'map.tilemap.options.attribution (string?)',
        'map.tilemap.options.bounds (array?)',
        'map.tilemap.options.default (boolean?)',
        'map.tilemap.options.errorTileUrl (string?)',
        'map.tilemap.options.maxZoom (number?)',
        'map.tilemap.options.minZoom (number?)',
        'map.tilemap.options.reuseTiles (boolean?)',
        'map.tilemap.options.subdomains (array?)',
        'map.tilemap.options.tileSize (number?)',
        'map.tilemap.options.tms (boolean?)',
        'map.tilemap.url (string?)',
        'monitoring.kibana.collection.enabled (boolean?)',
        'monitoring.kibana.collection.interval (number?)',
        'monitoring.ui.ccs.enabled (boolean?)',
        'monitoring.ui.kibana.reporting.stale_status_threshold_seconds (number?)',
        'monitoring.ui.container.apm.enabled (boolean?)',
        'monitoring.ui.container.elasticsearch.enabled (boolean?)',
        'monitoring.ui.container.logstash.enabled (boolean?)',
        'monitoring.ui.enabled (boolean?)',
        'monitoring.ui.min_interval_seconds (number?)',
        'monitoring.ui.show_license_expiration (boolean?)',
        'monitoring.ui.logs.index (string?)',
        'newsfeed.fetchInterval (duration?)',
        'newsfeed.mainInterval (duration?)',
        'newsfeed.service.pathTemplate (string?)',
        'newsfeed.service.urlRoot (string?)',
        'no_data_page.analyticsNoDataPageFlavor (kibana?|serverless_search?|serverless_observability?|never)',
        'telemetry.allowChangingOptInStatus (boolean?)',
        'telemetry.appendServerlessChannelsSuffix (true?|false?)',
        'telemetry.banner (boolean?)',
        'telemetry.labels.branch (string?)',
        'telemetry.labels.ciBuildId (string?)',
        'telemetry.labels.ciBuildJobId (string?)',
        'telemetry.labels.ciBuildNumber (number?)',
        'telemetry.labels.environment (string?)',
        'telemetry.labels.ftrConfig (string?)',
        'telemetry.labels.gitRev (string?)',
        'telemetry.labels.isPr (boolean?)',
        'telemetry.labels.journeyName (string?)',
        'telemetry.labels.prId (number?)',
        'telemetry.labels.testBuildId (string?)',
        'telemetry.labels.testJobId (string?)',
        'telemetry.labels.ciBuildName (string?)',
        'telemetry.labels.performancePhase (string?)',
        'telemetry.labels.serverless (string?|never)', // Can only be set on Serverless.
        'telemetry.localShipper (boolean?|false?)',
        'telemetry.hidePrivacyStatement (boolean?)',
        'telemetry.optIn (boolean?)',
        'telemetry.sendUsageFrom (server?|browser?)',
        'telemetry.sendUsageTo (prod?|staging?)',
        'usageCollection.uiCounters.debug (boolean?)',
        'usageCollection.uiCounters.enabled (boolean?)',
        'input_control_vis.readOnly (boolean?|never)',
        'vis_type_gauge.readOnly (boolean?|never)',
        'vis_type_heatmap.readOnly (boolean?|never)',
        'vis_type_metric.readOnly (boolean?|never)',
        'vis_type_pie.readOnly (boolean?|never)',
        'vis_type_table.readOnly (boolean?|never)',
        'vis_type_tagcloud.readOnly (boolean?|never)',
        'vis_type_timelion.readOnly (boolean?|never)',
        'vis_type_timeseries.readOnly (boolean?|never)',
        'vis_type_vislib.readOnly (boolean?|never)',
        'vis_type_xy.readOnly (boolean?|never)',
        'vis_type_vega.enableExternalUrls (boolean?)',
        'xpack.actions.email.domain_allowlist (array?)',
        'xpack.actions.email.services.enabled (array?)',
        'xpack.actions.webhook.ssl.pfx.enabled (boolean?)',
        'xpack.apm.serviceMapEnabled (boolean?)',
        'xpack.apm.ui.enabled (boolean?)',
        'xpack.apm.ui.maxTraceItems (number?)',
        'xpack.apm.managedServiceUrl (string?|never)',
        'xpack.apm.serverlessOnboarding (boolean?|never)',
        'xpack.apm.latestAgentVersionsUrl (string?)',
        'xpack.apm.featureFlags.agentConfigurationAvailable (boolean?|true?)',
        'xpack.apm.featureFlags.configurableIndicesAvailable (boolean?|true?)',
        'xpack.apm.featureFlags.infrastructureTabAvailable (boolean?|true?)',
        'xpack.apm.featureFlags.infraUiAvailable (boolean?|true?)',
        'xpack.apm.featureFlags.migrationToFleetAvailable (boolean?|true?)',
        'xpack.apm.featureFlags.sourcemapApiAvailable (boolean?|true?)',
        'xpack.apm.featureFlags.storageExplorerAvailable (boolean?|true?)',
        // to be removed in https://github.com/elastic/kibana/issues/221904
        'xpack.apm.featureFlags.profilingIntegrationAvailable (boolean?)',
        'xpack.apm.serverless.enabled (true?|never)',
        'xpack.observability_onboarding.serverless.enabled (true?|never)',
        'xpack.cases.files.allowedMimeTypes (array?)',
        'xpack.cases.files.maxSize (number?)',
        'xpack.cases.markdownPlugins.lens (boolean?)',
        'xpack.cases.stack.enabled (boolean?)',
        'xpack.cases.unsafe.enableCaseSummary (boolean?)',
<<<<<<< HEAD
        'xpack.cases.resilient.additionalFields.enabled (boolean?)',
=======
        'xpack.cases.incrementalId.enabled (boolean?)',
>>>>>>> 089ceff2
        'xpack.ccr.ui.enabled (boolean?)',
        'xpack.cloud.base_url (string?)',
        'xpack.cloud.cname (string?)',
        'xpack.cloud.csp (string?)',
        'xpack.cloud.deployment_url (string?)',
        'xpack.cloud.deployments_url (string?)',
        'xpack.cloud.is_elastic_staff_owned (boolean?)',
        'xpack.cloud.trial_end_date (string?)',
        // Commented because it's inside a schema conditional, and the test is not able to resolve it. But it's shared.
        // Added here for documentation purposes.
        // 'xpack.cloud_integrations.experiments.launch_darkly.client_id (string)',
        // 'xpack.cloud_integrations.experiments.launch_darkly.client_log_level (string)',
        'xpack.cloud_integrations.experiments.metadata_refresh_interval (duration?)',
        'xpack.cloud_integrations.full_story.org_id (string|string?)',
        // No PII. Just the list of event types we want to forward to FullStory.
        'xpack.cloud_integrations.full_story.eventTypesAllowlist (array?)',
        'xpack.cloud_integrations.full_story.pageVarsDebounceTime (duration?)',
        'xpack.cloud.id (string?)',
        'xpack.cloud.organization_id (string?)',
        'xpack.cloud.organization_url (string?)',
        'xpack.cloud.billing_url (string?)',
        'xpack.cloud.profile_url (string?)',
        'xpack.cloud.performance_url (string?)',
        'xpack.cloud.users_and_roles_url (string?)',
        'xpack.cloud.projects_url (string?|never)',
        'xpack.cloudSecurityPosture.enableExperimental (array?)',
        // can't be used to infer urls or customer id from the outside
        'xpack.cloud.serverless.project_id (string?)',
        'xpack.cloud.serverless.project_name (string?)',
        'xpack.cloud.serverless.project_type (observability?|security?|search?|chat?)',
        'xpack.cloud.serverless.product_tier (never|complete?|essentials?|search_ai_lake?|logs_essentials?)',
        'xpack.cloud.serverless.orchestrator_target (string?)',
        'xpack.cloud.serverless.in_trial (boolean?)',
        'xpack.cloud.onboarding.default_solution (string?)',
        'xpack.contentConnectors.ui.enabled (boolean?)',
        'xpack.discoverEnhanced.actions.exploreDataInChart.enabled (boolean?)',
        'xpack.discoverEnhanced.actions.exploreDataInContextMenu.enabled (boolean?)',
        'xpack.fleet.agents.enabled (boolean?)',
        'xpack.fleet.agentless.enabled (boolean?)',
        'xpack.fleet.agentless.isDefault (boolean?)',
        'xpack.fleet.agentless.customIntegrations.enabled (boolean?)',
        'xpack.fleet.enableExperimental (array?)',
        'xpack.fleet.internal.activeAgentsSoftLimit (number?)',
        'xpack.fleet.internal.excludeDataStreamTypes (array?)',
        'xpack.fleet.internal.fleetServerStandalone (boolean?)',
        'xpack.fleet.internal.onlyAllowAgentUpgradeToKnownVersions (boolean?)',
        'xpack.fleet.developer.maxAgentPoliciesWithInactivityTimeout (number?)',
        'xpack.fleet.integrationsHomeOverride (string?)',
        'xpack.fleet.prereleaseEnabledByDefault (boolean?)',
        'xpack.fleet.hideDashboards (boolean?)',
        'xpack.global_search.search_timeout (duration?)',
        'xpack.global_search_bar.input_max_limit (number?)',
        'xpack.graph.canEditDrillDownUrls (boolean?)',
        'xpack.graph.savePolicy (none?|config?|configAndData?|configAndDataWithConsent?)',
        'xpack.ilm.ui.enabled (boolean?)',
        'xpack.index_management.ui.enabled (boolean?)',
        'xpack.infra.sources.default.fields.message (array?)',
        'xpack.index_management.enableTogglingDataRetention (boolean?|never)',
        'xpack.index_management.enableProjectLevelRetentionChecks (boolean?|never)',
        'xpack.automatic_import.enableExperimental (array?)',
        /**
         * Feature flags bellow are conditional based on traditional/serverless offering
         */
        'xpack.infra.featureFlags.metricsExplorerEnabled (boolean?)',
        'xpack.infra.featureFlags.customThresholdAlertsEnabled (boolean?)',
        'xpack.infra.featureFlags.osqueryEnabled (boolean?)',
        'xpack.infra.featureFlags.inventoryThresholdAlertRuleEnabled (boolean?)',
        'xpack.infra.featureFlags.metricThresholdAlertRuleEnabled (boolean?)',
        'xpack.infra.featureFlags.logThresholdAlertRuleEnabled (boolean?)',
        'xpack.infra.featureFlags.logsUIEnabled (boolean?)',
        'xpack.infra.featureFlags.alertsAndRulesDropdownEnabled (boolean?)',
        // to be removed in https://github.com/elastic/kibana/issues/221904
        'xpack.infra.featureFlags.profilingEnabled (boolean?)',

        'xpack.index_management.enableIndexActions (boolean?|never)',
        'xpack.index_management.enableLegacyTemplates (boolean?|never)',
        'xpack.index_management.enableIndexStats (boolean?|never)',
        'xpack.index_management.enableDataStreamStats (boolean?|never)',
        'xpack.index_management.enableSizeAndDocCount (boolean?|never)',
        'xpack.index_management.editableIndexSettings (all?|limited?|never)',
        'xpack.index_management.enableMappingsSourceFieldSection (boolean?|never)',
        'xpack.index_management.dev.enableSemanticText (boolean?)',
        'xpack.intercepts.enabled (boolean?)',
        'xpack.license_management.ui.enabled (boolean?)',
        'xpack.maps.preserveDrawingBuffer (boolean?)',
        'xpack.maps.showMapsInspectorAdapter (boolean?)',
        'xpack.ml.ad.enabled (boolean)',
        'xpack.ml.dfa.enabled (boolean)',
        'xpack.ml.nlp.enabled (boolean)',
        'xpack.ml.nlp.modelDeployment.allowStaticAllocations (boolean)',
        'xpack.ml.nlp.modelDeployment.vCPURange.high.max (number)',
        'xpack.ml.nlp.modelDeployment.vCPURange.high.min (number)',
        'xpack.ml.nlp.modelDeployment.vCPURange.high.static (number?)',
        'xpack.ml.nlp.modelDeployment.vCPURange.high.maxThreads (number)',
        'xpack.ml.nlp.modelDeployment.vCPURange.low.max (number)',
        'xpack.ml.nlp.modelDeployment.vCPURange.low.min (number)',
        'xpack.ml.nlp.modelDeployment.vCPURange.low.static (number?)',
        'xpack.ml.nlp.modelDeployment.vCPURange.low.maxThreads (number)',
        'xpack.ml.nlp.modelDeployment.vCPURange.medium.max (number)',
        'xpack.ml.nlp.modelDeployment.vCPURange.medium.min (number)',
        'xpack.ml.nlp.modelDeployment.vCPURange.medium.static (number?)',
        'xpack.ml.nlp.modelDeployment.vCPURange.medium.maxThreads (number)',
        'xpack.osquery.actionEnabled (boolean?)',
        'xpack.remote_clusters.ui.enabled (boolean?)',
        'xpack.ingest_pipelines.enableManageProcessors (boolean?|never)',
        /**
         * NOTE: The Reporting plugin is currently disabled in functional tests (see src/platform/test/functional/config.base.js).
         * It will be re-enabled once #102552 is completed.
         */
        // 'xpack.reporting.poll.jobCompletionNotifier.interval (number)',
        // 'xpack.reporting.poll.jobCompletionNotifier.intervalErrorMultiplier (number)',
        // 'xpack.reporting.poll.jobsRefresh.interval (number)',
        // 'xpack.reporting.poll.jobsRefresh.intervalErrorMultiplier (number)',
        'xpack.rollup.ui.enabled (boolean?)',
        'xpack.saved_object_tagging.cache_refresh_interval (duration?)',

        'xpack.searchAssistant.ui.enabled (boolean?)',
        'xpack.searchInferenceEndpoints.ui.enabled (boolean?)',
        'xpack.searchPlayground.ui.enabled (boolean?)',
        'xpack.security.loginAssistanceMessage (string?)',
        'xpack.security.sameSiteCookies (Strict?|Lax?|None?)',
        'xpack.security.showInsecureClusterWarning (boolean?)',
        'xpack.security.showNavLinks (boolean?)',
        'xpack.security.ui (object?|never)',
        'xpack.security.roleManagementEnabled (boolean?|never)',
        'xpack.spaces.maxSpaces (number?)',
        'xpack.spaces.allowFeatureVisibility (false|boolean?)',
        'xpack.spaces.allowSolutionVisibility (false|boolean?)',
        'xpack.securitySolution.enableExperimental (array?)',
        'xpack.securitySolution.prebuiltRulesPackageVersion (string?)',
        'xpack.securitySolution.offeringSettings (record?)',
        'xpack.snapshot_restore.slm_ui.enabled (boolean?)',
        'xpack.snapshot_restore.ui.enabled (boolean?)',
        'xpack.stack_connectors.enableExperimental (array?)',
        'xpack.stack_connectors.resilient.additionalFields.enabled (boolean?)',
        'xpack.trigger_actions_ui.enableExperimental (array?)',
        'xpack.trigger_actions_ui.enableGeoTrackingThresholdAlert (boolean?)',
        'xpack.trigger_actions_ui.rules.enabled (boolean?)',
        'xpack.timelines.enableExperimental (array?)',
        'xpack.alerting.rules.run.alerts.max (number?)',
        'xpack.alerting.maintenanceWindow.enabled (boolean?)',
        'xpack.alerting.rulesSettings.enabled (boolean?)',
        'xpack.alerting.disabledRuleTypes (array?)',
        'xpack.alerting.enabledRuleTypes (array?)',
        'xpack.upgrade_assistant.featureSet.migrateSystemIndices (boolean?)',
        'xpack.upgrade_assistant.featureSet.mlSnapshots (boolean?)',
        'xpack.upgrade_assistant.featureSet.reindexCorrectiveActions (boolean?)',
        'xpack.upgrade_assistant.featureSet.migrateDataStreams (boolean?)',
        'xpack.upgrade_assistant.ui.enabled (boolean?)',
        'xpack.observability.unsafe.alertDetails.metrics.enabled (boolean?)',
        'xpack.observability.unsafe.alertDetails.logs.enabled (boolean?)',
        'xpack.observability.unsafe.alertDetails.uptime.enabled (boolean?)',
        'xpack.observability.unsafe.alertDetails.observability.enabled (boolean?)',
        'xpack.observability.unsafe.thresholdRule.enabled (boolean?)',
        'xpack.observability_onboarding.ui.enabled (boolean?)',
        'xpack.observabilityAIAssistant.scope (observability?|search?)',
        'xpack.observabilityAiAssistantManagement.logSourcesEnabled (boolean?)',
        'xpack.observabilityAiAssistantManagement.spacesEnabled (boolean?)',
        'xpack.observabilityAiAssistantManagement.visibilityEnabled (boolean?)',
        'xpack.observabilityShared.unsafe.investigativeExperienceEnabled (boolean?)',
        'xpack.observability.managedOtlpServiceUrl (string?)',
        'share.new_version.enabled (boolean?)',
        'aiAssistantManagementSelection.preferredAIAssistantType (default?|never?|observability?|security?)',
        'xpack.genAiSettings.showAiBreadcrumb (boolean?)',
        'xpack.genAiSettings.showSpacesIntegration (boolean?)',
        /**
         * Rule form V2 feature flags
         */
        'discover.experimental.ruleFormV2Enabled (boolean?)',
        'xpack.infra.featureFlags.ruleFormV2Enabled (boolean?)',
        'xpack.legacy_uptime.experimental.ruleFormV2Enabled (boolean?)',
        'xpack.ml.experimental.ruleFormV2.enabled (boolean)',
        'xpack.transform.experimental.ruleFormV2Enabled (boolean?)',
        'xpack.apm.featureFlags.ruleFormV2Enabled (boolean?)',
        'xpack.observability.unsafe.ruleFormV2.enabled (boolean?)',
        'xpack.slo.experimental.ruleFormV2.enabled (boolean?)',
        /**/
      ];
      // We don't assert that actualExposedConfigKeys and expectedExposedConfigKeys are equal, because test failure messages with large
      // arrays are hard to grok. Instead, we take the difference between the two arrays and assert them separately, that way it's
      // abundantly clear when the test fails that (A) Kibana is exposing a new key, or (B) Kibana is no longer exposing a key.
      const extra = _.difference(actualExposedConfigKeys, expectedExposedConfigKeys).sort();
      const missing = _.difference(expectedExposedConfigKeys, actualExposedConfigKeys).sort();

      expect({ extra, missing }).to.eql({ extra: [], missing: [] }, EXPOSED_CONFIG_SETTINGS_ERROR);
    });

    it('exposes plugin config settings to unauthenticated users', async () => {
      // This retry loop to get the injectedMetadata is to overcome flakiness
      // (see comment in getInjectedMetadata)
      let injectedMetadata: Partial<{ uiPlugins: any }> = { uiPlugins: undefined };
      await retry.waitFor('injectedMetadata', async () => {
        await navigateTo('/render/core?isAnonymousPage=true');
        injectedMetadata = await getInjectedMetadata();
        return !!injectedMetadata;
      });
      expect(injectedMetadata).to.not.be.empty();
      expect(injectedMetadata.uiPlugins).to.not.be.empty();

      const actualExposedConfigKeys = [];
      for (const { plugin, exposedConfigKeys } of injectedMetadata.uiPlugins) {
        const configPath = Array.isArray(plugin.configPath)
          ? plugin.configPath.join('.')
          : plugin.configPath;
        for (const [exposedConfigKey, type] of Object.entries(exposedConfigKeys)) {
          actualExposedConfigKeys.push(`${configPath}.${exposedConfigKey} (${type})`);
        }
      }
      const expectedExposedConfigKeys = [
        // NOTE: each exposed config key has its schema type at the end in "(parentheses)". The schema type comes from Joi; in particular,
        // "(any)" can mean a few other data types. This is only intended to be a hint to make it easier for future reviewers to understand
        // what types of config settings can be exposed to the browser.
        // When plugin owners make a change that exposes additional config values, the changes will be reflected in this test assertion.
        // Ensure that your change does not unintentionally expose any sensitive values!
        'xpack.security.loginAssistanceMessage (string?)',
        'xpack.security.sameSiteCookies (Strict?|Lax?|None?)',
        'xpack.security.showInsecureClusterWarning (boolean?)',
        'xpack.security.showNavLinks (boolean?)',
        'xpack.security.ui (object?|never)',
        'xpack.security.roleManagementEnabled (boolean?|never)',

        'telemetry.allowChangingOptInStatus (boolean?)',
        'telemetry.appendServerlessChannelsSuffix (true?|false?)',
        'telemetry.banner (boolean?)',
        'telemetry.labels.branch (string?)',
        'telemetry.labels.ciBuildId (string?)',
        'telemetry.labels.ciBuildJobId (string?)',
        'telemetry.labels.ciBuildNumber (number?)',
        'telemetry.labels.environment (string?)',
        'telemetry.labels.ftrConfig (string?)',
        'telemetry.labels.gitRev (string?)',
        'telemetry.labels.isPr (boolean?)',
        'telemetry.labels.journeyName (string?)',
        'telemetry.labels.prId (number?)',
        'telemetry.labels.testBuildId (string?)',
        'telemetry.labels.testJobId (string?)',
        'telemetry.labels.ciBuildName (string?)',
        'telemetry.labels.performancePhase (string?)',
        'telemetry.labels.serverless (string?|never)', // Can only be set on Serverless.
        'telemetry.localShipper (boolean?|false?)',
        'telemetry.hidePrivacyStatement (boolean?)',
        'telemetry.optIn (boolean?)',
        'telemetry.sendUsageFrom (server?|browser?)',
        'telemetry.sendUsageTo (prod?|staging?)',
        'usageCollection.uiCounters.debug (boolean?)',
        'usageCollection.uiCounters.enabled (boolean?)',
      ];
      // We don't assert that actualExposedConfigKeys and expectedExposedConfigKeys are equal, because test failure messages with large
      // arrays are hard to grok. Instead, we take the difference between the two arrays and assert them separately, that way it's
      // abundantly clear when the test fails that (A) Kibana is exposing a new key, or (B) Kibana is no longer exposing a key.
      const extra = _.difference(actualExposedConfigKeys, expectedExposedConfigKeys).sort();
      const missing = _.difference(expectedExposedConfigKeys, actualExposedConfigKeys).sort();
      expect({ extra, missing }).to.eql({ extra: [], missing: [] }, EXPOSED_CONFIG_SETTINGS_ERROR);
    });

    // FLAKY
    it.skip('renders "core" application', async () => {
      await navigateTo('/render/core');

      const [loadingMessage, userSettings] = await Promise.all([
        findLoadingMessage(),
        getUserSettings(),
      ]);

      expect(userSettings).to.not.be.empty();

      await find.waitForElementStale(loadingMessage);

      expect(await exists('renderingHeader')).to.be(true);
    });

    // FLAKY
    it.skip('renders "core" application without user settings', async () => {
      await navigateTo('/render/core?isAnonymousPage=true');

      const [loadingMessage, userSettings] = await Promise.all([
        findLoadingMessage(),
        getUserSettings(),
      ]);

      expect(userSettings).to.be.empty();

      await find.waitForElementStale(loadingMessage);

      expect(await exists('renderingHeader')).to.be(true);
    });

    // FLAKY
    it.skip('navigates between standard application and one with custom appRoute', async () => {
      await navigateTo('/');
      await find.waitForElementStale(await findLoadingMessage());

      await navigateToApp('App Status');
      expect(await exists('appStatusApp')).to.be(true);
      expect(await exists('renderingHeader')).to.be(false);

      await navigateToApp('Rendering');
      expect(await exists('appStatusApp')).to.be(false);
      expect(await exists('renderingHeader')).to.be(true);

      await navigateToApp('App Status');
      expect(await exists('appStatusApp')).to.be(true);
      expect(await exists('renderingHeader')).to.be(false);

      expect(await getRenderingSession()).to.eql([
        '/app/app_status',
        '/render/core',
        '/app/app_status',
      ]);
    });

    // FLAKY
    it.skip('navigates between applications with custom appRoutes', async () => {
      await navigateTo('/');
      await find.waitForElementStale(await findLoadingMessage());

      await navigateToApp('Rendering');
      expect(await exists('renderingHeader')).to.be(true);
      expect(await exists('customAppRouteHeader')).to.be(false);

      await navigateToApp('Custom App Route');
      expect(await exists('customAppRouteHeader')).to.be(true);
      expect(await exists('renderingHeader')).to.be(false);

      await navigateToApp('Rendering');
      expect(await exists('renderingHeader')).to.be(true);
      expect(await exists('customAppRouteHeader')).to.be(false);

      expect(await getRenderingSession()).to.eql([
        '/render/core',
        '/custom/appRoute',
        '/render/core',
      ]);
    });
  });
}<|MERGE_RESOLUTION|>--- conflicted
+++ resolved
@@ -227,11 +227,8 @@
         'xpack.cases.markdownPlugins.lens (boolean?)',
         'xpack.cases.stack.enabled (boolean?)',
         'xpack.cases.unsafe.enableCaseSummary (boolean?)',
-<<<<<<< HEAD
         'xpack.cases.resilient.additionalFields.enabled (boolean?)',
-=======
         'xpack.cases.incrementalId.enabled (boolean?)',
->>>>>>> 089ceff2
         'xpack.ccr.ui.enabled (boolean?)',
         'xpack.cloud.base_url (string?)',
         'xpack.cloud.cname (string?)',
