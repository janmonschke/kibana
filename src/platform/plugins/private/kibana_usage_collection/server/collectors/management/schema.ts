/*
 * Copyright Elasticsearch B.V. and/or licensed to Elasticsearch B.V. under one
 * or more contributor license agreements. Licensed under the "Elastic License
 * 2.0", the "GNU Affero General Public License v3.0 only", and the "Server Side
 * Public License v 1"; you may not use this file except in compliance with, at
 * your election, the "Elastic License 2.0", the "GNU Affero General Public
 * License v3.0 only", or the "Server Side Public License, v 1".
 */

import { MakeSchemaFrom } from '@kbn/usage-collection-plugin/server';
import { UsageStats } from './types';

export const stackManagementSchema: MakeSchemaFrom<UsageStats> = {
  'securitySolution:defaultIndex': {
    type: 'keyword',
    _meta: { description: 'Default value of the setting was changed.' },
  },
  'securitySolution:excludedDataTiersForRuleExecution': {
    type: 'array',
    items: {
      type: 'keyword',
      _meta: { description: 'Non-default value of setting.' },
    },
  },
  'securitySolution:maxUnassociatedNotes': {
    type: 'integer',
    _meta: { description: 'The maximum number of allowed unassociated notes' },
  },
  'securitySolution:defaultThreatIndex': {
    type: 'keyword',
    _meta: { description: 'Default value of the setting was changed.' },
  },
  'securitySolution:alertTags': {
    type: 'keyword',
    _meta: { description: 'Default value of the setting was changed.' },
  },
  'securitySolution:newsFeedUrl': {
    type: 'keyword',
    _meta: { description: 'Default value of the setting was changed.' },
  },
  'xpackReporting:customPdfLogo': {
    type: 'keyword',
    _meta: { description: 'Default value of the setting was changed.' },
  },
  'notifications:banner': {
    type: 'keyword',
    _meta: { description: 'Default value of the setting was changed.' },
  },
  'xpackDashboardMode:roles': {
    type: 'keyword',
    _meta: { description: 'Default value of the setting was changed.' },
  },
  'securitySolution:ipReputationLinks': {
    type: 'keyword',
    _meta: { description: 'Default value of the setting was changed.' },
  },
  'banners:textContent': {
    type: 'keyword',
    _meta: { description: 'Default value of the setting was changed.' },
  },
  'visualization:heatmap:maxBuckets': {
    type: 'long',
    _meta: { description: 'Non-default value of setting.' },
  },
  'visualization:useLegacyTimeAxis': {
    type: 'boolean',
    _meta: { description: 'Non-default value of setting.' },
  },
  'visualization:regionmap:showWarnings': {
    type: 'boolean',
    _meta: { description: 'Non-default value of setting.' },
  },
  'visualization:tileMap:maxPrecision': {
    type: 'long',
    _meta: { description: 'Non-default value of setting.' },
  },
  'csv:separator': {
    type: 'keyword',
    _meta: { description: 'Non-default value of setting.' },
  },
  'visualization:tileMap:WMSdefaults': {
    type: 'text',
    _meta: { description: 'Non-default value of setting.' },
  },
  'timelion:target_buckets': {
    type: 'long',
    _meta: { description: 'Non-default value of setting.' },
  },
  'timelion:max_buckets': {
    type: 'long',
    _meta: { description: 'Non-default value of setting.' },
  },
  'timelion:es.timefield': {
    type: 'keyword',
    _meta: { description: 'Non-default value of setting.' },
  },
  'timelion:min_interval': {
    type: 'keyword',
    _meta: { description: 'Non-default value of setting.' },
  },
  'timelion:es.default_index': {
    type: 'keyword',
    _meta: { description: 'Non-default value of setting.' },
  },
  'securitySolution:timeDefaults': {
    type: 'keyword',
    _meta: { description: 'Non-default value of setting.' },
  },
  'securitySolution:defaultAnomalyScore': {
    type: 'long',
    _meta: { description: 'Non-default value of setting.' },
  },
  'securitySolution:refreshIntervalDefaults': {
    type: 'keyword',
    _meta: { description: 'Non-default value of setting.' },
  },
  'securitySolution:enableNewsFeed': {
    type: 'boolean',
    _meta: { description: 'Non-default value of setting.' },
  },
  'securitySolution:enableAssetCriticality': {
    type: 'boolean',
    _meta: { description: 'Non-default value of setting.' },
  },
  'securitySolution:excludeColdAndFrozenTiersInAnalyzer': {
    type: 'boolean',
    _meta: { description: 'Non-default value of setting.' },
  },
  'securitySolution:enableCcsWarning': {
    type: 'boolean',
    _meta: { description: 'Non-default value of setting.' },
  },
  'securitySolution:enableVisualizationsInFlyout': {
    type: 'boolean',
    _meta: { description: 'Non-default value of setting.' },
  },
  'securitySolution:enableGraphVisualization': {
    type: 'boolean',
    _meta: { description: 'Non-default value of setting.' },
  },
  'securitySolution:enableAssetInventory': {
    type: 'boolean',
    _meta: { description: 'Non-default value of setting.' },
  },
  'securitySolution:enableCloudConnector': {
    type: 'boolean',
    _meta: { description: 'Non-default value of setting.' },
  },
  'search:includeFrozen': {
    type: 'boolean',
    _meta: { description: 'Non-default value of setting.' },
  },
  'courier:maxConcurrentShardRequests': {
    type: 'long',
    _meta: { description: 'Non-default value of setting.' },
  },
  'courier:setRequestPreference': {
    type: 'keyword',
    _meta: { description: 'Non-default value of setting.' },
  },
  'courier:customRequestPreference': {
    type: 'keyword',
    _meta: { description: 'Non-default value of setting.' },
  },
  'courier:ignoreFilterIfFieldNotInIndex': {
    type: 'boolean',
    _meta: { description: 'Non-default value of setting.' },
  },
  'rollups:enableIndexPatterns': {
    type: 'boolean',
    _meta: { description: 'Non-default value of setting.' },
  },
  'notifications:lifetime:warning': {
    type: 'long',
    _meta: { description: 'Non-default value of setting.' },
  },
  'notifications:lifetime:banner': {
    type: 'long',
    _meta: { description: 'Non-default value of setting.' },
  },
  'notifications:lifetime:info': {
    type: 'long',
    _meta: { description: 'Non-default value of setting.' },
  },
  'notifications:lifetime:error': {
    type: 'long',
    _meta: { description: 'Non-default value of setting.' },
  },
  'doc_table:highlight': {
    type: 'boolean',
    _meta: { description: 'Non-default value of setting.' },
  },
  'data_views:cache_max_age': {
    type: 'long',
    _meta: {
      description:
        "Sets the 'max-age' cache header value for data view fields API requests. A value of 0 will disable caching.",
    },
  },
  'discover:searchOnPageLoad': {
    type: 'boolean',
    _meta: { description: 'Non-default value of setting.' },
  },
  'doc_table:hideTimeColumn': {
    type: 'boolean',
    _meta: { description: 'Non-default value of setting.' },
  },
  'discover:sampleSize': {
    type: 'long',
    _meta: { description: 'Non-default value of setting.' },
  },
  'discover:sampleRowsPerPage': {
    type: 'long',
    _meta: { description: 'Non-default value of setting.' },
  },
  'discover:maxDocFieldsDisplayed': {
    type: 'long',
    _meta: { description: 'Non-default value of setting.' },
  },
  defaultColumns: {
    type: 'array',
    items: {
      type: 'keyword',
      _meta: { description: 'Non-default value of setting.' },
    },
  },
  'context:defaultSize': {
    type: 'long',
    _meta: { description: 'Non-default value of setting.' },
  },
  'context:tieBreakerFields': {
    type: 'array',
    items: {
      type: 'keyword',
      _meta: { description: 'Non-default value of setting.' },
    },
  },
  'discover:sort:defaultOrder': {
    type: 'keyword',
    _meta: { description: 'Non-default value of setting.' },
  },
  'context:step': { type: 'long', _meta: { description: 'Non-default value of setting.' } },
  'accessibility:disableAnimations': {
    type: 'boolean',
    _meta: { description: 'Non-default value of setting.' },
  },
  'fileUpload:maxFileSize': {
    type: 'keyword',
    _meta: { description: 'Non-default value of setting.' },
  },
  'ml:anomalyDetection:results:enableTimeDefaults': {
    type: 'boolean',
    _meta: { description: 'Non-default value of setting.' },
  },
  'ml:anomalyDetection:results:timeDefaults': {
    type: 'keyword',
    _meta: { description: 'Non-default value of setting.' },
  },
  'timepicker:timeDefaults': {
    type: 'keyword',
    _meta: { description: 'Non-default value of setting.' },
  },
  'timepicker:refreshIntervalDefaults': {
    type: 'keyword',
    _meta: { description: 'Non-default value of setting.' },
  },
  'timepicker:quickRanges': {
    type: 'keyword',
    _meta: { description: 'Non-default value of setting.' },
  },
  'theme:version': {
    type: 'keyword',
    _meta: { description: 'Non-default value of setting.' },
  },
  'theme:darkMode': {
    type: 'boolean',
    _meta: { description: 'Non-default value of setting.' },
  },
  'theme:name': {
    type: 'keyword',
    _meta: { description: 'Non-default value of setting.' },
  },
  'state:storeInSessionStorage': {
    type: 'boolean',
    _meta: { description: 'Non-default value of setting.' },
  },
  'savedObjects:perPage': {
    type: 'long',
    _meta: { description: 'Non-default value of setting.' },
  },
  'search:queryLanguage': {
    type: 'keyword',
    _meta: { description: 'Non-default value of setting.' },
  },
  'shortDots:enable': {
    type: 'boolean',
    _meta: { description: 'Non-default value of setting.' },
  },
  'sort:options': {
    type: 'keyword',
    _meta: { description: 'Non-default value of setting.' },
  },
  'savedObjects:listingLimit': {
    type: 'long',
    _meta: { description: 'Non-default value of setting.' },
  },
  'query:queryString:options': {
    type: 'keyword',
    _meta: { description: 'Non-default value of setting.' },
  },
  'metrics:max_buckets': {
    type: 'long',
    _meta: { description: 'Non-default value of setting.' },
  },
  'metrics:allowStringIndices': {
    type: 'boolean',
    _meta: { description: 'Non-default value of setting.' },
  },
  'query:allowLeadingWildcards': {
    type: 'boolean',
    _meta: { description: 'Non-default value of setting.' },
  },
  metaFields: {
    type: 'array',
    items: {
      type: 'keyword',
      _meta: { description: 'Non-default value of setting.' },
    },
  },
  'indexPattern:placeholder': {
    type: 'keyword',
    _meta: { description: 'Non-default value of setting.' },
  },
  'histogram:barTarget': {
    type: 'long',
    _meta: { description: 'Non-default value of setting.' },
  },
  'histogram:maxBars': {
    type: 'long',
    _meta: { description: 'Non-default value of setting.' },
  },
  'format:number:defaultLocale': {
    type: 'keyword',
    _meta: { description: 'Non-default value of setting.' },
  },
  'format:percent:defaultPattern': {
    type: 'keyword',
    _meta: { description: 'Non-default value of setting.' },
  },
  'format:number:defaultPattern': {
    type: 'keyword',
    _meta: { description: 'Non-default value of setting.' },
  },
  'history:limit': {
    type: 'long',
    _meta: { description: 'Non-default value of setting.' },
  },
  'format:defaultTypeMap': {
    type: 'keyword',
    _meta: { description: 'Non-default value of setting.' },
  },
  'format:currency:defaultPattern': {
    type: 'keyword',
    _meta: { description: 'Non-default value of setting.' },
  },
  defaultIndex: {
    type: 'keyword',
    _meta: { description: 'Non-default value of setting.' },
  },
  'format:bytes:defaultPattern': {
    type: 'keyword',
    _meta: { description: 'Non-default value of setting.' },
  },
  'filters:pinnedByDefault': {
    type: 'boolean',
    _meta: { description: 'Non-default value of setting.' },
  },
  'filterEditor:suggestValues': {
    type: 'boolean',
    _meta: { description: 'Non-default value of setting.' },
  },
  'fields:popularLimit': {
    type: 'long',
    _meta: { description: 'Non-default value of setting.' },
  },
  dateNanosFormat: {
    type: 'keyword',
    _meta: { description: 'Non-default value of setting.' },
  },
  defaultRoute: {
    type: 'keyword',
    _meta: { description: 'Non-default value of setting.' },
  },
  'dateFormat:tz': {
    type: 'keyword',
    _meta: { description: 'Non-default value of setting.' },
  },
  'dateFormat:scaled': {
    type: 'keyword',
    _meta: { description: 'Non-default value of setting.' },
  },
  'csv:quoteValues': {
    type: 'boolean',
    _meta: { description: 'Non-default value of setting.' },
  },
  'dateFormat:dow': {
    type: 'keyword',
    _meta: { description: 'Non-default value of setting.' },
  },
  dateFormat: { type: 'keyword', _meta: { description: 'Non-default value of setting.' } },
  'autocomplete:useTimeRange': {
    type: 'boolean',
    _meta: { description: 'Non-default value of setting.' },
  },
  'autocomplete:valueSuggestionMethod': {
    type: 'keyword',
    _meta: { description: 'Non-default value of setting.' },
  },
  'search:timeout': {
    type: 'long',
    _meta: { description: 'Non-default value of setting.' },
  },
  'bfetch:disableCompression': {
    type: 'boolean',
    _meta: { description: 'Non-default value of setting.' },
  },
  'bfetch:disable': {
    type: 'boolean',
    _meta: { description: 'Non-default value of setting.' },
  },
  'visualization:visualize:legacyHeatmapChartsLibrary': {
    type: 'boolean',
    _meta: { description: 'Non-default value of setting.' },
  },
  'discover:modifyColumnsOnSwitch': {
    type: 'boolean',
    _meta: { description: 'Non-default value of setting.' },
  },
  'securitySolution:rulesTableRefresh': {
    type: 'text',
    _meta: { description: 'Non-default value of setting.' },
  },
  'observability:syntheticsThrottlingEnabled': {
    type: 'boolean',
    _meta: { description: 'Non-default value of setting.' },
  },
  'observability:enableInspectEsQueries': {
    type: 'boolean',
    _meta: { description: 'Non-default value of setting.' },
  },
  'observability:maxSuggestions': {
    type: 'integer',
    _meta: { description: 'Non-default value of setting.' },
  },
  'observability:enableComparisonByDefault': {
    type: 'boolean',
    _meta: { description: 'Non-default value of setting.' },
  },
  'observability:enableServiceGroups': {
    type: 'boolean',
    _meta: { description: 'Non-default value of setting.' },
  },
  'observability:apmEnableTableSearchBar': {
    type: 'boolean',
    _meta: { description: 'Non-default value of setting.' },
  },
  'observability:apmEnableServiceInventoryTableSearchBar': {
    type: 'boolean',
    _meta: { description: 'Non-default value of setting.' },
  },
  'observability:entityCentricExperience': {
    type: 'boolean',
    _meta: { description: 'Non-default value of setting.' },
  },
  'observability:apmAWSLambdaPriceFactor': {
    type: 'text',
    _meta: { description: 'Non-default value of setting.' },
  },
  'observability:apmAWSLambdaRequestCostPerMillion': {
    type: 'integer',
    _meta: { description: 'Non-default value of setting.' },
  },
  'observability:apmEnableServiceMapApiV2': {
    type: 'boolean',
    _meta: { description: 'Non-default value of setting.' },
  },
  'observability:aiAssistantSimulatedFunctionCalling': {
    type: 'boolean',
    _meta: { description: 'Non-default value of setting.' },
  },
  'observability:aiAssistantSearchConnectorIndexPattern': {
    type: 'text',
    _meta: { description: 'Non-default value of setting.' },
  },
  'observability:logSources': {
    type: 'array',
    items: {
      type: 'keyword',
      _meta: { description: 'Non-default value of setting.' },
    },
  },
  'onechat:mcpServer:enabled': {
    type: 'boolean',
    _meta: { description: 'Non-default value of setting.' },
  },
  'banners:placement': {
    type: 'keyword',
    _meta: { description: 'Non-default value of setting.' },
  },
  'banners:textColor': {
    type: 'text',
    _meta: { description: 'Non-default value of setting.' },
  },
  'banners:linkColor': {
    type: 'text',
    _meta: { description: 'Non-default value of setting.' },
  },
  'banners:backgroundColor': {
    type: 'text',
    _meta: { description: 'Non-default value of setting.' },
  },
  'labs:presentation:timeToPresent': {
    type: 'boolean',
    _meta: { description: 'Non-default value of setting.' },
  },
  'labs:canvas:enable_ui': {
    type: 'boolean',
    _meta: { description: 'Non-default value of setting.' },
  },
  'labs:canvas:byValueEmbeddable': {
    type: 'boolean',
    _meta: { description: 'Non-default value of setting.' },
  },
  'labs:canvas:useDataService': {
    type: 'boolean',
    _meta: { description: 'Non-default value of setting.' },
  },
  'labs:dashboard:enable_ui': {
    type: 'boolean',
    _meta: { description: 'Non-default value of setting.' },
  },
  'labs:dashboard:deferBelowFold': {
    type: 'boolean',
    _meta: { description: 'Non-default value of setting.' },
  },
  'discover:showFieldStatistics': {
    type: 'boolean',
    _meta: { description: 'Non-default value of setting.' },
  },
  'discover:showMultiFields': {
    type: 'boolean',
    _meta: { description: 'Non-default value of setting.' },
  },
  enableESQL: {
    type: 'boolean',
    _meta: { description: 'Non-default value of setting.' },
  },
  'discover:rowHeightOption': {
    type: 'integer',
    _meta: { description: 'Non-default value of setting.' },
  },
  hideAnnouncements: {
    type: 'boolean',
    _meta: { description: 'Non-default value of setting.' },
  },
  isDefaultIndexMigrated: {
    type: 'boolean',
    _meta: { description: 'Non-default value of setting.' },
  },
  'observability:apmDefaultServiceEnvironment': {
    type: 'keyword',
    _meta: { description: 'Default value of the setting was changed.' },
  },
  'observability:apmProgressiveLoading': {
    type: 'keyword',
    _meta: { description: 'Non-default value of setting.' },
  },
  'observability:apmServiceGroupMaxNumberOfServices': {
    type: 'long',
    _meta: { description: 'Non-default value of setting.' },
  },
  'observability:apmEnableTransactionProfiling': {
    type: 'boolean',
    _meta: { description: 'Non-default value of setting.' },
  },
  'observability:profilingShowErrorFrames': {
    type: 'boolean',
    _meta: { description: 'Non-default value of setting.' },
  },
  'observability:profilingPerVCPUWattX86': {
    type: 'integer',
    _meta: { description: 'Non-default value of setting.' },
  },
  'observability:profilingPervCPUWattArm64': {
    type: 'integer',
    _meta: { description: 'Non-default value of setting.' },
  },
  'observability:profilingCo2PerKWH': {
    type: 'integer',
    _meta: { description: 'Non-default value of setting.' },
  },
  'observability:profilingDatacenterPUE': {
    type: 'integer',
    _meta: { description: 'Non-default value of setting.' },
  },
  'securitySolution:enableGroupedNav': {
    type: 'boolean',
    _meta: { description: 'Non-default value of setting.' },
  },
  'securitySolution:showRelatedIntegrations': {
    type: 'boolean',
    _meta: { description: 'Non-default value of setting.' },
  },
  'visualization:visualize:legacyGaugeChartsLibrary': {
    type: 'boolean',
    _meta: { description: 'Non-default value of setting.' },
  },
  'observability:enableLegacyUptimeApp': {
    type: 'boolean',
    _meta: { description: 'Non-default value of setting.' },
  },
  'observability:profilingCostPervCPUPerHour': {
    type: 'integer',
    _meta: { description: 'Non-default value of setting.' },
  },
  'observability:profilingAWSCostDiscountRate': {
    type: 'integer',
    _meta: { description: 'Non-default value of setting.' },
  },
  'observability:profilingAzureCostDiscountRate': {
    type: 'integer',
    _meta: { description: 'Non-default value of setting.' },
  },
  'data_views:fields_excluded_data_tiers': {
    type: 'keyword',
    _meta: { description: 'Non-default value of setting.' },
  },
  'devTools:enablePersistentConsole': {
    type: 'boolean',
    _meta: { description: 'Non-default value of setting.' },
  },
  'aiAssistant:preferredAIAssistantType': {
    type: 'keyword',
    _meta: { description: 'Non-default value of setting.' },
  },
  'observability:searchExcludedDataTiers': {
    type: 'array',
    items: {
      type: 'keyword',
      _meta: { description: 'Non-default value of setting.' },
    },
  },
  'observability:newLogsOverview': {
    type: 'boolean',
    _meta: {
      description: 'Enable the new logs overview component.',
    },
  },
<<<<<<< HEAD
  'cases:incrementalIdDisplay:enabled': {
    type: 'boolean',
    _meta: {
      description: 'Display the incremental id of a case in the relevant pages',
=======
  'observability:enableStreamsUI': {
    type: 'boolean',
    _meta: {
      description: 'Enable Streams UI.',
>>>>>>> 4805aee3
    },
  },
};<|MERGE_RESOLUTION|>--- conflicted
+++ resolved
@@ -656,17 +656,16 @@
       description: 'Enable the new logs overview component.',
     },
   },
-<<<<<<< HEAD
   'cases:incrementalIdDisplay:enabled': {
     type: 'boolean',
     _meta: {
       description: 'Display the incremental id of a case in the relevant pages',
-=======
+    },
+  },
   'observability:enableStreamsUI': {
     type: 'boolean',
     _meta: {
       description: 'Enable Streams UI.',
->>>>>>> 4805aee3
     },
   },
 };