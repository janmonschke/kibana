--- conflicted
+++ resolved
@@ -33,15 +33,9 @@
 Layers that request data from {es} are narrowed when you submit a <<kibana-concepts-searching-your-data, search>>.
 Layers narrowed by semi-structured search and filters contain the filter icon image:maps/images/filter_icon.png[] next to the layer name in the legend.
 
-<<<<<<< HEAD
-Layers that request data from {es} using a <<index-patterns, data view>> with a configured time field are narrowed by the <<set-time-filter, global time filter>>.
-These layers contain the clock icon image:maps/images/clock_icon.png[clock icon] next to the layer name in the legend. Use the time slider to quickly select time slices within the global time filter range.
-Click previous and next buttons to advance the time slice backward or forward. Click play to animate your spatial temporal data.
-=======
 To prevent the global search from applying to a layer, configure the following:
 
 * In *Filtering*, clear the *Apply global search to layer data* checkbox to turn off global search for the layer source.
->>>>>>> 322c5e26
 
 * In *Term joins*, clear the *Apply global search to join* checkbox to turn off global search for the <<terms-join, term join>>.
 
