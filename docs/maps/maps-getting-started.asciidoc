[role="xpack"]
[[maps-getting-started]]
== Build a map to compare metrics by country or region

If you are new to **Maps**, this tutorial is a good place to start.
It guides you through the common steps for working with your location data.

You will learn to:

- Create a map with multiple layers and data sources
- Use symbols, colors, and labels to style data values
- Embed a map in a dashboard
- Search across panels in your dashboard

When you complete this tutorial, you’ll have a map that looks like this:

[role="screenshot"]
image::maps/images/sample_data_web_logs.png[]

[float]
=== Prerequisites

- If you don’t already have {kib}, set it up with https://www.elastic.co/cloud/elasticsearch-service/signup?baymax=docs-body&elektra=docs[our free trial].
- This tutorial requires the <<get-started, web logs sample data set>>. The sample data includes a [Logs] Total Requests and Bytes map, which you’ll re-create in this tutorial.
- You must have the correct privileges for creating a map.
If you don't have sufficient privileges to create or save maps,
a read-only icon appears in the toolbar. For more information,
refer to <<xpack-security-authorization,Granting access to {kib}>>.

[float]
[[maps-create]]
=== Step 1. Create a map

. Open the main menu, and then click *Dashboard*.
. Click **Create dashboard**.
. Set the time range to *Last 7 days*.
. Click the **Create new Maps** icon image:maps/images/app_gis_icon.png[]

[float]
[[maps-add-choropleth-layer]]
=== Step 2. Add a choropleth layer

The first layer you'll add is a choropleth layer to shade world countries
by web log traffic. Darker shades will symbolize countries with more web log traffic,
and lighter shades will symbolize countries with less traffic.

. Click **Add layer**, and then click **Choropleth**.

. From the **Layer** dropdown menu, select **World Countries**.

. In **Statistics source**, set:
<<<<<<< HEAD
** **Data view** to **kibana_sample_data_logs**
** **Join field** to **geo.src**
=======
** **Index pattern** to **kibana_sample_data_logs**
** **Join field** to **geo.dest**
>>>>>>> daf860c7

. Click **Add layer**.

. In **Layer settings**, set:

** **Name** to `Total Requests by Destination`
** **Opacity** to 50%

. Add a Tooltip field:

** **ISO 3166-1 alpha-2 code** is added by default.
** Click **+ Add** to open field select.
** Select **name** and click *Add*.

. In **Layer style**:

** Set **Fill color: As number** to the grey color ramp.
** Set **Border color** to white.
** Under **Label**, change **By value** to **Fixed**.

. Click **Save & close**.
+
Your map now looks like this:
+
[role="screenshot"]
image::maps/images/gs_add_cloropeth_layer.png[]

[float]
[[maps-add-elasticsearch-layer]]
=== Step 3. Add layers for the Elasticsearch data

To avoid overwhelming the user with too much data at once, you'll add two layers
for the Elasticsearch data. The first layer will display individual documents
when users zoom in on the map. The second layer will
display aggregated data when users zoom the map out.

[float]
==== Add a layer for individual documents

This layer displays web log documents as points.
The layer is only visible when users zoom in.

. Click **Add layer**, and then click **Documents**.

. Set **Data view** to **kibana_sample_data_logs**.

. Set **Scaling** to *Limits results to 10000.*

. Click **Add layer**.

. In **Layer settings**, set:
** **Name** to `Actual Requests`
** **Visibility** to the range [9, 24]
** **Opacity** to 100%

. Add a tooltip field and select **agent**, **bytes**, **clientip**, **host**,
**machine.os**, **request**, **response**, and **timestamp**.

. In **Layer style**, set **Fill color** to **#2200FF**.

. Click **Save & close**.
+
Your map will look like this from zoom level 9 to 24:
+
[role="screenshot"]
image::maps/images/gs_add_es_document_layer.png[]

[float]
==== Add a layer for aggregated data

You'll create a layer for {ref}/search-aggregations.html[aggregated data] and make it visible only when the map
is zoomed out. Darker colors will symbolize grids
with more web log traffic, and lighter colors will symbolize grids with less
traffic. Larger circles will symbolize grids with
more total bytes transferred, and smaller circles will symbolize
grids with less bytes transferred.

. Click **Add layer**, and select **Clusters and grids**.
. Set **Data view** to **kibana_sample_data_logs**.
. Click **Add layer**.
. In **Layer settings**, set:
** **Name** to `Total Requests and Bytes`
** **Visibility** to the range [0, 9]
** **Opacity** to 100%
. In **Metrics**:
** Set **Agregation** to **Count**.
** Click **Add metric**.
** Set **Aggregation** to **Sum** with **Field** set to **bytes**.
. In **Layer style**, change **Symbol size**:
** Set the field select to *sum bytes*.
** Set the min size to 7 and the max size to 25 px.
. Click **Save & close** button.
+
Your map will look like this between zoom levels 0 and 9:
+
[role="screenshot"]
image::maps/images/sample_data_web_logs.png[]

[float]
[[maps-save]]
=== Step 4. Save the map
Now that your map is complete, save it and return to the dashboard.

. In the toolbar, click *Save and return*.

[float]
[[maps-embedding]]
=== Step 5. Explore your data from the dashboard

View your geospatial data alongside a heat map and pie chart, and then filter the data.
When you apply a filter in one panel, it is applied to all panels on the dashboard.

. Click **Add from library** to open a list of panels that you can add to the dashboard.
. Add **[Logs] Unique Visitor Heatmap** and **[Logs] Bytes distribution** to the dashboard.
+
[role="screenshot"]
image::maps/images/gs_dashboard_with_map.png[]

. To filter for documents with unusually high byte values, click and drag in the *Bytes distribution* chart.

. Remove the filter by clicking **x** next to its name in the filter bar.

. Set a filter from the map:

.. Open a tooltip by clicking anywhere in the United States vector.

.. To show only documents where **geo.src** is **US**, click the filter icon in the row for **ISO 3066-1 alpha-2**.
+
[role="screenshot"]
image::maps/images/gs_dashboard_with_terms_filter.png[]

[float]
=== What's next?

* Check out <<vector-layer, additional types of layers>> that you can add to your map.
* Learn more ways <<maps-vector-style-properties, customize your map>>.
* Learn more about <<vector-tooltip,vector tooltips>>.<|MERGE_RESOLUTION|>--- conflicted
+++ resolved
@@ -49,13 +49,8 @@
 . From the **Layer** dropdown menu, select **World Countries**.
 
 . In **Statistics source**, set:
-<<<<<<< HEAD
 ** **Data view** to **kibana_sample_data_logs**
-** **Join field** to **geo.src**
-=======
-** **Index pattern** to **kibana_sample_data_logs**
 ** **Join field** to **geo.dest**
->>>>>>> daf860c7
 
 . Click **Add layer**.
 
