--- conflicted
+++ resolved
@@ -6,19 +6,19 @@
   cluster: []
   indices:
     - names:
-        - ".siem-signals*"
-        - ".lists-*"
-        - ".items-*"
-      privileges:
-        - "read"
-        - "view_index_metadata"
+        - '.siem-signals*'
+        - '.lists-*'
+        - '.items-*'
+      privileges:
+        - 'read'
+        - 'view_index_metadata'
       allow_restricted_indices: false
     - names:
-        - ".alerts*"
-        - ".preview.alerts*"
-      privileges:
-        - "read"
-        - "view_index_metadata"
+        - '.alerts*'
+        - '.preview.alerts*'
+      privileges:
+        - 'read'
+        - 'view_index_metadata'
       allow_restricted_indices: false
     - names:
         - apm-*-transaction*
@@ -30,16 +30,16 @@
         - packetbeat-*
         - winlogbeat-*
         - metrics-endpoint.metadata_current_*
-        - ".fleet-agents*"
-        - ".fleet-actions*"
-        - "risk-score.risk-score-*"
-        - ".asset-criticality.asset-criticality-*"
-        - ".entities.v1.latest.security_*"
-        - ".ml-anomalies-*"
-      privileges:
-        - read
-  applications:
-    - application: "kibana-.kibana"
+        - '.fleet-agents*'
+        - '.fleet-actions*'
+        - 'risk-score.risk-score-*'
+        - '.asset-criticality.asset-criticality-*'
+        - '.entities.v1.latest.security_*'
+        - '.ml-anomalies-*'
+      privileges:
+        - read
+  applications:
+    - application: 'kibana-.kibana'
       privileges:
         - feature_ml.read
         - feature_siemV2.read
@@ -59,7 +59,7 @@
         - feature_graph.all
         - feature_maps.all
         - feature_visualize.all
-      resources: "*"
+      resources: '*'
   run_as: []
 
 # modeled after t3_analyst
@@ -67,14 +67,14 @@
   cluster: []
   indices:
     - names:
-        - ".siem-signals*"
-        - ".lists-*"
-        - ".items-*"
-      privileges:
-        - "read"
-        - "view_index_metadata"
-        - "write"
-        - "maintenance"
+        - '.siem-signals*'
+        - '.lists-*'
+        - '.items-*'
+      privileges:
+        - 'read'
+        - 'view_index_metadata'
+        - 'write'
+        - 'maintenance'
       allow_restricted_indices: false
     - names:
         - apm-*-transaction*
@@ -89,29 +89,29 @@
         - read
         - write
     - names:
-        - ".internal.alerts*"
-        - ".alerts*"
-        - ".internal.preview.alerts*"
-        - ".preview.alerts*"
-        - "risk-score.risk-score-*"
-      privileges:
-        - "read"
-        - "view_index_metadata"
-        - "write"
-        - "maintenance"
-    - names:
-        - ".asset-criticality.asset-criticality-*"
-        - ".entities.v1.latest.security_*"
-      privileges:
-        - "read"
-        - "write"
+        - '.internal.alerts*'
+        - '.alerts*'
+        - '.internal.preview.alerts*'
+        - '.preview.alerts*'
+        - 'risk-score.risk-score-*'
+      privileges:
+        - 'read'
+        - 'view_index_metadata'
+        - 'write'
+        - 'maintenance'
+    - names:
+        - '.asset-criticality.asset-criticality-*'
+        - '.entities.v1.latest.security_*'
+      privileges:
+        - 'read'
+        - 'write'
       allow_restricted_indices: false
     - names:
-        - ".ml-anomalies-*"
-      privileges:
-        - read
-  applications:
-    - application: "kibana-.kibana"
+        - '.ml-anomalies-*'
+      privileges:
+        - read
+  applications:
+    - application: 'kibana-.kibana'
       privileges:
         - feature_ml.read
         - feature_siemV2.all
@@ -141,15 +141,15 @@
         - feature_graph.all
         - feature_maps.all
         - feature_visualize.all
-      resources: "*"
+      resources: '*'
   run_as: []
 
 t1_analyst:
   cluster:
   indices:
     - names:
-        - ".alerts-security*"
-        - ".siem-signals-*"
+        - '.alerts-security*'
+        - '.siem-signals-*'
       privileges:
         - read
         - write
@@ -166,16 +166,16 @@
         - packetbeat-*
         - winlogbeat-*
         - metrics-endpoint.metadata_current_*
-        - ".fleet-agents*"
-        - ".fleet-actions*"
-        - risk-score.risk-score-*
-        - .asset-criticality.asset-criticality-*
-        - .entities.v1.latest.security_*
-        - ".ml-anomalies-*"
-      privileges:
-        - read
-  applications:
-    - application: "kibana-.kibana"
+        - '.fleet-agents*'
+        - '.fleet-actions*'
+        - risk-score.risk-score-*
+        - .asset-criticality.asset-criticality-*
+        - .entities.v1.latest.security_*
+        - '.ml-anomalies-*'
+      privileges:
+        - read
+  applications:
+    - application: 'kibana-.kibana'
       privileges:
         - feature_ml.read
         - feature_siemV2.read
@@ -196,7 +196,7 @@
         - feature_graph.all
         - feature_maps.all
         - feature_visualize.all
-      resources: "*"
+      resources: '*'
 
 t2_analyst:
   cluster:
@@ -224,16 +224,16 @@
         - .fleet-actions*
         - risk-score.risk-score-*
         - .entities.v1.latest.security_*
-        - ".ml-anomalies-*"
-      privileges:
-        - read
-    - names:
-        - .asset-criticality.asset-criticality-*
-      privileges:
-        - read
-        - write
-  applications:
-    - application: "kibana-.kibana"
+        - '.ml-anomalies-*'
+      privileges:
+        - read
+    - names:
+        - .asset-criticality.asset-criticality-*
+      privileges:
+        - read
+        - write
+  applications:
+    - application: 'kibana-.kibana'
       privileges:
         - feature_ml.read
         - feature_siemV2.read
@@ -254,7 +254,7 @@
         - feature_graph.all
         - feature_maps.all
         - feature_visualize.all
-      resources: "*"
+      resources: '*'
 
 t3_analyst:
   cluster:
@@ -292,14 +292,13 @@
         - .fleet-actions*
         - risk-score.risk-score-*
         - .entities.v1.latest.security_*
-        - ".ml-anomalies-*"
-      privileges:
-        - read
-  applications:
-    - application: "kibana-.kibana"
+        - '.ml-anomalies-*'
+      privileges:
+        - read
+  applications:
+    - application: 'kibana-.kibana'
       privileges:
         - feature_ml.read
-<<<<<<< HEAD
         - feature_siemV2.all
         - feature_siemV2.read_alerts
         - feature_siemV2.crud_alerts
@@ -314,23 +313,7 @@
         - feature_siemV2.actions_log_management_all # Response actions history
         - feature_siemV2.file_operations_all
         - feature_siemV2.scan_operations_all
-=======
-        - feature_siem.all
-        - feature_siem.read_alerts
-        - feature_siem.crud_alerts
-        - feature_siem.endpoint_list_all
-        - feature_siem.trusted_applications_all
-        - feature_siem.event_filters_all
-        - feature_siem.host_isolation_exceptions_all
-        - feature_siem.blocklist_all
-        - feature_siem.policy_management_read # Elastic Defend Policy Management
-        - feature_siem.host_isolation_all
-        - feature_siem.process_operations_all
-        - feature_siem.actions_log_management_all # Response actions history
-        - feature_siem.file_operations_all
-        - feature_siem.scan_operations_all
-        - feature_siem.workflow_insights_all
->>>>>>> d0166b67
+        - feature_siemV2.workflow_insights_all
         - feature_securitySolutionCases.all
         - feature_securitySolutionAssistant.all
         - feature_securitySolutionAttackDiscovery.all
@@ -345,7 +328,7 @@
         - feature_graph.all
         - feature_maps.all
         - feature_visualize.all
-      resources: "*"
+      resources: '*'
 
 threat_intelligence_analyst:
   cluster:
@@ -381,11 +364,11 @@
         - .fleet-actions*
         - risk-score.risk-score-*
         - .entities.v1.latest.security_*
-        - ".ml-anomalies-*"
-      privileges:
-        - read
-  applications:
-    - application: "kibana-.kibana"
+        - '.ml-anomalies-*'
+      privileges:
+        - read
+  applications:
+    - application: 'kibana-.kibana'
       privileges:
         - feature_ml.read
         - feature_siemV2.all
@@ -405,7 +388,7 @@
         - feature_graph.all
         - feature_maps.all
         - feature_visualize.all
-      resources: "*"
+      resources: '*'
 
 rule_author:
   cluster:
@@ -446,14 +429,13 @@
         - .fleet-actions*
         - risk-score.risk-score-*
         - .entities.v1.latest.security_*
-        - ".ml-anomalies-*"
-      privileges:
-        - read
-  applications:
-    - application: "kibana-.kibana"
+        - '.ml-anomalies-*'
+      privileges:
+        - read
+  applications:
+    - application: 'kibana-.kibana'
       privileges:
         - feature_ml.read
-<<<<<<< HEAD
         - feature_siemV2.all
         - feature_siemV2.read_alerts
         - feature_siemV2.crud_alerts
@@ -464,19 +446,7 @@
         - feature_siemV2.host_isolation_exceptions_read
         - feature_siemV2.blocklist_all # Elastic Defend Policy Management
         - feature_siemV2.actions_log_management_read
-=======
-        - feature_siem.all
-        - feature_siem.read_alerts
-        - feature_siem.crud_alerts
-        - feature_siem.policy_management_all
-        - feature_siem.endpoint_list_all
-        - feature_siem.trusted_applications_all
-        - feature_siem.event_filters_all
-        - feature_siem.host_isolation_exceptions_read
-        - feature_siem.blocklist_all # Elastic Defend Policy Management
-        - feature_siem.actions_log_management_read
-        - feature_siem.workflow_insights_all
->>>>>>> d0166b67
+        - feature_siemV2.workflow_insights_all
         - feature_securitySolutionCases.all
         - feature_securitySolutionAssistant.all
         - feature_securitySolutionAttackDiscovery.all
@@ -491,7 +461,7 @@
         - feature_graph.all
         - feature_maps.all
         - feature_visualize.all
-      resources: "*"
+      resources: '*'
 
 soc_manager:
   cluster:
@@ -532,15 +502,14 @@
         - .fleet-actions*
         - risk-score.risk-score-*
         - .asset-criticality.asset-criticality-*
-        - ".ml-anomalies-*"
-      privileges:
-        - read
-  applications:
-    - application: "kibana-.kibana"
+        - '.ml-anomalies-*'
+      privileges:
+        - read
+  applications:
+    - application: 'kibana-.kibana'
       privileges:
         - feature_ml.read
         - feature_generalCases.all
-<<<<<<< HEAD
         - feature_siemV2.all
         - feature_siemV2.read_alerts
         - feature_siemV2.crud_alerts
@@ -556,24 +525,7 @@
         - feature_siemV2.file_operations_all
         - feature_siemV2.execute_operations_all
         - feature_siemV2.scan_operations_all
-=======
-        - feature_siem.all
-        - feature_siem.read_alerts
-        - feature_siem.crud_alerts
-        - feature_siem.policy_management_all
-        - feature_siem.endpoint_list_all
-        - feature_siem.trusted_applications_all
-        - feature_siem.event_filters_all
-        - feature_siem.host_isolation_exceptions_all
-        - feature_siem.blocklist_all
-        - feature_siem.host_isolation_all
-        - feature_siem.process_operations_all
-        - feature_siem.actions_log_management_all
-        - feature_siem.file_operations_all
-        - feature_siem.execute_operations_all
-        - feature_siem.scan_operations_all
-        - feature_siem.workflow_insights_all
->>>>>>> d0166b67
+        - feature_siemV2.workflow_insights_all
         - feature_securitySolutionCases.all
         - feature_observabilityCases.all
         - feature_securitySolutionAssistant.all
@@ -590,10 +542,10 @@
         - feature_graph.all
         - feature_maps.all
         - feature_visualize.all
-      resources: "*"
+      resources: '*'
 
 detections_admin:
-  cluster: ["manage_index_templates", "manage_transform"]
+  cluster: ['manage_index_templates', 'manage_transform']
   indices:
     - names:
         - apm-*-transaction*
@@ -618,7 +570,7 @@
         - metrics-endpoint.metadata_current_*
         - .fleet-agents*
         - .fleet-actions*
-        - ".ml-anomalies-*"
+        - '.ml-anomalies-*'
       privileges:
         - read
     - names:
@@ -632,7 +584,7 @@
         - read
         - write
   applications:
-    - application: "kibana-.kibana"
+    - application: 'kibana-.kibana'
       privileges:
         - feature_ml.all
         - feature_siemV2.all
@@ -652,7 +604,7 @@
         - feature_graph.all
         - feature_maps.all
         - feature_visualize.all
-      resources: "*"
+      resources: '*'
 
 platform_engineer:
   cluster:
@@ -683,14 +635,13 @@
         - read
         - write
     - names:
-        - ".ml-anomalies-*"
-      privileges:
-        - read
-  applications:
-    - application: "kibana-.kibana"
+        - '.ml-anomalies-*'
+      privileges:
+        - read
+  applications:
+    - application: 'kibana-.kibana'
       privileges:
         - feature_ml.all
-<<<<<<< HEAD
         - feature_siemV2.all
         - feature_siemV2.read_alerts
         - feature_siemV2.crud_alerts
@@ -701,19 +652,7 @@
         - feature_siemV2.host_isolation_exceptions_all
         - feature_siemV2.blocklist_all # Elastic Defend Policy Management
         - feature_siemV2.actions_log_management_read
-=======
-        - feature_siem.all
-        - feature_siem.read_alerts
-        - feature_siem.crud_alerts
-        - feature_siem.policy_management_all
-        - feature_siem.endpoint_list_all
-        - feature_siem.trusted_applications_all
-        - feature_siem.event_filters_all
-        - feature_siem.host_isolation_exceptions_all
-        - feature_siem.blocklist_all # Elastic Defend Policy Management
-        - feature_siem.actions_log_management_read
-        - feature_siem.workflow_insights_all
->>>>>>> d0166b67
+        - feature_siemV2.workflow_insights_all
         - feature_securitySolutionCases.all
         - feature_securitySolutionAssistant.all
         - feature_securitySolutionAttackDiscovery.all
@@ -731,7 +670,7 @@
         - feature_graph.all
         - feature_maps.all
         - feature_visualize.all
-      resources: "*"
+      resources: '*'
 
 endpoint_operations_analyst:
   cluster:
@@ -755,7 +694,7 @@
         - .items*
         - risk-score.risk-score-*
         - .entities.v1.latest.security_*
-        - ".ml-anomalies-*"
+        - '.ml-anomalies-*'
       privileges:
         - read
     - names:
@@ -773,10 +712,9 @@
         - read
         - write
   applications:
-    - application: "kibana-.kibana"
+    - application: 'kibana-.kibana'
       privileges:
         - feature_ml.read
-<<<<<<< HEAD
         - feature_siemV2.all
         - feature_siemV2.read_alerts
         - feature_siemV2.policy_management_all
@@ -791,23 +729,7 @@
         - feature_siemV2.file_operations_all
         - feature_siemV2.execute_operations_all # Execute
         - feature_siemV2.scan_operations_all
-=======
-        - feature_siem.all
-        - feature_siem.read_alerts
-        - feature_siem.policy_management_all
-        - feature_siem.endpoint_list_all
-        - feature_siem.trusted_applications_all
-        - feature_siem.event_filters_all
-        - feature_siem.host_isolation_exceptions_all
-        - feature_siem.blocklist_all
-        - feature_siem.host_isolation_all
-        - feature_siem.process_operations_all
-        - feature_siem.actions_log_management_all # Response History
-        - feature_siem.file_operations_all
-        - feature_siem.execute_operations_all # Execute
-        - feature_siem.scan_operations_all
-        - feature_siem.workflow_insights_all
->>>>>>> d0166b67
+        - feature_siemV2.workflow_insights_all
         - feature_securitySolutionCases.all
         - feature_securitySolutionAssistant.all
         - feature_securitySolutionAttackDiscovery.all
@@ -824,7 +746,7 @@
         - feature_graph.all
         - feature_maps.all
         - feature_visualize.all
-      resources: "*"
+      resources: '*'
 
 endpoint_policy_manager:
   cluster:
@@ -846,7 +768,7 @@
         - winlogbeat-*
         - risk-score.risk-score-*
         - .entities.v1.latest.security_*
-        - ".ml-anomalies-*"
+        - '.ml-anomalies-*'
       privileges:
         - read
     - names:
@@ -866,10 +788,9 @@
         - write
         - manage
   applications:
-    - application: "kibana-.kibana"
+    - application: 'kibana-.kibana'
       privileges:
         - feature_ml.all
-<<<<<<< HEAD
         - feature_siemV2.all
         - feature_siemV2.read_alerts
         - feature_siemV2.crud_alerts
@@ -879,18 +800,7 @@
         - feature_siemV2.event_filters_all
         - feature_siemV2.host_isolation_exceptions_all
         - feature_siemV2.blocklist_all # Elastic Defend Policy Management
-=======
-        - feature_siem.all
-        - feature_siem.read_alerts
-        - feature_siem.crud_alerts
-        - feature_siem.policy_management_all
-        - feature_siem.endpoint_list_all
-        - feature_siem.trusted_applications_all
-        - feature_siem.event_filters_all
-        - feature_siem.host_isolation_exceptions_all
-        - feature_siem.blocklist_all # Elastic Defend Policy Management
-        - feature_siem.workflow_insights_all
->>>>>>> d0166b67
+        - feature_siemV2.workflow_insights_all
         - feature_securitySolutionCases.all
         - feature_securitySolutionAssistant.all
         - feature_securitySolutionAttackDiscovery.all
@@ -907,4 +817,4 @@
         - feature_graph.all
         - feature_maps.all
         - feature_visualize.all
-      resources: "*"+      resources: '*'