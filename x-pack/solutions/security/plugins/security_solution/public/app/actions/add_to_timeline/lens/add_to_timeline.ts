/*
 * Copyright Elasticsearch B.V. and/or licensed to Elasticsearch B.V. under one
 * or more contributor license agreements. Licensed under the Elastic License
 * 2.0; you may not use this file except in compliance with the Elastic License
 * 2.0.
 */

import type { CellValueContext } from '@kbn/embeddable-plugin/public';
import { createAction } from '@kbn/ui-actions-plugin/public';
import { apiPublishesUnifiedSearch, hasBlockingError } from '@kbn/presentation-publishing';
import { isLensApi } from '@kbn/lens-plugin/public';
import { isInSecurityApp } from '../../../../common/hooks/is_in_security_app';
import { KibanaServices } from '../../../../common/lib/kibana';
import type { SecurityAppStore } from '../../../../common/store/types';
import { addProvider } from '../../../../timelines/store/actions';
import type { DataProvider } from '../../../../../common/types';
import { extractTimelineCapabilities } from '../../../../common/utils/timeline_capabilities';
import { EXISTS_OPERATOR, TimelineId } from '../../../../../common/types';
import { fieldHasCellActions } from '../../utils';
import {
  ADD_TO_TIMELINE,
  ADD_TO_TIMELINE_FAILED_TEXT,
  ADD_TO_TIMELINE_FAILED_TITLE,
  ADD_TO_TIMELINE_ICON,
  ADD_TO_TIMELINE_SUCCESS_TITLE,
} from '../constants';
import { createDataProviders } from '../data_provider';

export const ACTION_ID = 'embeddable_addToTimeline';

function isDataColumnsFilterable(data?: CellValueContext['data']): boolean {
  return (
    !!data &&
    data.length > 0 &&
    data.every(
      ({ columnMeta }) =>
        columnMeta &&
        fieldHasCellActions(columnMeta.field) &&
        columnMeta.source === 'esaggs' &&
        columnMeta.sourceParams?.indexPatternId
    )
  );
}

export const getInvestigatedValue = (dataProviders: DataProvider[]) => {
  const dataValue = dataProviders.reduce<string[]>(
    (acc, { queryMatch: { value, operator, field } }) => {
      if (value != null) {
        // This is the case when value is a number, and queried by fieldName: *
        if (operator === EXISTS_OPERATOR) {
          acc.push(field);
        } else {
          const fieldValue = Array.isArray(value) ? value.join(', ') : value.toString();
          acc.push(fieldValue);
        }
      }

      return acc;
    },
    []
  );
  return dataValue.join(', ');
};

export const createAddToTimelineLensAction = ({
  store,
  order,
}: {
  store: SecurityAppStore;
  order?: number;
}) => {
  const {
    application: applicationService,
    notifications: { toasts: toastsService },
  } = KibanaServices.get();
  let currentAppId: string | undefined;
  applicationService.currentAppId$.subscribe((appId) => {
    currentAppId = appId;
  });
  const timelineCapabilities = extractTimelineCapabilities(applicationService.capabilities);

  return createAction<CellValueContext>({
    id: ACTION_ID,
    type: ACTION_ID,
    order,
    getIconType: () => ADD_TO_TIMELINE_ICON,
    getDisplayName: () => ADD_TO_TIMELINE,
    isCompatible: async ({ embeddable, data }) =>
<<<<<<< HEAD
      (timelineCapabilities.read || timelineCapabilities.crud) &&
      !isErrorEmbeddable(embeddable as IEmbeddable) &&
=======
      !hasBlockingError(embeddable) &&
>>>>>>> 3875d26a
      isLensApi(embeddable) &&
      apiPublishesUnifiedSearch(embeddable) &&
      isDataColumnsFilterable(data) &&
      isInSecurityApp(currentAppId),
    execute: async ({ data }) => {
      const dataProviders = data.reduce<DataProvider[]>((acc, { columnMeta, value, eventId }) => {
        const dataProvider = createDataProviders({
          contextId: TimelineId.active,
          fieldType: columnMeta?.type,
          values: value,
          field: columnMeta?.field,
          eventId,
          sourceParamType: columnMeta?.sourceParams?.type,
        });
        if (dataProvider) {
          acc.push(...dataProvider);
        }
        return acc;
      }, []);

      if (dataProviders.length > 0) {
        store.dispatch(addProvider({ id: TimelineId.active, providers: dataProviders }));

        const investigatedValue = getInvestigatedValue(dataProviders);
        if (investigatedValue.length > 0) {
          toastsService.addSuccess({
            title: ADD_TO_TIMELINE_SUCCESS_TITLE(investigatedValue),
          });
        }
      } else {
        toastsService.addWarning({
          title: ADD_TO_TIMELINE_FAILED_TITLE,
          text: ADD_TO_TIMELINE_FAILED_TEXT,
        });
      }
    },
  });
};<|MERGE_RESOLUTION|>--- conflicted
+++ resolved
@@ -86,12 +86,8 @@
     getIconType: () => ADD_TO_TIMELINE_ICON,
     getDisplayName: () => ADD_TO_TIMELINE,
     isCompatible: async ({ embeddable, data }) =>
-<<<<<<< HEAD
       (timelineCapabilities.read || timelineCapabilities.crud) &&
-      !isErrorEmbeddable(embeddable as IEmbeddable) &&
-=======
       !hasBlockingError(embeddable) &&
->>>>>>> 3875d26a
       isLensApi(embeddable) &&
       apiPublishesUnifiedSearch(embeddable) &&
       isDataColumnsFilterable(data) &&
