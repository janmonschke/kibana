/*
 * Copyright Elasticsearch B.V. and/or licensed to Elasticsearch B.V. under one
 * or more contributor license agreements. Licensed under the Elastic License
 * 2.0; you may not use this file except in compliance with the Elastic License
 * 2.0.
 */

import React, { useEffect, useMemo } from 'react';
import type { EuiDataGridCellValueElementProps } from '@elastic/eui';
import type { TimelineItem } from '@kbn/timelines-plugin/common';
import { JEST_ENVIRONMENT } from '../../../../../../common/constants';
import { useLicense } from '../../../../../common/hooks/use_license';
import { getDefaultControlColumn } from '../../body/control_columns';
import { TimelineControlColumnCellRender } from '../../unified_components/data_table/control_column_cell_render';
import type { UnifiedTimelineDataGridCellContext } from '../../types';
import { useTimelineUnifiedDataTableContext } from '../../unified_components/data_table/use_timeline_unified_data_table_context';
import { useUserPrivileges } from '../../../../../common/components/user_privileges';

interface UseTimelineControlColumnArgs {
  timelineId: string;
  refetch: () => void;
  events: TimelineItem[];
  pinnedEventIds: Record<string, boolean>;
  eventIdToNoteIds: Record<string, string[]>;
  onToggleShowNotes: (eventId?: string) => void;
}

const EMPTY_STRING_ARRAY: string[] = [];

const noOp = () => {};
export const useTimelineControlColumn = ({
  timelineId,
  refetch,
  events,
  pinnedEventIds,
  eventIdToNoteIds,
  onToggleShowNotes,
}: UseTimelineControlColumnArgs) => {
  const isEnterprisePlus = useLicense().isEnterprise();
<<<<<<< HEAD
  const ACTION_BUTTON_COUNT = useMemo(() => (isEnterprisePlus ? 6 : 5), [isEnterprisePlus]);
  const { localColumns } = useTimelineColumns(columns);
  const {
    notesPrivileges: { read: canReadNotes },
    timelinePrivileges: { crud: canWriteTimelines },
  } = useUserPrivileges();
=======
  const ACTION_BUTTON_COUNT = useMemo(() => (isEnterprisePlus ? 5 : 4), [isEnterprisePlus]);
>>>>>>> bdcad52c

  const RowCellRender = useMemo(
    () =>
      function TimelineControlColumnCellRenderer(
        props: EuiDataGridCellValueElementProps & UnifiedTimelineDataGridCellContext
      ) {
        const ctx = useTimelineUnifiedDataTableContext();

        useEffect(() => {
          props.setCellProps({
            className:
              ctx.expanded?.id === events[props.rowIndex]?._id
                ? 'unifiedDataTable__cell--expanded'
                : '',
          });
        });

        /*
         * In some cases, when number of events is updated
         * but new table is not yet rendered it can result
         * in the mismatch between the number of events v/s
         * the number of rows in the table currently rendered.
         *
         * */
        if ('rowIndex' in props && props.rowIndex >= events.length) return <></>;
        return (
          <TimelineControlColumnCellRender
            rowIndex={props.rowIndex}
            columnId={props.columnId}
            timelineId={timelineId}
            ariaRowindex={props.rowIndex}
            checked={false}
            columnValues=""
            data={events[props.rowIndex].data}
            ecsData={events[props.rowIndex].ecs}
            loadingEventIds={EMPTY_STRING_ARRAY}
            eventId={events[props.rowIndex]?._id}
            index={props.rowIndex}
            onEventDetailsPanelOpened={noOp}
            onRowSelected={noOp}
            refetch={refetch}
            showCheckboxes={false}
            setEventsLoading={noOp}
            setEventsDeleted={noOp}
            pinnedEventIds={pinnedEventIds}
            eventIdToNoteIds={eventIdToNoteIds}
            toggleShowNotes={onToggleShowNotes}
            showNotes={canReadNotes}
            disablePinAction={!canWriteTimelines}
          />
        );
      },
    [
      events,
      timelineId,
      refetch,
      pinnedEventIds,
      eventIdToNoteIds,
      onToggleShowNotes,
      canReadNotes,
      canWriteTimelines,
    ]
  );

  return useMemo(() => {
    return getDefaultControlColumn(ACTION_BUTTON_COUNT).map((x) => ({
      ...x,
      rowCellRender: JEST_ENVIRONMENT ? RowCellRender : React.memo(RowCellRender),
    }));
  }, [ACTION_BUTTON_COUNT, RowCellRender]);
};<|MERGE_RESOLUTION|>--- conflicted
+++ resolved
@@ -37,16 +37,11 @@
   onToggleShowNotes,
 }: UseTimelineControlColumnArgs) => {
   const isEnterprisePlus = useLicense().isEnterprise();
-<<<<<<< HEAD
-  const ACTION_BUTTON_COUNT = useMemo(() => (isEnterprisePlus ? 6 : 5), [isEnterprisePlus]);
-  const { localColumns } = useTimelineColumns(columns);
+  const ACTION_BUTTON_COUNT = useMemo(() => (isEnterprisePlus ? 5 : 4), [isEnterprisePlus]);
   const {
     notesPrivileges: { read: canReadNotes },
     timelinePrivileges: { crud: canWriteTimelines },
   } = useUserPrivileges();
-=======
-  const ACTION_BUTTON_COUNT = useMemo(() => (isEnterprisePlus ? 5 : 4), [isEnterprisePlus]);
->>>>>>> bdcad52c
 
   const RowCellRender = useMemo(
     () =>
