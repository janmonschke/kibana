/*
 * Copyright Elasticsearch B.V. and/or licensed to Elasticsearch B.V. under one
 * or more contributor license agreements. Licensed under the Elastic License
 * 2.0; you may not use this file except in compliance with the Elastic License
 * 2.0.
 */
<<<<<<< HEAD
import React from 'react';
import type { EuiDataGridControlColumn, EuiDataGridCellValueElementProps } from '@elastic/eui';
import { render, renderHook, screen } from '@testing-library/react';
import { TestProviders, mockTimelineData } from '../../../../../common/mock';
=======

import type { EuiDataGridControlColumn } from '@elastic/eui';
import { TestProviders } from '../../../../../common/mock';
import { renderHook } from '@testing-library/react';
>>>>>>> bdcad52c
import { useLicense } from '../../../../../common/hooks/use_license';
import { useTimelineControlColumn } from './use_timeline_control_columns';
import { TimelineId } from '@kbn/timelines-plugin/public/store/timeline';
<<<<<<< HEAD
import { TimelineTabs } from '../../../../../../common/types';
import type { UnifiedTimelineDataGridCellContext } from '../../types';
import { useUserPrivileges } from '../../../../../common/components/user_privileges';
import { initialUserPrivilegesState } from '../../../../../common/components/user_privileges/user_privileges_context';
import { useTimelineUnifiedDataTableContext } from '../../unified_components/data_table/use_timeline_unified_data_table_context';
=======
>>>>>>> bdcad52c

jest.mock('../../../../../common/hooks/use_license', () => ({
  useLicense: jest.fn().mockReturnValue({
    isEnterprise: () => true,
  }),
}));

jest.mock('../../unified_components/data_table/use_timeline_unified_data_table_context');
jest.mock('../../../../../common/components/user_privileges');

const useLicenseMock = useLicense as jest.Mock;

describe('useTimelineControlColumns', () => {
  const refetchMock = jest.fn();

  describe('leadingControlColumns', () => {
    it('should return the leading control columns', () => {
      const { result } = renderHook(
        () =>
          useTimelineControlColumn({
            timelineId: TimelineId.test,
            refetch: refetchMock,
            events: [],
            pinnedEventIds: {},
            eventIdToNoteIds: {},
            onToggleShowNotes: jest.fn(),
          }),
        {
          wrapper: TestProviders,
        }
      );
      expect(result.current).toMatchSnapshot();
    });
    it('should have a width of 124 for 5 actions', () => {
      useLicenseMock.mockReturnValue({
        isEnterprise: () => false,
      });
      const { result } = renderHook(
        () =>
          useTimelineControlColumn({
            timelineId: TimelineId.test,
            refetch: refetchMock,
            events: [],
            pinnedEventIds: {},
            eventIdToNoteIds: {},
            onToggleShowNotes: jest.fn(),
          }),
        {
          wrapper: TestProviders,
        }
      );
      const controlColumn = result.current[0] as EuiDataGridControlColumn;
      expect(controlColumn.width).toBe(124);
    });
    it('should have a width of 152 for 6 actions', () => {
      useLicenseMock.mockReturnValue({
        isEnterprise: () => true,
      });
      const { result } = renderHook(
        () =>
          useTimelineControlColumn({
            timelineId: TimelineId.test,
            refetch: refetchMock,
            events: [],
            pinnedEventIds: {},
            eventIdToNoteIds: {},
            onToggleShowNotes: jest.fn(),
          }),
        {
          wrapper: TestProviders,
        }
      );
      const controlColumn = result.current[0] as EuiDataGridControlColumn;
      expect(controlColumn.width).toBe(152);
    });
  });

  describe('privileges', () => {
    const defaultProps = {
      ariaRowindex: 2,
      checked: false,
      columnId: '',
      columnValues: 'abc def',
      disableExpandAction: false,
      data: mockTimelineData[0].data,
      ecsData: mockTimelineData[0].ecs,
      eventId: 'abc',
      eventIdToNoteIds: {},
      index: 2,
      isEventPinned: false,
      loadingEventIds: [],
      onEventDetailsPanelOpened: () => {},
      onRowSelected: () => {},
      refetch: () => {},
      rowIndex: 10,
      setEventsDeleted: () => {},
      setEventsLoading: () => {},
      showCheckboxes: true,
      timelineId: 'test',
      toggleShowNotes: () => {},
      setCellProps: () => {},
      isExpandable: true,
      isExpanded: false,
      isDetails: true,
      colIndex: 0,
    };

    type RowCellRendererComponent = (
      props: EuiDataGridCellValueElementProps & UnifiedTimelineDataGridCellContext
    ) => React.JSX.Element;

    beforeEach(() => {
      useLicenseMock.mockReturnValue({
        isEnterprise: () => true,
        isPlatinumPlus: () => true,
      });
      (useTimelineUnifiedDataTableContext as jest.Mock).mockReturnValue({
        expanded: { id: mockTimelineData[0]._id },
      });
    });

    it('should render the notes and pin buttons when the user has the correct privileges', async () => {
      (useUserPrivileges as jest.Mock).mockReturnValue({
        ...initialUserPrivilegesState(),
        notesPrivileges: { crud: true, read: true },
        timelinePrivileges: { crud: true },
      });

      const { result } = renderHook(
        () =>
          useTimelineControlColumn({
            columns: mockColumns,
            sort: [],
            timelineId: TimelineId.test,
            activeTab: TimelineTabs.query,
            refetch: refetchMock,
            events: mockTimelineData,
            pinnedEventIds: {},
            eventIdToNoteIds: {},
            onToggleShowNotes: jest.fn(),
          }),
        {
          wrapper: TestProviders,
        }
      );
      const ControlColumnActions = result.current[0].rowCellRender as RowCellRendererComponent;

      render(
        <TestProviders>
          <ControlColumnActions {...defaultProps} />
        </TestProviders>
      );

      expect(await screen.findByTestId('timeline-notes-button-small')).toBeVisible();
      expect(await screen.findByTestId('pin')).toBeVisible();
    });

    it('should not render the notes and pin buttons when the user does not have the correct privilege', async () => {
      (useUserPrivileges as jest.Mock).mockReturnValue({
        ...initialUserPrivilegesState(),
        notesPrivileges: { crud: false, read: false },
        timelinePrivileges: { crud: false },
      });

      const { result } = renderHook(
        () =>
          useTimelineControlColumn({
            columns: mockColumns,
            sort: [],
            timelineId: TimelineId.test,
            activeTab: TimelineTabs.query,
            refetch: refetchMock,
            events: mockTimelineData,
            pinnedEventIds: {},
            eventIdToNoteIds: {},
            onToggleShowNotes: jest.fn(),
          }),
        {
          wrapper: TestProviders,
        }
      );
      const ControlColumnActions = result.current[0].rowCellRender as RowCellRendererComponent;

      render(
        <TestProviders>
          <ControlColumnActions {...defaultProps} />
        </TestProviders>
      );

      expect(await screen.queryByTestId('timeline-notes-button-small')).not.toBeInTheDocument();
      expect(await screen.queryByTestId('pin')).not.toBeInTheDocument();
    });
  });
});<|MERGE_RESOLUTION|>--- conflicted
+++ resolved
@@ -4,28 +4,18 @@
  * 2.0; you may not use this file except in compliance with the Elastic License
  * 2.0.
  */
-<<<<<<< HEAD
+
 import React from 'react';
 import type { EuiDataGridControlColumn, EuiDataGridCellValueElementProps } from '@elastic/eui';
 import { render, renderHook, screen } from '@testing-library/react';
 import { TestProviders, mockTimelineData } from '../../../../../common/mock';
-=======
-
-import type { EuiDataGridControlColumn } from '@elastic/eui';
-import { TestProviders } from '../../../../../common/mock';
-import { renderHook } from '@testing-library/react';
->>>>>>> bdcad52c
 import { useLicense } from '../../../../../common/hooks/use_license';
 import { useTimelineControlColumn } from './use_timeline_control_columns';
 import { TimelineId } from '@kbn/timelines-plugin/public/store/timeline';
-<<<<<<< HEAD
-import { TimelineTabs } from '../../../../../../common/types';
 import type { UnifiedTimelineDataGridCellContext } from '../../types';
 import { useUserPrivileges } from '../../../../../common/components/user_privileges';
 import { initialUserPrivilegesState } from '../../../../../common/components/user_privileges/user_privileges_context';
 import { useTimelineUnifiedDataTableContext } from '../../unified_components/data_table/use_timeline_unified_data_table_context';
-=======
->>>>>>> bdcad52c
 
 jest.mock('../../../../../common/hooks/use_license', () => ({
   useLicense: jest.fn().mockReturnValue({
@@ -157,10 +147,7 @@
       const { result } = renderHook(
         () =>
           useTimelineControlColumn({
-            columns: mockColumns,
-            sort: [],
-            timelineId: TimelineId.test,
-            activeTab: TimelineTabs.query,
+            timelineId: TimelineId.test,
             refetch: refetchMock,
             events: mockTimelineData,
             pinnedEventIds: {},
@@ -193,10 +180,7 @@
       const { result } = renderHook(
         () =>
           useTimelineControlColumn({
-            columns: mockColumns,
-            sort: [],
-            timelineId: TimelineId.test,
-            activeTab: TimelineTabs.query,
+            timelineId: TimelineId.test,
             refetch: refetchMock,
             events: mockTimelineData,
             pinnedEventIds: {},
