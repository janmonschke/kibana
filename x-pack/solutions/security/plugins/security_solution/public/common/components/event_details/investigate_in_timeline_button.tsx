--- conflicted
+++ resolved
@@ -13,11 +13,8 @@
 import type { TimeRange } from '../../store/inputs/model';
 import type { DataProvider } from '../../../../common/types';
 import { ACTION_INVESTIGATE_IN_TIMELINE } from '../../../detections/components/alerts_table/translations';
-<<<<<<< HEAD
 import { useUserPrivileges } from '../user_privileges';
-=======
 import { useInvestigateInTimeline } from '../../hooks/timeline/use_investigate_in_timeline';
->>>>>>> 9d95a803
 
 export interface InvestigateInTimelineButtonProps {
   asEmptyButton: boolean;
@@ -61,76 +58,6 @@
   isDisabled,
   ...rest
 }) => {
-<<<<<<< HEAD
-  const dispatch = useDispatch();
-
-  const signalIndexName = useSelector(sourcererSelectors.signalIndexName);
-  const defaultDataView = useSelector(sourcererSelectors.defaultDataView);
-  const {
-    timelinePrivileges: { read: canUseTimeline },
-  } = useUserPrivileges();
-
-  const hasTemplateProviders =
-    dataProviders && dataProviders.find((provider) => provider.type === 'template');
-
-  const clearTimeline = useCreateTimeline({
-    timelineId: TimelineId.active,
-    timelineType: hasTemplateProviders ? TimelineTypeEnum.template : TimelineTypeEnum.default,
-  });
-
-  const configureAndOpenTimeline = useCallback(async () => {
-    if (dataProviders || filters) {
-      // Reset the current timeline
-      if (timeRange) {
-        await clearTimeline({
-          timeRange,
-        });
-      } else {
-        await clearTimeline();
-      }
-      if (dataProviders) {
-        // Update the timeline's providers to match the current prevalence field query
-        dispatch(
-          updateProviders({
-            id: TimelineId.active,
-            providers: dataProviders,
-          })
-        );
-      }
-      // Use filters if more than a certain amount of ids for dom performance.
-      if (filters) {
-        dispatch(
-          setFilters({
-            id: TimelineId.active,
-            filters,
-          })
-        );
-      }
-      // Only show detection alerts
-      // (This is required so the timeline event count matches the prevalence count)
-      if (!keepDataView) {
-        dispatch(
-          sourcererActions.setSelectedDataView({
-            id: SourcererScopeName.timeline,
-            selectedDataViewId: defaultDataView.id,
-            selectedPatterns: [signalIndexName || ''],
-          })
-        );
-      }
-      // Unlock the time range from the global time range
-      dispatch(inputsActions.removeLinkTo([InputsModelId.timeline, InputsModelId.global]));
-    }
-  }, [
-    dataProviders,
-    clearTimeline,
-    dispatch,
-    defaultDataView.id,
-    signalIndexName,
-    filters,
-    timeRange,
-    keepDataView,
-  ]);
-=======
   const { investigateInTimeline } = useInvestigateInTimeline();
   const openTimelineCallback = useCallback(() => {
     investigateInTimeline({
@@ -140,7 +67,9 @@
       keepDataView,
     });
   }, [dataProviders, filters, timeRange, keepDataView, investigateInTimeline]);
->>>>>>> 9d95a803
+  const {
+    timelinePrivileges: { read: canUseTimeline },
+  } = useUserPrivileges();
 
   const disabled = !canUseTimeline || isDisabled;
 
@@ -156,16 +85,12 @@
       {children}
     </EuiButtonEmpty>
   ) : (
-<<<<<<< HEAD
     <EuiButton
       aria-label={ACTION_INVESTIGATE_IN_TIMELINE}
-      onClick={configureAndOpenTimeline}
       disabled={disabled}
+      onClick={openTimelineCallback}
       {...rest}
     >
-=======
-    <EuiButton aria-label={ACTION_INVESTIGATE_IN_TIMELINE} onClick={openTimelineCallback} {...rest}>
->>>>>>> 9d95a803
       {children}
     </EuiButton>
   );
