/*
 * Copyright Elasticsearch B.V. and/or licensed to Elasticsearch B.V. under one
 * or more contributor license agreements. Licensed under the Elastic License
 * 2.0; you may not use this file except in compliance with the Elastic License
 * 2.0.
 */

import type { CoreStart } from '@kbn/core/public';
import { i18n } from '@kbn/i18n';

import { checkArtifactHasData } from './services/exceptions_list/check_artifact_has_data';
import {
  calculateEndpointAuthz,
  getEndpointAuthzInitialState,
} from '../../common/endpoint/service/authz';
import {
  BLOCKLIST_PATH,
  ENDPOINTS_PATH,
  ENTITY_ANALYTICS_ENTITY_STORE_MANAGEMENT_PATH,
  ENTITY_ANALYTICS_MANAGEMENT_PATH,
  EVENT_FILTERS_PATH,
  HOST_ISOLATION_EXCEPTIONS_PATH,
  MANAGE_PATH,
  POLICIES_PATH,
  RESPONSE_ACTIONS_HISTORY_PATH,
  SecurityPageName,
  SECURITY_FEATURE_ID,
  TRUSTED_APPS_PATH,
} from '../../common/constants';
import {
  BLOCKLIST,
  ENDPOINTS,
  EVENT_FILTERS,
  HOST_ISOLATION_EXCEPTIONS,
  MANAGE,
  POLICIES,
  RESPONSE_ACTIONS_HISTORY,
  TRUSTED_APPLICATIONS,
  ENTITY_ANALYTICS_RISK_SCORE,
  ENTITY_STORE,
} from '../app/translations';
import { licenseService } from '../common/hooks/use_license';
import type { LinkItem } from '../common/links/types';
import type { StartPlugins } from '../types';
import { cloudDefendLink } from '../cloud_defend/links';
import { links as notesLink } from '../notes/links';
import { IconConsole } from '../common/icons/console';
import { IconShield } from '../common/icons/shield';
import { IconEndpoints } from '../common/icons/endpoints';
import { IconTool } from '../common/icons/tool';
import { IconPipeline } from '../common/icons/pipeline';
import { IconSavedObject } from '../common/icons/saved_object';
import { IconDashboards } from '../common/icons/dashboards';
import { IconEntityAnalytics } from '../common/icons/entity_analytics';
import { HostIsolationExceptionsApiClient } from './pages/host_isolation_exceptions/host_isolation_exceptions_api_client';
import { IconAssetCriticality } from '../common/icons/asset_criticality';

const categories = [
  {
    label: i18n.translate('xpack.securitySolution.appLinks.category.entityAnalytics', {
      defaultMessage: 'Entity Analytics',
    }),
    linkIds: [
      SecurityPageName.entityAnalyticsManagement,
      SecurityPageName.entityAnalyticsEntityStoreManagement,
    ],
  },
  {
    label: i18n.translate('xpack.securitySolution.appLinks.category.endpoints', {
      defaultMessage: 'Endpoints',
    }),
    linkIds: [
      SecurityPageName.endpoints,
      SecurityPageName.policies,
      SecurityPageName.trustedApps,
      SecurityPageName.eventFilters,
      SecurityPageName.hostIsolationExceptions,
      SecurityPageName.blocklist,
      SecurityPageName.responseActionsHistory,
    ],
  },
  {
    label: i18n.translate('xpack.securitySolution.appLinks.category.cloudSecurity', {
      defaultMessage: 'Cloud Security',
    }),
    linkIds: [SecurityPageName.cloudDefendPolicies],
  },
  {
    label: i18n.translate('xpack.securitySolution.appLinks.category.investigations', {
      defaultMessage: 'Investigations',
    }),
    linkIds: [SecurityPageName.notes],
  },
];

export const links: LinkItem = {
  id: SecurityPageName.administration,
  title: MANAGE,
  path: MANAGE_PATH,
  skipUrlState: true,
  hideTimeline: true,
<<<<<<< HEAD
  globalNavPosition: 10,
  capabilities: [`${SECURITY_FEATURE_ID}.show`],
=======
  globalNavPosition: 11,
  capabilities: [`${SERVER_APP_ID}.show`],
>>>>>>> 69cb9665
  globalSearchKeywords: [
    i18n.translate('xpack.securitySolution.appLinks.manage', {
      defaultMessage: 'Manage',
    }),
  ],
  categories,
  links: [
    {
      id: SecurityPageName.endpoints,
      description: i18n.translate('xpack.securitySolution.appLinks.endpointsDescription', {
        defaultMessage: 'Hosts running Elastic Defend.',
      }),
      landingIcon: IconEndpoints,
      title: ENDPOINTS,
      path: ENDPOINTS_PATH,
      skipUrlState: true,
      hideTimeline: true,
    },
    {
      id: SecurityPageName.policies,
      title: POLICIES,
      description: i18n.translate('xpack.securitySolution.appLinks.policiesDescription', {
        defaultMessage:
          'Use policies to customize endpoint and cloud workload protections and other configurations.',
      }),
      landingIcon: IconTool,
      path: POLICIES_PATH,
      skipUrlState: true,
      hideTimeline: true,
    },
    {
      id: SecurityPageName.trustedApps,
      title: TRUSTED_APPLICATIONS,
      description: i18n.translate(
        'xpack.securitySolution.appLinks.trustedApplicationsDescription',
        {
          defaultMessage:
            'Improve performance or alleviate conflicts with other applications running on your hosts.',
        }
      ),
      landingIcon: IconDashboards,
      path: TRUSTED_APPS_PATH,
      skipUrlState: true,
      hideTimeline: true,
    },
    {
      id: SecurityPageName.eventFilters,
      title: EVENT_FILTERS,
      description: i18n.translate('xpack.securitySolution.appLinks.eventFiltersDescription', {
        defaultMessage: 'Exclude high volume or unwanted events being written into Elasticsearch.',
      }),
      landingIcon: IconPipeline,
      path: EVENT_FILTERS_PATH,
      skipUrlState: true,
      hideTimeline: true,
    },
    {
      id: SecurityPageName.hostIsolationExceptions,
      title: HOST_ISOLATION_EXCEPTIONS,
      description: i18n.translate('xpack.securitySolution.appLinks.hostIsolationDescription', {
        defaultMessage: 'Allow isolated hosts to communicate with specific IPs.',
      }),
      landingIcon: IconSavedObject,
      path: HOST_ISOLATION_EXCEPTIONS_PATH,
      skipUrlState: true,
      hideTimeline: true,
    },
    {
      id: SecurityPageName.blocklist,
      title: BLOCKLIST,
      description: i18n.translate('xpack.securitySolution.appLinks.blocklistDescription', {
        defaultMessage: 'Exclude unwanted applications from running on your hosts.',
      }),
      landingIcon: IconShield,
      path: BLOCKLIST_PATH,
      skipUrlState: true,
      hideTimeline: true,
    },
    {
      id: SecurityPageName.entityAnalyticsManagement,
      title: ENTITY_ANALYTICS_RISK_SCORE,
      description: i18n.translate('xpack.securitySolution.appLinks.entityRiskScoringDescription', {
        defaultMessage: 'Monitor user and host risk scores, and track anomalies.',
      }),
      landingIcon: IconEntityAnalytics,
      path: ENTITY_ANALYTICS_MANAGEMENT_PATH,
      skipUrlState: true,
      hideTimeline: true,
      capabilities: [`${SECURITY_FEATURE_ID}.entity-analytics`],
      experimentalKey: 'riskScoringRoutesEnabled',
      licenseType: 'platinum',
    },
    {
      id: SecurityPageName.entityAnalyticsEntityStoreManagement,
      title: ENTITY_STORE,
      description: i18n.translate('xpack.securitySolution.appLinks.entityStoreDescription', {
        defaultMessage: 'Store host and user entities observed in events.',
      }),
      landingIcon: IconAssetCriticality,
      path: ENTITY_ANALYTICS_ENTITY_STORE_MANAGEMENT_PATH,
      skipUrlState: true,
      hideTimeline: true,
      capabilities: [`${SECURITY_FEATURE_ID}.entity-analytics`],
    },
    {
      id: SecurityPageName.responseActionsHistory,
      title: RESPONSE_ACTIONS_HISTORY,
      description: i18n.translate('xpack.securitySolution.appLinks.actionHistoryDescription', {
        defaultMessage: 'View the history of response actions performed on hosts.',
      }),
      landingIcon: IconConsole,
      path: RESPONSE_ACTIONS_HISTORY_PATH,
      skipUrlState: true,
      hideTimeline: true,
    },
    cloudDefendLink,
    notesLink,
  ],
};

const excludeLinks = (linkIds: SecurityPageName[]) => ({
  ...links,
  links: links.links?.filter((link) => !linkIds.includes(link.id)),
});

export const getManagementFilteredLinks = async (
  core: CoreStart,
  plugins: StartPlugins
): Promise<LinkItem> => {
  const fleetAuthz = plugins.fleet?.authz;
  const currentUser = await plugins.security.authc.getCurrentUser();
  const {
    canReadActionsLogManagement,
    canAccessHostIsolationExceptions,
    canReadHostIsolationExceptions,
    canReadEndpointList,
    canReadTrustedApplications,
    canReadEventFilters,
    canReadBlocklist,
    canReadPolicyManagement,
  } =
    fleetAuthz && currentUser
      ? calculateEndpointAuthz(licenseService, fleetAuthz, currentUser.roles)
      : getEndpointAuthzInitialState();

  const showHostIsolationExceptions =
    canAccessHostIsolationExceptions || // access host isolation exceptions is a paid feature, always show the link.
    // read host isolation exceptions is not a paid feature, to allow deleting exceptions after a downgrade scenario.
    // however, in this situation we allow to access only when there is data, otherwise the link won't be accessible.
    (canReadHostIsolationExceptions &&
      (await checkArtifactHasData(HostIsolationExceptionsApiClient.getInstance(core.http))));

  const linksToExclude: SecurityPageName[] = [];

  if (!canReadEndpointList) {
    linksToExclude.push(SecurityPageName.endpoints);
  }

  if (!canReadPolicyManagement) {
    linksToExclude.push(SecurityPageName.policies);
    linksToExclude.push(SecurityPageName.cloudDefendPolicies);
  }

  if (!canReadActionsLogManagement) {
    linksToExclude.push(SecurityPageName.responseActionsHistory);
  }

  if (!showHostIsolationExceptions) {
    linksToExclude.push(SecurityPageName.hostIsolationExceptions);
  }

  if (!canReadTrustedApplications) {
    linksToExclude.push(SecurityPageName.trustedApps);
  }

  if (!canReadEventFilters) {
    linksToExclude.push(SecurityPageName.eventFilters);
  }

  if (!canReadBlocklist) {
    linksToExclude.push(SecurityPageName.blocklist);
  }

  return excludeLinks(linksToExclude);
};<|MERGE_RESOLUTION|>--- conflicted
+++ resolved
@@ -99,13 +99,8 @@
   path: MANAGE_PATH,
   skipUrlState: true,
   hideTimeline: true,
-<<<<<<< HEAD
-  globalNavPosition: 10,
+  globalNavPosition: 11,
   capabilities: [`${SECURITY_FEATURE_ID}.show`],
-=======
-  globalNavPosition: 11,
-  capabilities: [`${SERVER_APP_ID}.show`],
->>>>>>> 69cb9665
   globalSearchKeywords: [
     i18n.translate('xpack.securitySolution.appLinks.manage', {
       defaultMessage: 'Manage',
