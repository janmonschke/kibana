---
system_indices_superuser:
  cluster: ['all']
  indices:
    - names: ['*']
      privileges: ['all']
      allow_restricted_indices: true
  applications:
    - application: '*'
      privileges: ['*']
      resources: ['*']
  run_as: ['*']

#--------------------------------------------------------------------------------------------------
#
# FILE SOURCE AT:
# https://github.com/elastic/elasticsearch-controller/blob/main/helm/values.yaml
#
# !!!! IMPORTANT !!!!       DO NOT MAKE CHANGES TO THIS FILE, UNLESS THOSE CHANGES
#                           HAVE ALSO BEEN MADE TO PROJECT CONTROLLER (path above)
#
#--------------------------------------------------------------------------------------------------

viewer:
  cluster: []
  indices:
    - names:
        - ".siem-signals*"
        - ".lists-*"
        - ".items-*"
      privileges:
        - "read"
        - "view_index_metadata"
      allow_restricted_indices: false
    - names:
        - ".alerts*"
        - ".preview.alerts*"
      privileges:
        - "read"
        - "view_index_metadata"
      allow_restricted_indices: false
    - names:
        - apm-*-transaction*
        - traces-apm*
        - auditbeat-*
        - endgame-*
        - filebeat-*
        - logs-*
        - packetbeat-*
        - winlogbeat-*
        - metrics-endpoint.metadata_current_*
        - ".fleet-agents*"
        - ".fleet-actions*"
        - "risk-score.risk-score-*"
        - ".asset-criticality.asset-criticality-*"
        - ".entities.v1.latest.security_*"
        - ".ml-anomalies-*"
      privileges:
        - read
  applications:
    - application: "kibana-.kibana"
      privileges:
        - feature_ml.read
        - feature_siemV2.read
        - feature_siemV2.read_alerts
        - feature_siemV2.endpoint_list_read
        - feature_securitySolutionCases.read
        - feature_securitySolutionAssistant.all
        - feature_securitySolutionAttackDiscovery.all
        - feature_securitySolutionTimeline.read
        - feature_securitySolutionNotes.read
        - feature_actions.read
        - feature_builtInAlerts.read
        - feature_osquery.read
        - feature_discover.all
        - feature_dashboard.all
        - feature_canvas.all
        - feature_graph.all
        - feature_maps.all
        - feature_visualize.all
      resources: "*"
  run_as: []

# modeled after t3_analyst
editor:
  cluster: []
  indices:
    - names:
        - ".siem-signals*"
        - ".lists-*"
        - ".items-*"
      privileges:
        - "read"
        - "view_index_metadata"
        - "write"
        - "maintenance"
      allow_restricted_indices: false
    - names:
        - apm-*-transaction*
        - traces-apm*
        - auditbeat-*
        - endgame-*
        - filebeat-*
        - logs-*
        - packetbeat-*
        - winlogbeat-*
      privileges:
        - read
        - write
    - names:
        - ".internal.alerts*"
        - ".alerts*"
        - ".internal.preview.alerts*"
        - ".preview.alerts*"
        - "risk-score.risk-score-*"
      privileges:
        - "read"
        - "view_index_metadata"
        - "write"
        - "maintenance"
    - names:
        - ".asset-criticality.asset-criticality-*"
        - .entities.v1.latest.security_*
      privileges:
        - "read"
        - "write"
      allow_restricted_indices: false
    - names:
        - ".ml-anomalies-*"
      privileges:
        - read
  applications:
    - application: "kibana-.kibana"
      privileges:
        - feature_ml.read
        - feature_siemV2.all
        - feature_siemV2.read_alerts
        - feature_siemV2.crud_alerts
        - feature_siemV2.endpoint_list_all
        - feature_siemV2.trusted_applications_all
        - feature_siemV2.event_filters_all
        - feature_siemV2.host_isolation_exceptions_all
        - feature_siemV2.blocklist_all
        - feature_siemV2.policy_management_read # Elastic Defend Policy Management
        - feature_siemV2.host_isolation_all
        - feature_siemV2.process_operations_all
        - feature_siemV2.actions_log_management_all # Response actions history
        - feature_siemV2.file_operations_all
        - feature_securitySolutionCases.all
        - feature_securitySolutionAssistant.all
        - feature_securitySolutionAttackDiscovery.all
        - feature_securitySolutionTimeline.all
        - feature_securitySolutionNotes.all
        - feature_actions.read
        - feature_builtInAlerts.all
        - feature_osquery.all
        - feature_discover.all
        - feature_dashboard.all
        - feature_canvas.all
        - feature_graph.all
        - feature_maps.all
        - feature_visualize.all
      resources: "*"
  run_as: []

t1_analyst:
  cluster:
  indices:
    - names:
        - ".alerts-security*"
        - ".siem-signals-*"
      privileges:
        - read
        - write
        - maintenance
    - names:
        - apm-*-transaction*
        - traces-apm*
        - auditbeat-*
        - endgame-*
        - filebeat-*
        - logs-*
        - packetbeat-*
        - winlogbeat-*
        - metrics-endpoint.metadata_current_*
        - ".fleet-agents*"
        - ".fleet-actions*"
        - risk-score.risk-score-*
        - .asset-criticality.asset-criticality-*
        - .entities.v1.latest.security_*
        - ".ml-anomalies-*"
      privileges:
        - read
  applications:
    - application: "kibana-.kibana"
      privileges:
        - feature_ml.read
        - feature_siemV2.read
        - feature_siemV2.read_alerts
        - feature_siemV2.endpoint_list_read
        - feature_securitySolutionCases.read
        - feature_securitySolutionAssistant.all
        - feature_securitySolutionAttackDiscovery.all
        - feature_securitySolutionTimeline.read
        - feature_securitySolutionNotes.read
        - feature_actions.read
        - feature_builtInAlerts.read
        - feature_osquery.read
        - feature_osquery.run_saved_queries
        - feature_discover.all
        - feature_dashboard.all
        - feature_canvas.all
        - feature_graph.all
        - feature_maps.all
        - feature_visualize.all
      resources: "*"

t2_analyst:
  cluster:
  indices:
    - names:
        - .alerts-security*
        - .siem-signals-*
      privileges:
        - read
        - write
        - maintenance
    - names:
        - .lists*
        - .items*
        - apm-*-transaction*
        - traces-apm*
        - auditbeat-*
        - endgame-*
        - filebeat-*
        - logs-*
        - packetbeat-*
        - winlogbeat-*
        - metrics-endpoint.metadata_current_*
        - .fleet-agents*
        - .fleet-actions*
        - risk-score.risk-score-*
        - .entities.v1.latest.security_*
        - ".ml-anomalies-*"
      privileges:
        - read
    - names:
        - .asset-criticality.asset-criticality-*
      privileges:
        - read
        - write
  applications:
    - application: "kibana-.kibana"
      privileges:
        - feature_ml.read
        - feature_siemV2.read
        - feature_siemV2.read_alerts
        - feature_siemV2.endpoint_list_read
        - feature_securitySolutionCases.all
        - feature_securitySolutionAssistant.all
        - feature_securitySolutionAttackDiscovery.all
        - feature_securitySolutionTimeline.read
        - feature_securitySolutionNotes.read
        - feature_actions.read
        - feature_builtInAlerts.read
        - feature_osquery.read
        - feature_osquery.run_saved_queries
        - feature_discover.all
        - feature_dashboard.all
        - feature_canvas.all
        - feature_graph.all
        - feature_maps.all
        - feature_visualize.all
      resources: "*"

t3_analyst:
  cluster:
  indices:
    - names:
        - apm-*-transaction*
        - traces-apm*
        - auditbeat-*
        - endgame-*
        - filebeat-*
        - logs-*
        - packetbeat-*
        - winlogbeat-*
        - .asset-criticality.asset-criticality-*
      privileges:
        - read
        - write
    - names:
        - .alerts-security*
        - .siem-signals-*
      privileges:
        - read
        - write
        - maintenance
    - names:
        - .lists*
        - .items*
      privileges:
        - read
        - write
    - names:
        - metrics-endpoint.metadata_current_*
        - .fleet-agents*
        - .fleet-actions*
        - risk-score.risk-score-*
        - .entities.v1.latest.security_*
        - ".ml-anomalies-*"
      privileges:
        - read
  applications:
    - application: "kibana-.kibana"
      privileges:
        - feature_ml.read
<<<<<<< HEAD
        - feature_siemV2.all
        - feature_siemV2.read_alerts
        - feature_siemV2.crud_alerts
        - feature_siemV2.endpoint_list_all
        - feature_siemV2.trusted_applications_all
        - feature_siemV2.event_filters_all
        - feature_siemV2.host_isolation_exceptions_all
        - feature_siemV2.blocklist_all
        - feature_siemV2.policy_management_read # Elastic Defend Policy Management
        - feature_siemV2.host_isolation_all
        - feature_siemV2.process_operations_all
        - feature_siemV2.actions_log_management_all # Response actions history
        - feature_siemV2.file_operations_all
        - feature_siemV2.scan_operations_all
=======
        - feature_siem.all
        - feature_siem.read_alerts
        - feature_siem.crud_alerts
        - feature_siem.endpoint_list_all
        - feature_siem.trusted_applications_all
        - feature_siem.event_filters_all
        - feature_siem.host_isolation_exceptions_all
        - feature_siem.blocklist_all
        - feature_siem.policy_management_read # Elastic Defend Policy Management
        - feature_siem.host_isolation_all
        - feature_siem.process_operations_all
        - feature_siem.actions_log_management_all # Response actions history
        - feature_siem.file_operations_all
        - feature_siem.scan_operations_all
        - feature_siem.workflow_insights_all
>>>>>>> d0166b67
        - feature_securitySolutionCases.all
        - feature_securitySolutionAssistant.all
        - feature_securitySolutionAttackDiscovery.all
        - feature_securitySolutionTimeline.all
        - feature_securitySolutionNotes.all
        - feature_actions.read
        - feature_builtInAlerts.all
        - feature_osquery.all
        - feature_discover.all
        - feature_dashboard.all
        - feature_canvas.all
        - feature_graph.all
        - feature_maps.all
        - feature_visualize.all
      resources: "*"

threat_intelligence_analyst:
  cluster:
  indices:
    - names:
        - apm-*-transaction*
        - traces-apm*
        - auditbeat-*
        - endgame-*
        - filebeat-*
        - logs-*
        - packetbeat-*
        - winlogbeat-*
      privileges:
        - read
    - names:
        - .lists*
        - .items*
        - .asset-criticality.asset-criticality-*
      privileges:
        - read
        - write
    - names:
        - .alerts-security*
        - .siem-signals-*
      privileges:
        - read
        - write
        - maintenance
    - names:
        - metrics-endpoint.metadata_current_*
        - .fleet-agents*
        - .fleet-actions*
        - risk-score.risk-score-*
        - .entities.v1.latest.security_*
        - ".ml-anomalies-*"
      privileges:
        - read
  applications:
    - application: "kibana-.kibana"
      privileges:
        - feature_ml.read
        - feature_siemV2.all
        - feature_siemV2.endpoint_list_read
        - feature_siemV2.blocklist_all
        - feature_securitySolutionCases.all
        - feature_securitySolutionAssistant.all
        - feature_securitySolutionAttackDiscovery.all
        - feature_securitySolutionTimeline.all
        - feature_securitySolutionNotes.all
        - feature_actions.read
        - feature_builtInAlerts.read
        - feature_osquery.all
        - feature_discover.all
        - feature_dashboard.all
        - feature_canvas.all
        - feature_graph.all
        - feature_maps.all
        - feature_visualize.all
      resources: "*"

rule_author:
  cluster:
  indices:
    - names:
        - apm-*-transaction*
        - traces-apm*
        - auditbeat-*
        - endgame-*
        - filebeat-*
        - logs-*
        - packetbeat-*
        - winlogbeat-*
        - .asset-criticality.asset-criticality-*
      privileges:
        - read
        - write
    - names:
        - .alerts-security*
        - .siem-signals-*
        - .internal.preview.alerts-security*
        - .preview.alerts-security*
      privileges:
        - read
        - write
        - maintenance
        - view_index_metadata
    - names:
        - .lists*
        - .items*
      privileges:
        - read
        - write
    - names:
        - metrics-endpoint.metadata_current_*
        - .fleet-agents*
        - .fleet-actions*
        - risk-score.risk-score-*
        - .entities.v1.latest.security_*
        - ".ml-anomalies-*"
      privileges:
        - read
  applications:
    - application: "kibana-.kibana"
      privileges:
        - feature_ml.read
<<<<<<< HEAD
        - feature_siemV2.all
        - feature_siemV2.read_alerts
        - feature_siemV2.crud_alerts
        - feature_siemV2.policy_management_all
        - feature_siemV2.endpoint_list_all
        - feature_siemV2.trusted_applications_all
        - feature_siemV2.event_filters_all
        - feature_siemV2.host_isolation_exceptions_read
        - feature_siemV2.blocklist_all # Elastic Defend Policy Management
        - feature_siemV2.actions_log_management_read
=======
        - feature_siem.all
        - feature_siem.read_alerts
        - feature_siem.crud_alerts
        - feature_siem.policy_management_all
        - feature_siem.endpoint_list_all
        - feature_siem.trusted_applications_all
        - feature_siem.event_filters_all
        - feature_siem.host_isolation_exceptions_read
        - feature_siem.blocklist_all # Elastic Defend Policy Management
        - feature_siem.actions_log_management_read
        - feature_siem.workflow_insights_all
>>>>>>> d0166b67
        - feature_securitySolutionCases.all
        - feature_securitySolutionAssistant.all
        - feature_securitySolutionAttackDiscovery.all
        - feature_securitySolutionTimeline.all
        - feature_securitySolutionNotes.all
        - feature_actions.read
        - feature_builtInAlerts.all
        - feature_osquery.all
        - feature_discover.all
        - feature_dashboard.all
        - feature_canvas.all
        - feature_graph.all
        - feature_maps.all
        - feature_visualize.all
      resources: "*"

soc_manager:
  cluster:
  indices:
    - names:
        - apm-*-transaction*
        - traces-apm*
        - auditbeat-*
        - endgame-*
        - filebeat-*
        - logs-*
        - packetbeat-*
        - winlogbeat-*
        - .asset-criticality.asset-criticality-*
        - .entities.v1.latest.security_*
      privileges:
        - read
        - write
    - names:
        - .alerts-security*
        - .siem-signals-*
        - .preview.alerts-security*
        - .internal.preview.alerts-security*
      privileges:
        - read
        - write
        - manage
    - names:
        - .lists*
        - .items*
      privileges:
        - read
        - write
    - names:
        - metrics-endpoint.metadata_current_*
        - .fleet-agents*
        - .fleet-actions*
        - risk-score.risk-score-*
        - .asset-criticality.asset-criticality-*
        - ".ml-anomalies-*"
      privileges:
        - read
  applications:
    - application: "kibana-.kibana"
      privileges:
        - feature_ml.read
<<<<<<< HEAD
        - feature_siemV2.all
        - feature_siemV2.read_alerts
        - feature_siemV2.crud_alerts
        - feature_siemV2.policy_management_all
        - feature_siemV2.endpoint_list_all
        - feature_siemV2.trusted_applications_all
        - feature_siemV2.event_filters_all
        - feature_siemV2.host_isolation_exceptions_all
        - feature_siemV2.blocklist_all
        - feature_siemV2.host_isolation_all
        - feature_siemV2.process_operations_all
        - feature_siemV2.actions_log_management_all
        - feature_siemV2.file_operations_all
        - feature_siemV2.execute_operations_all
        - feature_siemV2.scan_operations_all
=======
        - feature_siem.all
        - feature_siem.read_alerts
        - feature_siem.crud_alerts
        - feature_siem.policy_management_all
        - feature_siem.endpoint_list_all
        - feature_siem.trusted_applications_all
        - feature_siem.event_filters_all
        - feature_siem.host_isolation_exceptions_all
        - feature_siem.blocklist_all
        - feature_siem.host_isolation_all
        - feature_siem.process_operations_all
        - feature_siem.actions_log_management_all
        - feature_siem.file_operations_all
        - feature_siem.execute_operations_all
        - feature_siem.scan_operations_all
        - feature_siem.workflow_insights_all
>>>>>>> d0166b67
        - feature_securitySolutionCases.all
        - feature_securitySolutionAssistant.all
        - feature_securitySolutionAttackDiscovery.all
        - feature_securitySolutionTimeline.all
        - feature_securitySolutionNotes.all
        - feature_actions.all
        - feature_builtInAlerts.all
        - feature_osquery.all
        - feature_indexPatterns.all
        - feature_discover.all
        - feature_dashboard.all
        - feature_canvas.all
        - feature_graph.all
        - feature_maps.all
        - feature_visualize.all
      resources: "*"

detections_admin:
  cluster: ["manage_index_templates", "manage_transform"]
  indices:
    - names:
        - apm-*-transaction*
        - traces-apm*
        - auditbeat-*
        - endgame-*
        - filebeat-*
        - logs-*
        - packetbeat-*
        - winlogbeat-*
        - .lists*
        - .items*
        - .alerts-security*
        - .siem-signals-*
        - .preview.alerts-security*
        - .internal.preview.alerts-security*
      privileges:
        - read
        - write
        - manage
    - names:
        - metrics-endpoint.metadata_current_*
        - .fleet-agents*
        - .fleet-actions*
        - ".ml-anomalies-*"
      privileges:
        - read
    - names:
        - risk-score.risk-score-*
      privileges:
        - all
    - names:
        - .asset-criticality.asset-criticality-*
        - .entities.v1.latest.security_*
      privileges:
        - read
        - write
  applications:
    - application: "kibana-.kibana"
      privileges:
        - feature_ml.all
        - feature_siemV2.all
        - feature_siemV2.read_alerts
        - feature_siemV2.crud_alerts
        - feature_securitySolutionCases.all
        - feature_securitySolutionAssistant.all
        - feature_securitySolutionAttackDiscovery.all
        - feature_securitySolutionTimeline.all
        - feature_securitySolutionNotes.all
        - feature_actions.all
        - feature_builtInAlerts.all
        - feature_dev_tools.all
        - feature_discover.all
        - feature_dashboard.all
        - feature_canvas.all
        - feature_graph.all
        - feature_maps.all
        - feature_visualize.all
      resources: "*"

platform_engineer:
  cluster:
    - manage
  indices:
    - names:
        - apm-*-transaction*
        - traces-apm*
        - auditbeat-*
        - endgame-*
        - filebeat-*
        - logs-*
        - packetbeat-*
        - winlogbeat-*
        - .lists*
        - .items*
        - .alerts-security*
        - .siem-signals-*
        - .preview.alerts-security*
        - .internal.preview.alerts-security*
        - risk-score.risk-score-*
      privileges:
        - all
    - names:
        - .asset-criticality.asset-criticality-*
        - .entities.v1.latest.security_*
      privileges:
        - read
        - write
    - names:
        - ".ml-anomalies-*"
      privileges:
        - read
  applications:
    - application: "kibana-.kibana"
      privileges:
        - feature_ml.all
<<<<<<< HEAD
        - feature_siemV2.all
        - feature_siemV2.read_alerts
        - feature_siemV2.crud_alerts
        - feature_siemV2.policy_management_all
        - feature_siemV2.endpoint_list_all
        - feature_siemV2.trusted_applications_all
        - feature_siemV2.event_filters_all
        - feature_siemV2.host_isolation_exceptions_all
        - feature_siemV2.blocklist_all # Elastic Defend Policy Management
        - feature_siemV2.actions_log_management_read
=======
        - feature_siem.all
        - feature_siem.read_alerts
        - feature_siem.crud_alerts
        - feature_siem.policy_management_all
        - feature_siem.endpoint_list_all
        - feature_siem.trusted_applications_all
        - feature_siem.event_filters_all
        - feature_siem.host_isolation_exceptions_all
        - feature_siem.blocklist_all # Elastic Defend Policy Management
        - feature_siem.actions_log_management_read
        - feature_siem.workflow_insights_all
>>>>>>> d0166b67
        - feature_securitySolutionCases.all
        - feature_securitySolutionAssistant.all
        - feature_securitySolutionAttackDiscovery.all
        - feature_securitySolutionTimeline.all
        - feature_securitySolutionNotes.all
        - feature_actions.all
        - feature_builtInAlerts.all
        - feature_fleet.all
        - feature_fleetv2.all
        - feature_osquery.all
        - feature_indexPatterns.all
        - feature_discover.all
        - feature_dashboard.all
        - feature_canvas.all
        - feature_graph.all
        - feature_maps.all
        - feature_visualize.all
      resources: "*"

endpoint_operations_analyst:
  cluster:
  indices:
    - names:
        - metrics-endpoint.metadata_current_*
        - .fleet-agents*
        - .fleet-actions*
      privileges:
        - read
    - names:
        - apm-*-transaction*
        - traces-apm*
        - auditbeat-*
        - endgame-*
        - filebeat-*
        - logs-*
        - packetbeat-*
        - winlogbeat-*
        - .lists*
        - .items*
        - risk-score.risk-score-*
        - .entities.v1.latest.security_*
        - ".ml-anomalies-*"
      privileges:
        - read
    - names:
        - .alerts-security*
        - .siem-signals-*
        - .preview.alerts-security*
        - .internal.preview.alerts-security*
      privileges:
        - read
        - write
        - maintenance
    - names:
        - .asset-criticality.asset-criticality-*
      privileges:
        - read
        - write
  applications:
    - application: "kibana-.kibana"
      privileges:
        - feature_ml.read
<<<<<<< HEAD
        - feature_siemV2.all
        - feature_siemV2.read_alerts
        - feature_siemV2.policy_management_all
        - feature_siemV2.endpoint_list_all
        - feature_siemV2.trusted_applications_all
        - feature_siemV2.event_filters_all
        - feature_siemV2.host_isolation_exceptions_all
        - feature_siemV2.blocklist_all
        - feature_siemV2.host_isolation_all
        - feature_siemV2.process_operations_all
        - feature_siemV2.actions_log_management_all # Response History
        - feature_siemV2.file_operations_all
        - feature_siemV2.execute_operations_all # Execute
        - feature_siemV2.scan_operations_all
=======
        - feature_siem.all
        - feature_siem.read_alerts
        - feature_siem.policy_management_all
        - feature_siem.endpoint_list_all
        - feature_siem.trusted_applications_all
        - feature_siem.event_filters_all
        - feature_siem.host_isolation_exceptions_all
        - feature_siem.blocklist_all
        - feature_siem.host_isolation_all
        - feature_siem.process_operations_all
        - feature_siem.actions_log_management_all # Response History
        - feature_siem.file_operations_all
        - feature_siem.execute_operations_all # Execute
        - feature_siem.scan_operations_all
        - feature_siem.workflow_insights_all
>>>>>>> d0166b67
        - feature_securitySolutionCases.all
        - feature_securitySolutionAssistant.all
        - feature_securitySolutionAttackDiscovery.all
        - feature_securitySolutionTimeline.all
        - feature_securitySolutionNotes.all
        - feature_actions.all
        - feature_builtInAlerts.all
        - feature_osquery.all
        - feature_fleet.all
        - feature_fleetv2.all
        - feature_discover.all
        - feature_dashboard.all
        - feature_canvas.all
        - feature_graph.all
        - feature_maps.all
        - feature_visualize.all
      resources: "*"

endpoint_policy_manager:
  cluster:
  indices:
    - names:
        - metrics-endpoint.metadata_current_*
        - .fleet-agents*
        - .fleet-actions*
      privileges:
        - read
    - names:
        - apm-*-transaction*
        - traces-apm*
        - auditbeat-*
        - endgame-*
        - filebeat-*
        - logs-*
        - packetbeat-*
        - winlogbeat-*
        - risk-score.risk-score-*
        - .entities.v1.latest.security_*
        - ".ml-anomalies-*"
      privileges:
        - read
    - names:
        - .lists*
        - .items*
        - .asset-criticality.asset-criticality-*
      privileges:
        - read
        - write
    - names:
        - .alerts-security*
        - .siem-signals-*
        - .preview.alerts-security*
        - .internal.preview.alerts-security*
      privileges:
        - read
        - write
        - manage
  applications:
    - application: "kibana-.kibana"
      privileges:
        - feature_ml.all
<<<<<<< HEAD
        - feature_siemV2.all
        - feature_siemV2.read_alerts
        - feature_siemV2.crud_alerts
        - feature_siemV2.policy_management_all
        - feature_siemV2.endpoint_list_all
        - feature_siemV2.trusted_applications_all
        - feature_siemV2.event_filters_all
        - feature_siemV2.host_isolation_exceptions_all
        - feature_siemV2.blocklist_all # Elastic Defend Policy Management
=======
        - feature_siem.all
        - feature_siem.read_alerts
        - feature_siem.crud_alerts
        - feature_siem.policy_management_all
        - feature_siem.endpoint_list_all
        - feature_siem.trusted_applications_all
        - feature_siem.event_filters_all
        - feature_siem.host_isolation_exceptions_all
        - feature_siem.blocklist_all # Elastic Defend Policy Management
        - feature_siem.workflow_insights_all
>>>>>>> d0166b67
        - feature_securitySolutionCases.all
        - feature_securitySolutionAssistant.all
        - feature_securitySolutionAttackDiscovery.all
        - feature_securitySolutionTimeline.all
        - feature_securitySolutionNotes.all
        - feature_actions.all
        - feature_builtInAlerts.all
        - feature_osquery.all
        - feature_fleet.all
        - feature_fleetv2.all
        - feature_discover.all
        - feature_dashboard.all
        - feature_canvas.all
        - feature_graph.all
        - feature_maps.all
        - feature_visualize.all
      resources: "*"<|MERGE_RESOLUTION|>--- conflicted
+++ resolved
@@ -25,19 +25,19 @@
   cluster: []
   indices:
     - names:
-        - ".siem-signals*"
-        - ".lists-*"
-        - ".items-*"
-      privileges:
-        - "read"
-        - "view_index_metadata"
+        - '.siem-signals*'
+        - '.lists-*'
+        - '.items-*'
+      privileges:
+        - 'read'
+        - 'view_index_metadata'
       allow_restricted_indices: false
     - names:
-        - ".alerts*"
-        - ".preview.alerts*"
-      privileges:
-        - "read"
-        - "view_index_metadata"
+        - '.alerts*'
+        - '.preview.alerts*'
+      privileges:
+        - 'read'
+        - 'view_index_metadata'
       allow_restricted_indices: false
     - names:
         - apm-*-transaction*
@@ -49,16 +49,16 @@
         - packetbeat-*
         - winlogbeat-*
         - metrics-endpoint.metadata_current_*
-        - ".fleet-agents*"
-        - ".fleet-actions*"
-        - "risk-score.risk-score-*"
-        - ".asset-criticality.asset-criticality-*"
-        - ".entities.v1.latest.security_*"
-        - ".ml-anomalies-*"
-      privileges:
-        - read
-  applications:
-    - application: "kibana-.kibana"
+        - '.fleet-agents*'
+        - '.fleet-actions*'
+        - 'risk-score.risk-score-*'
+        - '.asset-criticality.asset-criticality-*'
+        - '.entities.v1.latest.security_*'
+        - '.ml-anomalies-*'
+      privileges:
+        - read
+  applications:
+    - application: 'kibana-.kibana'
       privileges:
         - feature_ml.read
         - feature_siemV2.read
@@ -78,7 +78,7 @@
         - feature_graph.all
         - feature_maps.all
         - feature_visualize.all
-      resources: "*"
+      resources: '*'
   run_as: []
 
 # modeled after t3_analyst
@@ -86,14 +86,14 @@
   cluster: []
   indices:
     - names:
-        - ".siem-signals*"
-        - ".lists-*"
-        - ".items-*"
-      privileges:
-        - "read"
-        - "view_index_metadata"
-        - "write"
-        - "maintenance"
+        - '.siem-signals*'
+        - '.lists-*'
+        - '.items-*'
+      privileges:
+        - 'read'
+        - 'view_index_metadata'
+        - 'write'
+        - 'maintenance'
       allow_restricted_indices: false
     - names:
         - apm-*-transaction*
@@ -108,29 +108,29 @@
         - read
         - write
     - names:
-        - ".internal.alerts*"
-        - ".alerts*"
-        - ".internal.preview.alerts*"
-        - ".preview.alerts*"
-        - "risk-score.risk-score-*"
-      privileges:
-        - "read"
-        - "view_index_metadata"
-        - "write"
-        - "maintenance"
-    - names:
-        - ".asset-criticality.asset-criticality-*"
-        - .entities.v1.latest.security_*
-      privileges:
-        - "read"
-        - "write"
+        - '.internal.alerts*'
+        - '.alerts*'
+        - '.internal.preview.alerts*'
+        - '.preview.alerts*'
+        - 'risk-score.risk-score-*'
+      privileges:
+        - 'read'
+        - 'view_index_metadata'
+        - 'write'
+        - 'maintenance'
+    - names:
+        - '.asset-criticality.asset-criticality-*'
+        - .entities.v1.latest.security_*
+      privileges:
+        - 'read'
+        - 'write'
       allow_restricted_indices: false
     - names:
-        - ".ml-anomalies-*"
-      privileges:
-        - read
-  applications:
-    - application: "kibana-.kibana"
+        - '.ml-anomalies-*'
+      privileges:
+        - read
+  applications:
+    - application: 'kibana-.kibana'
       privileges:
         - feature_ml.read
         - feature_siemV2.all
@@ -160,15 +160,15 @@
         - feature_graph.all
         - feature_maps.all
         - feature_visualize.all
-      resources: "*"
+      resources: '*'
   run_as: []
 
 t1_analyst:
   cluster:
   indices:
     - names:
-        - ".alerts-security*"
-        - ".siem-signals-*"
+        - '.alerts-security*'
+        - '.siem-signals-*'
       privileges:
         - read
         - write
@@ -183,16 +183,16 @@
         - packetbeat-*
         - winlogbeat-*
         - metrics-endpoint.metadata_current_*
-        - ".fleet-agents*"
-        - ".fleet-actions*"
-        - risk-score.risk-score-*
-        - .asset-criticality.asset-criticality-*
-        - .entities.v1.latest.security_*
-        - ".ml-anomalies-*"
-      privileges:
-        - read
-  applications:
-    - application: "kibana-.kibana"
+        - '.fleet-agents*'
+        - '.fleet-actions*'
+        - risk-score.risk-score-*
+        - .asset-criticality.asset-criticality-*
+        - .entities.v1.latest.security_*
+        - '.ml-anomalies-*'
+      privileges:
+        - read
+  applications:
+    - application: 'kibana-.kibana'
       privileges:
         - feature_ml.read
         - feature_siemV2.read
@@ -213,7 +213,7 @@
         - feature_graph.all
         - feature_maps.all
         - feature_visualize.all
-      resources: "*"
+      resources: '*'
 
 t2_analyst:
   cluster:
@@ -241,16 +241,16 @@
         - .fleet-actions*
         - risk-score.risk-score-*
         - .entities.v1.latest.security_*
-        - ".ml-anomalies-*"
-      privileges:
-        - read
-    - names:
-        - .asset-criticality.asset-criticality-*
-      privileges:
-        - read
-        - write
-  applications:
-    - application: "kibana-.kibana"
+        - '.ml-anomalies-*'
+      privileges:
+        - read
+    - names:
+        - .asset-criticality.asset-criticality-*
+      privileges:
+        - read
+        - write
+  applications:
+    - application: 'kibana-.kibana'
       privileges:
         - feature_ml.read
         - feature_siemV2.read
@@ -271,7 +271,7 @@
         - feature_graph.all
         - feature_maps.all
         - feature_visualize.all
-      resources: "*"
+      resources: '*'
 
 t3_analyst:
   cluster:
@@ -308,14 +308,13 @@
         - .fleet-actions*
         - risk-score.risk-score-*
         - .entities.v1.latest.security_*
-        - ".ml-anomalies-*"
-      privileges:
-        - read
-  applications:
-    - application: "kibana-.kibana"
+        - '.ml-anomalies-*'
+      privileges:
+        - read
+  applications:
+    - application: 'kibana-.kibana'
       privileges:
         - feature_ml.read
-<<<<<<< HEAD
         - feature_siemV2.all
         - feature_siemV2.read_alerts
         - feature_siemV2.crud_alerts
@@ -330,23 +329,7 @@
         - feature_siemV2.actions_log_management_all # Response actions history
         - feature_siemV2.file_operations_all
         - feature_siemV2.scan_operations_all
-=======
-        - feature_siem.all
-        - feature_siem.read_alerts
-        - feature_siem.crud_alerts
-        - feature_siem.endpoint_list_all
-        - feature_siem.trusted_applications_all
-        - feature_siem.event_filters_all
-        - feature_siem.host_isolation_exceptions_all
-        - feature_siem.blocklist_all
-        - feature_siem.policy_management_read # Elastic Defend Policy Management
-        - feature_siem.host_isolation_all
-        - feature_siem.process_operations_all
-        - feature_siem.actions_log_management_all # Response actions history
-        - feature_siem.file_operations_all
-        - feature_siem.scan_operations_all
-        - feature_siem.workflow_insights_all
->>>>>>> d0166b67
+        - feature_siemV2.workflow_insights_all
         - feature_securitySolutionCases.all
         - feature_securitySolutionAssistant.all
         - feature_securitySolutionAttackDiscovery.all
@@ -361,7 +344,7 @@
         - feature_graph.all
         - feature_maps.all
         - feature_visualize.all
-      resources: "*"
+      resources: '*'
 
 threat_intelligence_analyst:
   cluster:
@@ -397,11 +380,11 @@
         - .fleet-actions*
         - risk-score.risk-score-*
         - .entities.v1.latest.security_*
-        - ".ml-anomalies-*"
-      privileges:
-        - read
-  applications:
-    - application: "kibana-.kibana"
+        - '.ml-anomalies-*'
+      privileges:
+        - read
+  applications:
+    - application: 'kibana-.kibana'
       privileges:
         - feature_ml.read
         - feature_siemV2.all
@@ -421,7 +404,7 @@
         - feature_graph.all
         - feature_maps.all
         - feature_visualize.all
-      resources: "*"
+      resources: '*'
 
 rule_author:
   cluster:
@@ -461,14 +444,13 @@
         - .fleet-actions*
         - risk-score.risk-score-*
         - .entities.v1.latest.security_*
-        - ".ml-anomalies-*"
-      privileges:
-        - read
-  applications:
-    - application: "kibana-.kibana"
+        - '.ml-anomalies-*'
+      privileges:
+        - read
+  applications:
+    - application: 'kibana-.kibana'
       privileges:
         - feature_ml.read
-<<<<<<< HEAD
         - feature_siemV2.all
         - feature_siemV2.read_alerts
         - feature_siemV2.crud_alerts
@@ -479,19 +461,7 @@
         - feature_siemV2.host_isolation_exceptions_read
         - feature_siemV2.blocklist_all # Elastic Defend Policy Management
         - feature_siemV2.actions_log_management_read
-=======
-        - feature_siem.all
-        - feature_siem.read_alerts
-        - feature_siem.crud_alerts
-        - feature_siem.policy_management_all
-        - feature_siem.endpoint_list_all
-        - feature_siem.trusted_applications_all
-        - feature_siem.event_filters_all
-        - feature_siem.host_isolation_exceptions_read
-        - feature_siem.blocklist_all # Elastic Defend Policy Management
-        - feature_siem.actions_log_management_read
-        - feature_siem.workflow_insights_all
->>>>>>> d0166b67
+        - feature_siemV2.workflow_insights_all
         - feature_securitySolutionCases.all
         - feature_securitySolutionAssistant.all
         - feature_securitySolutionAttackDiscovery.all
@@ -506,7 +476,7 @@
         - feature_graph.all
         - feature_maps.all
         - feature_visualize.all
-      resources: "*"
+      resources: '*'
 
 soc_manager:
   cluster:
@@ -546,14 +516,13 @@
         - .fleet-actions*
         - risk-score.risk-score-*
         - .asset-criticality.asset-criticality-*
-        - ".ml-anomalies-*"
-      privileges:
-        - read
-  applications:
-    - application: "kibana-.kibana"
+        - '.ml-anomalies-*'
+      privileges:
+        - read
+  applications:
+    - application: 'kibana-.kibana'
       privileges:
         - feature_ml.read
-<<<<<<< HEAD
         - feature_siemV2.all
         - feature_siemV2.read_alerts
         - feature_siemV2.crud_alerts
@@ -569,24 +538,7 @@
         - feature_siemV2.file_operations_all
         - feature_siemV2.execute_operations_all
         - feature_siemV2.scan_operations_all
-=======
-        - feature_siem.all
-        - feature_siem.read_alerts
-        - feature_siem.crud_alerts
-        - feature_siem.policy_management_all
-        - feature_siem.endpoint_list_all
-        - feature_siem.trusted_applications_all
-        - feature_siem.event_filters_all
-        - feature_siem.host_isolation_exceptions_all
-        - feature_siem.blocklist_all
-        - feature_siem.host_isolation_all
-        - feature_siem.process_operations_all
-        - feature_siem.actions_log_management_all
-        - feature_siem.file_operations_all
-        - feature_siem.execute_operations_all
-        - feature_siem.scan_operations_all
-        - feature_siem.workflow_insights_all
->>>>>>> d0166b67
+        - feature_siemV2.workflow_insights_all
         - feature_securitySolutionCases.all
         - feature_securitySolutionAssistant.all
         - feature_securitySolutionAttackDiscovery.all
@@ -602,10 +554,10 @@
         - feature_graph.all
         - feature_maps.all
         - feature_visualize.all
-      resources: "*"
+      resources: '*'
 
 detections_admin:
-  cluster: ["manage_index_templates", "manage_transform"]
+  cluster: ['manage_index_templates', 'manage_transform']
   indices:
     - names:
         - apm-*-transaction*
@@ -630,7 +582,7 @@
         - metrics-endpoint.metadata_current_*
         - .fleet-agents*
         - .fleet-actions*
-        - ".ml-anomalies-*"
+        - '.ml-anomalies-*'
       privileges:
         - read
     - names:
@@ -644,7 +596,7 @@
         - read
         - write
   applications:
-    - application: "kibana-.kibana"
+    - application: 'kibana-.kibana'
       privileges:
         - feature_ml.all
         - feature_siemV2.all
@@ -664,7 +616,7 @@
         - feature_graph.all
         - feature_maps.all
         - feature_visualize.all
-      resources: "*"
+      resources: '*'
 
 platform_engineer:
   cluster:
@@ -695,14 +647,13 @@
         - read
         - write
     - names:
-        - ".ml-anomalies-*"
-      privileges:
-        - read
-  applications:
-    - application: "kibana-.kibana"
+        - '.ml-anomalies-*'
+      privileges:
+        - read
+  applications:
+    - application: 'kibana-.kibana'
       privileges:
         - feature_ml.all
-<<<<<<< HEAD
         - feature_siemV2.all
         - feature_siemV2.read_alerts
         - feature_siemV2.crud_alerts
@@ -713,19 +664,7 @@
         - feature_siemV2.host_isolation_exceptions_all
         - feature_siemV2.blocklist_all # Elastic Defend Policy Management
         - feature_siemV2.actions_log_management_read
-=======
-        - feature_siem.all
-        - feature_siem.read_alerts
-        - feature_siem.crud_alerts
-        - feature_siem.policy_management_all
-        - feature_siem.endpoint_list_all
-        - feature_siem.trusted_applications_all
-        - feature_siem.event_filters_all
-        - feature_siem.host_isolation_exceptions_all
-        - feature_siem.blocklist_all # Elastic Defend Policy Management
-        - feature_siem.actions_log_management_read
-        - feature_siem.workflow_insights_all
->>>>>>> d0166b67
+        - feature_siemV2.workflow_insights_all
         - feature_securitySolutionCases.all
         - feature_securitySolutionAssistant.all
         - feature_securitySolutionAttackDiscovery.all
@@ -743,7 +682,7 @@
         - feature_graph.all
         - feature_maps.all
         - feature_visualize.all
-      resources: "*"
+      resources: '*'
 
 endpoint_operations_analyst:
   cluster:
@@ -767,7 +706,7 @@
         - .items*
         - risk-score.risk-score-*
         - .entities.v1.latest.security_*
-        - ".ml-anomalies-*"
+        - '.ml-anomalies-*'
       privileges:
         - read
     - names:
@@ -785,10 +724,9 @@
         - read
         - write
   applications:
-    - application: "kibana-.kibana"
+    - application: 'kibana-.kibana'
       privileges:
         - feature_ml.read
-<<<<<<< HEAD
         - feature_siemV2.all
         - feature_siemV2.read_alerts
         - feature_siemV2.policy_management_all
@@ -803,23 +741,7 @@
         - feature_siemV2.file_operations_all
         - feature_siemV2.execute_operations_all # Execute
         - feature_siemV2.scan_operations_all
-=======
-        - feature_siem.all
-        - feature_siem.read_alerts
-        - feature_siem.policy_management_all
-        - feature_siem.endpoint_list_all
-        - feature_siem.trusted_applications_all
-        - feature_siem.event_filters_all
-        - feature_siem.host_isolation_exceptions_all
-        - feature_siem.blocklist_all
-        - feature_siem.host_isolation_all
-        - feature_siem.process_operations_all
-        - feature_siem.actions_log_management_all # Response History
-        - feature_siem.file_operations_all
-        - feature_siem.execute_operations_all # Execute
-        - feature_siem.scan_operations_all
-        - feature_siem.workflow_insights_all
->>>>>>> d0166b67
+        - feature_siemV2.workflow_insights_all
         - feature_securitySolutionCases.all
         - feature_securitySolutionAssistant.all
         - feature_securitySolutionAttackDiscovery.all
@@ -836,7 +758,7 @@
         - feature_graph.all
         - feature_maps.all
         - feature_visualize.all
-      resources: "*"
+      resources: '*'
 
 endpoint_policy_manager:
   cluster:
@@ -858,7 +780,7 @@
         - winlogbeat-*
         - risk-score.risk-score-*
         - .entities.v1.latest.security_*
-        - ".ml-anomalies-*"
+        - '.ml-anomalies-*'
       privileges:
         - read
     - names:
@@ -878,10 +800,9 @@
         - write
         - manage
   applications:
-    - application: "kibana-.kibana"
+    - application: 'kibana-.kibana'
       privileges:
         - feature_ml.all
-<<<<<<< HEAD
         - feature_siemV2.all
         - feature_siemV2.read_alerts
         - feature_siemV2.crud_alerts
@@ -891,18 +812,7 @@
         - feature_siemV2.event_filters_all
         - feature_siemV2.host_isolation_exceptions_all
         - feature_siemV2.blocklist_all # Elastic Defend Policy Management
-=======
-        - feature_siem.all
-        - feature_siem.read_alerts
-        - feature_siem.crud_alerts
-        - feature_siem.policy_management_all
-        - feature_siem.endpoint_list_all
-        - feature_siem.trusted_applications_all
-        - feature_siem.event_filters_all
-        - feature_siem.host_isolation_exceptions_all
-        - feature_siem.blocklist_all # Elastic Defend Policy Management
-        - feature_siem.workflow_insights_all
->>>>>>> d0166b67
+        - feature_siemV2.workflow_insights_all
         - feature_securitySolutionCases.all
         - feature_securitySolutionAssistant.all
         - feature_securitySolutionAttackDiscovery.all
@@ -919,4 +829,4 @@
         - feature_graph.all
         - feature_maps.all
         - feature_visualize.all
-      resources: "*"+      resources: '*'