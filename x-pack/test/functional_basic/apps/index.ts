--- conflicted
+++ resolved
@@ -9,11 +9,6 @@
 
 export default function ({ loadTestFile }: FtrProviderContext) {
   describe('apps', function () {
-<<<<<<< HEAD
-    this.tags('ciGroup15');
-
-=======
->>>>>>> 5f618da8
     loadTestFile(require.resolve('./ml'));
     loadTestFile(require.resolve('./transform'));
   });
