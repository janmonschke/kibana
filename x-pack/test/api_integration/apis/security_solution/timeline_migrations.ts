--- conflicted
+++ resolved
@@ -127,15 +127,6 @@
         });
       });
 
-<<<<<<< HEAD
-      it('returns the dataViewId in the response', async () => {
-        const resp = await supertest
-          .get('/api/timeline')
-          .query({ id: '8dc70950-1012-11ec-9ad3-2d7c6600c0f7' })
-          .set('kbn-xsrf', 'true');
-
-        expect(resp.body.data.getOneTimeline.dataViewId).to.be('security-solution');
-=======
       describe('pinned events timelineId', () => {
         it('removes the timelineId in the saved object', async () => {
           const timelines = await getSavedObjectFromES<PinnedEventWithoutTimelineId>(
@@ -185,7 +176,15 @@
             '6484cc90-126e-11ec-83d2-db1096c73738'
           );
         });
->>>>>>> f3c8d41c
+      });
+
+      it('returns the dataViewId in the response', async () => {
+        const resp = await supertest
+          .get('/api/timeline')
+          .query({ id: '8dc70950-1012-11ec-9ad3-2d7c6600c0f7' })
+          .set('kbn-xsrf', 'true');
+
+        expect(resp.body.data.getOneTimeline.dataViewId).to.be('security-solution');
       });
     });
   });
