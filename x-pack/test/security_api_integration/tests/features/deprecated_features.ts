--- conflicted
+++ resolved
@@ -205,11 +205,7 @@
       const featureIdsImplicitlyReplacedWithMultipleFeatures = new Set([
         'case_2_feature_a',
         'case_4_feature_a',
-<<<<<<< HEAD
-        'case_4_feature_b',
         'siem',
-=======
->>>>>>> 9a439b75
       ]);
       for (const feature of features) {
         if (
