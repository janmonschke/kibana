--- conflicted
+++ resolved
@@ -27,13 +27,9 @@
 });
 
 export const API_HEADERS = Object.freeze({
-<<<<<<< HEAD
-  'kbn-xsrf': 'cypress',
-  [ELASTIC_HTTP_VERSION_HEADER]: [INITIAL_REST_VERSION],
-=======
   'kbn-xsrf': 'cypress-creds',
   'x-elastic-internal-origin': 'security-solution',
->>>>>>> a732dea7
+  [ELASTIC_HTTP_VERSION_HEADER]: [INITIAL_REST_VERSION],
 });
 
 export const rootRequest = <T = unknown>({
