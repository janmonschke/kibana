--- conflicted
+++ resolved
@@ -92,13 +92,9 @@
   TOGGLE_DATA_PROVIDER_BTN,
   SAVE_TIMELINE_ACTION_BTN,
 } from '../screens/timeline';
-<<<<<<< HEAD
+
 import { REFRESH_BUTTON, TIMELINE, TIMELINES_TAB_TEMPLATE } from '../screens/timelines';
-import { drag, drop } from './common';
-=======
-import { REFRESH_BUTTON, TIMELINE } from '../screens/timelines';
 import { drag, drop, waitForTabToBeLoaded } from './common';
->>>>>>> 49267f39
 
 import { closeFieldsBrowser, filterFieldsBrowser } from './fields_browser';
 
@@ -207,10 +203,6 @@
   cy.get(ADD_FILTER).click();
   cy.get(TIMELINE_FILTER_FIELD).type(`${filter.field}{downarrow}{enter}`);
   cy.get(TIMELINE_FILTER_OPERATOR).type(`${filter.operator}{downarrow}{enter}`);
-<<<<<<< HEAD
-=======
-
->>>>>>> 49267f39
   if (filter.operator !== 'exists') {
     cy.get(TIMELINE_FILTER_VALUE).type(`${filter.value}{enter}`);
   }
