/*
 * Copyright Elasticsearch B.V. and/or licensed to Elasticsearch B.V. under one
 * or more contributor license agreements. Licensed under the Elastic License
 * 2.0; you may not use this file except in compliance with the Elastic License
 * 2.0.
 */

import type { SavedObject } from '@kbn/core/server';

import { SECURITY_SOLUTION_OWNER } from '../common/constants';
import { createCasesClientMock } from './client/mocks';
import type { CaseSavedObjectTransformed } from './common/types/case';
import type {
  ActionsAttachmentPayload,
  AlertAttachmentPayload,
  AttachmentAttributes,
  ConnectorMappings,
  EventAttachmentPayload,
  UserActionAttributes,
  UserCommentAttachmentPayload,
} from '../common/types/domain';
import {
  UserActionActions,
  UserActionTypes,
  CaseSeverity,
  CaseStatuses,
  ConnectorTypes,
  AttachmentType,
} from '../common/types/domain';
import type { CasePostRequest } from '../common/types/api';
import { ALLOWED_MIME_TYPES } from '../common/constants/mime_types';
import type { CasesServerStart } from './types';

const lensPersistableState = {
  attributes: {
    title: '',
    description: '',
    visualizationType: 'lnsXY',
    type: 'lens',
    references: [
      {
        type: 'index-pattern',
        id: 'security-solution-default',
        name: 'indexpattern-datasource-layer-3298543e-9615-4df1-bc10-248cb0ec857f',
      },
    ],
    state: {
      visualization: {
        legend: {
          isVisible: true,
          position: 'right',
        },
        valueLabels: 'hide',
        fittingFunction: 'None',
        axisTitlesVisibilitySettings: {
          x: true,
          yLeft: true,
          yRight: true,
        },
        tickLabelsVisibilitySettings: {
          x: true,
          yLeft: true,
          yRight: true,
        },
        labelsOrientation: {
          x: 0,
          yLeft: 0,
          yRight: 0,
        },
        gridlinesVisibilitySettings: {
          x: true,
          yLeft: true,
          yRight: true,
        },
        preferredSeriesType: 'bar_stacked',
        layers: [
          {
            layerId: '3298543e-9615-4df1-bc10-248cb0ec857f',
            accessors: ['fde6cfef-44d7-452c-9c0a-5c797cbb0d40'],
            position: 'top',
            seriesType: 'bar_stacked',
            showGridlines: false,
            layerType: 'data',
          },
        ],
      },
      query: {
        query: '',
        language: 'kuery',
      },
      filters: [],
      datasourceStates: {
        formBased: {
          layers: {
            '3298543e-9615-4df1-bc10-248cb0ec857f': {
              columns: {
                'fde6cfef-44d7-452c-9c0a-5c797cbb0d40': {
                  label: 'Count of records',
                  dataType: 'number',
                  operationType: 'count',
                  isBucketed: false,
                  scale: 'ratio',
                  sourceField: '___records___',
                  params: {
                    emptyAsNull: true,
                  },
                },
              },
              columnOrder: ['fde6cfef-44d7-452c-9c0a-5c797cbb0d40'],
              incompleteColumns: {},
              sampling: 1,
            },
          },
        },
        textBased: {
          layers: {},
        },
      },
      internalReferences: [],
      adHocDataViews: {},
    },
  },
  timeRange: {
    from: 'now-15m',
    to: 'now',
  },
};

export const mockCases: CaseSavedObjectTransformed[] = [
  {
    type: 'cases',
    id: 'mock-id-1',
    attributes: {
      closed_at: null,
      closed_by: null,
      connector: {
        id: 'none',
        name: 'none',
        type: ConnectorTypes.none,
        fields: null,
      },
      created_at: '2019-11-25T21:54:48.952Z',
      created_by: {
        full_name: 'elastic',
        email: 'testemail@elastic.co',
        username: 'elastic',
      },
      severity: CaseSeverity.LOW,
      duration: null,
      description: 'This is a brand new case of a bad meanie defacing data',
      external_service: null,
      incremental_id: undefined,
      title: 'Super Bad Security Issue',
      status: CaseStatuses.open,
      tags: ['defacement'],
      observables: [],
      updated_at: '2019-11-25T21:54:48.952Z',
      updated_by: {
        full_name: 'elastic',
        email: 'testemail@elastic.co',
        username: 'elastic',
      },
      settings: {
        syncAlerts: true,
        extractObservables: true,
      },
      owner: SECURITY_SOLUTION_OWNER,
      assignees: [],
      category: null,
      customFields: [],
    },
    references: [],
    updated_at: '2019-11-25T21:54:48.952Z',
    version: 'WzAsMV0=',
  },
  {
    type: 'cases',
    id: 'mock-id-2',
    attributes: {
      closed_at: null,
      closed_by: null,
      connector: {
        id: 'none',
        name: 'none',
        type: ConnectorTypes.none,
        fields: null,
      },
      created_at: '2019-11-25T22:32:00.900Z',
      created_by: {
        full_name: 'elastic',
        email: 'testemail@elastic.co',
        username: 'elastic',
      },
      severity: CaseSeverity.LOW,
      duration: null,
      description: 'Oh no, a bad meanie destroying data!',
      external_service: null,
      incremental_id: undefined,
      title: 'Damaging Data Destruction Detected',
      status: CaseStatuses.open,
      tags: ['Data Destruction'],
      updated_at: '2019-11-25T22:32:00.900Z',
      updated_by: {
        full_name: 'elastic',
        email: 'testemail@elastic.co',
        username: 'elastic',
      },
      settings: {
        syncAlerts: true,
        extractObservables: true,
      },
      observables: [],
      owner: SECURITY_SOLUTION_OWNER,
      assignees: [],
      category: null,
      customFields: [],
    },
    references: [],
    updated_at: '2019-11-25T22:32:00.900Z',
    version: 'WzQsMV0=',
  },
  {
    type: 'cases',
    id: 'mock-id-3',
    attributes: {
      closed_at: null,
      closed_by: null,
      connector: {
        id: '123',
        name: 'My connector',
        type: ConnectorTypes.jira,
        fields: { issueType: 'Task', priority: 'High', parent: null },
      },
      created_at: '2019-11-25T22:32:17.947Z',
      created_by: {
        full_name: 'elastic',
        email: 'testemail@elastic.co',
        username: 'elastic',
      },
      severity: CaseSeverity.LOW,
      duration: null,
      description: 'Oh no, a bad meanie going LOLBins all over the place!',
      external_service: null,
      incremental_id: undefined,
      title: 'Another bad one',
      status: CaseStatuses.open,
      tags: ['LOLBins'],
      updated_at: '2019-11-25T22:32:17.947Z',
      updated_by: {
        full_name: 'elastic',
        email: 'testemail@elastic.co',
        username: 'elastic',
      },
      settings: {
        syncAlerts: true,
        extractObservables: true,
      },
      observables: [],
      owner: SECURITY_SOLUTION_OWNER,
      assignees: [],
      category: null,
      customFields: [],
    },
    references: [],
    updated_at: '2019-11-25T22:32:17.947Z',
    version: 'WzUsMV0=',
  },
  {
    type: 'cases',
    id: 'mock-id-4',
    attributes: {
      closed_at: '2019-11-25T22:32:17.947Z',
      closed_by: {
        full_name: 'elastic',
        email: 'testemail@elastic.co',
        username: 'elastic',
      },
      connector: {
        id: '123',
        name: 'My connector',
        type: ConnectorTypes.jira,
        fields: { issueType: 'Task', priority: 'High', parent: null },
      },
      created_at: '2019-11-25T22:32:17.947Z',
      created_by: {
        full_name: 'elastic',
        email: 'testemail@elastic.co',
        username: 'elastic',
      },
      severity: CaseSeverity.LOW,
      duration: null,
      description: 'Oh no, a bad meanie going LOLBins all over the place!',
      external_service: null,
      incremental_id: undefined,
      status: CaseStatuses.closed,
      title: 'Another bad one',
      tags: ['LOLBins'],
      updated_at: '2019-11-25T22:32:17.947Z',
      updated_by: {
        full_name: 'elastic',
        email: 'testemail@elastic.co',
        username: 'elastic',
      },
      settings: {
        syncAlerts: true,
        extractObservables: true,
      },
      observables: [],
      owner: SECURITY_SOLUTION_OWNER,
      assignees: [],
      category: null,
      customFields: [],
    },
    references: [],
    updated_at: '2019-11-25T22:32:17.947Z',
    version: 'WzUsMV0=',
  },
];

export const mockCasesErrorTriggerData = [
  {
    id: 'valid-id',
  },
  {
    id: 'bad-guy',
  },
];

export const mockCaseComments: Array<SavedObject<AttachmentAttributes>> = [
  {
    type: 'cases-comment',
    id: 'mock-comment-1',
    attributes: {
      comment: 'Wow, good luck catching that bad meanie!',
      type: AttachmentType.user,
      created_at: '2019-11-25T21:55:00.177Z',
      created_by: {
        full_name: 'elastic',
        email: 'testemail@elastic.co',
        username: 'elastic',
      },
      owner: SECURITY_SOLUTION_OWNER,
      pushed_at: null,
      pushed_by: null,
      updated_at: '2019-11-25T21:55:00.177Z',
      updated_by: {
        full_name: 'elastic',
        email: 'testemail@elastic.co',
        username: 'elastic',
      },
    },
    references: [
      {
        type: 'cases',
        name: 'associated-cases',
        id: 'mock-id-1',
      },
    ],
    updated_at: '2019-11-25T21:55:00.177Z',
    version: 'WzEsMV0=',
  },
  {
    type: 'cases-comment',
    id: 'mock-comment-2',
    attributes: {
      comment: 'Well I decided to update my comment. So what? Deal with it.',
      type: AttachmentType.user,
      created_at: '2019-11-25T21:55:14.633Z',
      created_by: {
        full_name: 'elastic',
        email: 'testemail@elastic.co',
        username: 'elastic',
      },
      owner: SECURITY_SOLUTION_OWNER,
      pushed_at: null,
      pushed_by: null,
      updated_at: '2019-11-25T21:55:14.633Z',
      updated_by: {
        full_name: 'elastic',
        email: 'testemail@elastic.co',
        username: 'elastic',
      },
    },
    references: [
      {
        type: 'cases',
        name: 'associated-cases',
        id: 'mock-id-1',
      },
    ],
    updated_at: '2019-11-25T21:55:14.633Z',

    version: 'WzMsMV0=',
  },
  {
    type: 'cases-comment',
    id: 'mock-comment-3',
    attributes: {
      comment: 'Wow, good luck catching that bad meanie!',
      type: AttachmentType.user,
      created_at: '2019-11-25T22:32:30.608Z',
      created_by: {
        full_name: 'elastic',
        email: 'testemail@elastic.co',
        username: 'elastic',
      },
      owner: SECURITY_SOLUTION_OWNER,
      pushed_at: null,
      pushed_by: null,
      updated_at: '2019-11-25T22:32:30.608Z',
      updated_by: {
        full_name: 'elastic',
        email: 'testemail@elastic.co',
        username: 'elastic',
      },
    },
    references: [
      {
        type: 'cases',
        name: 'associated-cases',
        id: 'mock-id-3',
      },
    ],
    updated_at: '2019-11-25T22:32:30.608Z',
    version: 'WzYsMV0=',
  },
  {
    type: 'cases-comment',
    id: 'mock-comment-4',
    attributes: {
      type: AttachmentType.alert,
      index: 'test-index',
      alertId: 'test-id',
      created_at: '2019-11-25T22:32:30.608Z',
      created_by: {
        full_name: 'elastic',
        email: 'testemail@elastic.co',
        username: 'elastic',
      },
      owner: SECURITY_SOLUTION_OWNER,
      pushed_at: null,
      pushed_by: null,
      rule: {
        id: 'rule-id-1',
        name: 'rule-name-1',
      },
      updated_at: '2019-11-25T22:32:30.608Z',
      updated_by: {
        full_name: 'elastic',
        email: 'testemail@elastic.co',
        username: 'elastic',
      },
    },
    references: [
      {
        type: 'cases',
        name: 'associated-cases',
        id: 'mock-id-4',
      },
    ],
    updated_at: '2019-11-25T22:32:30.608Z',
    version: 'WzYsMV0=',
  },
  {
    type: 'cases-comment',
    id: 'mock-comment-5',
    attributes: {
      type: AttachmentType.alert,
      index: 'test-index-2',
      alertId: 'test-id-2',
      created_at: '2019-11-25T22:32:30.608Z',
      created_by: {
        full_name: 'elastic',
        email: 'testemail@elastic.co',
        username: 'elastic',
      },
      owner: SECURITY_SOLUTION_OWNER,
      pushed_at: null,
      pushed_by: null,
      rule: {
        id: 'rule-id-2',
        name: 'rule-name-2',
      },
      updated_at: '2019-11-25T22:32:30.608Z',
      updated_by: {
        full_name: 'elastic',
        email: 'testemail@elastic.co',
        username: 'elastic',
      },
    },
    references: [
      {
        type: 'cases',
        name: 'associated-cases',
        id: 'mock-id-4',
      },
    ],
    updated_at: '2019-11-25T22:32:30.608Z',
    version: 'WzYsMV0=',
  },
  {
    type: 'cases-comment',
    id: 'mock-comment-6',
    attributes: {
      type: AttachmentType.alert,
      index: 'test-index-3',
      alertId: 'test-id-3',
      created_at: '2019-11-25T22:32:30.608Z',
      created_by: {
        full_name: 'elastic',
        email: 'testemail@elastic.co',
        username: 'elastic',
      },
      owner: SECURITY_SOLUTION_OWNER,
      pushed_at: null,
      pushed_by: null,
      rule: {
        id: 'rule-id-1',
        name: 'rule-name-1',
      },
      updated_at: '2019-11-25T22:32:30.608Z',
      updated_by: {
        full_name: 'elastic',
        email: 'testemail@elastic.co',
        username: 'elastic',
      },
    },
    references: [
      {
        type: 'cases',
        name: 'associated-cases',
        id: 'mock-id-4',
      },
    ],
    updated_at: '2019-11-25T22:32:30.608Z',
    version: 'WzYsMV0=',
  },
  {
    type: 'cases-comment',
    id: 'mock-comment-7',
    attributes: {
      type: AttachmentType.persistableState,
      persistableStateAttachmentTypeId: '.lens',
      persistableStateAttachmentState: lensPersistableState,
      owner: 'cases',
      created_at: '2023-06-05T08:56:53.794Z',
      created_by: {
        email: null,
        full_name: null,
        username: 'elastic',
        profile_uid: 'u_mGBROF_q5bmFCATbLXAcCwKa0k8JvONAwSruelyKA5E_0',
      },
      pushed_at: null,
      pushed_by: null,
      updated_at: '2019-11-25T22:32:30.608Z',
      updated_by: null,
    },
    references: [
      {
        type: 'cases',
        name: 'associated-cases',
        id: 'mock-id-4',
      },
    ],
    updated_at: '2019-11-25T22:32:30.608Z',
    version: 'WzE1NjM2ODQsMTFd',
  },
];

export const mockUsersActions: Array<SavedObject<UserActionAttributes>> = [
  {
    type: 'cases-user-actions',
    id: 'mock-user-action-1',
    attributes: {
      type: UserActionTypes.description,
      action: UserActionActions.update,
      payload: { description: 'test' },
      created_at: '2019-11-25T21:55:00.177Z',
      created_by: {
        full_name: 'elastic',
        email: 'testemail@elastic.co',
        username: 'elastic',
      },
      comment_id: null,
      owner: SECURITY_SOLUTION_OWNER,
    },
    references: [
      {
        type: 'cases',
        name: 'associated-cases',
        id: 'mock-id-1',
      },
    ],
    updated_at: '2019-11-25T21:55:00.177Z',
    version: 'WzEsMV0=',
  },
  {
    type: 'cases-user-actions',
    id: 'mock-user-action-2',
    attributes: {
      type: UserActionTypes.comment,
      action: UserActionActions.update,
      payload: {
        comment: {
          type: AttachmentType.persistableState,
          persistableStateAttachmentTypeId: '.test',
          persistableStateAttachmentState: {},
          owner: 'cases',
        },
      },
      created_at: '2019-11-25T21:55:00.177Z',
      created_by: {
        full_name: 'elastic',
        email: 'testemail@elastic.co',
        username: 'elastic',
      },
      comment_id: null,
      owner: SECURITY_SOLUTION_OWNER,
    },
    references: [
      {
        type: 'cases',
        name: 'associated-cases',
        id: 'mock-id-1',
      },
    ],
    updated_at: '2019-11-25T21:55:00.177Z',
    version: 'WzEsMV0=',
  },
  {
    type: 'cases-user-actions',
    id: 'mock-user-action-3',
    attributes: {
      type: UserActionTypes.comment,
      action: UserActionActions.update,
      payload: {
        comment: {
          type: AttachmentType.persistableState,
          persistableStateAttachmentTypeId: '.lens',
          persistableStateAttachmentState: lensPersistableState,
          owner: 'cases',
        },
      },
      created_at: '2019-11-25T21:55:00.177Z',
      created_by: {
        full_name: 'elastic',
        email: 'testemail@elastic.co',
        username: 'elastic',
      },
      comment_id: null,
      owner: SECURITY_SOLUTION_OWNER,
    },
    references: [
      {
        type: 'cases',
        name: 'associated-cases',
        id: 'mock-id-1',
      },
    ],
    updated_at: '2019-11-25T21:55:00.177Z',
    version: 'WzEsMV0=',
  },
];

export const newCase: CasePostRequest = {
  title: 'My new case',
  description: 'A description',
  tags: ['new', 'case'],
  connector: {
    id: 'none',
    name: 'none',
    type: ConnectorTypes.none,
    fields: null,
  },
  settings: {
    syncAlerts: true,
    extractObservables: true,
  },
  owner: SECURITY_SOLUTION_OWNER,
};

export const comment: UserCommentAttachmentPayload = {
  comment: 'a comment',
  type: AttachmentType.user as const,
  owner: SECURITY_SOLUTION_OWNER,
};

export const actionComment: ActionsAttachmentPayload = {
  type: AttachmentType.actions,
  comment: 'I just isolated the host!',
  actions: {
    targets: [
      {
        hostname: 'host1',
        endpointId: '001',
      },
    ],
    type: 'isolate',
  },
  owner: 'cases',
};

export const alertComment: AlertAttachmentPayload = {
  alertId: 'alert-id-1',
  index: 'alert-index-1',
  rule: {
    id: 'rule-id-1',
    name: 'rule-name-1',
  },
  type: AttachmentType.alert as const,
  owner: SECURITY_SOLUTION_OWNER,
};

export const eventComment: EventAttachmentPayload = {
  eventId: 'event-id-1',
  index: 'mock-index',
  type: AttachmentType.event as const,
  owner: SECURITY_SOLUTION_OWNER,
};

export const multipleAlert: AlertAttachmentPayload = {
  ...alertComment,
  alertId: ['test-id-3', 'test-id-4', 'test-id-5'],
  index: ['test-index-3', 'test-index-4', 'test-index-5'],
};

export const mappings: ConnectorMappings = [
  {
    source: 'title',
    target: 'short_description',
    action_type: 'overwrite',
  },
  {
    source: 'description',
    target: 'description',
    action_type: 'append',
  },
  {
    source: 'comments',
    target: 'comments',
    action_type: 'append',
  },
];

const casesClientMock = createCasesClientMock();

export const mockCasesContract = (): CasesServerStart => ({
  getCasesClientWithRequest: jest.fn().mockResolvedValue(casesClientMock),
  getExternalReferenceAttachmentTypeRegistry: jest.fn(),
  getPersistableStateAttachmentTypeRegistry: jest.fn(),
  config: {
    enabled: true,
    stack: {
      enabled: true,
    },
    markdownPlugins: { lens: true },
    files: {
      allowedMimeTypes: ALLOWED_MIME_TYPES,
      maxSize: 1,
    },
    analytics: {
      index: {
        enabled: true,
      },
    },
<<<<<<< HEAD
    resilient: {
      additionalFields: {
        enabled: true,
      },
=======
    incrementalId: {
      enabled: true,
      taskIntervalMinutes: 10,
      taskStartDelayMinutes: 10,
>>>>>>> 089ceff2
    },
  },
});

export const casesPluginMock = {
  createStartContract: mockCasesContract,
};<|MERGE_RESOLUTION|>--- conflicted
+++ resolved
@@ -763,17 +763,14 @@
         enabled: true,
       },
     },
-<<<<<<< HEAD
     resilient: {
       additionalFields: {
         enabled: true,
       },
-=======
     incrementalId: {
       enabled: true,
       taskIntervalMinutes: 10,
       taskStartDelayMinutes: 10,
->>>>>>> 089ceff2
     },
   },
 });
