--- conflicted
+++ resolved
@@ -16,10 +16,6 @@
     markdownPlugins: true,
     files: { maxSize: true, allowedMimeTypes: true },
     stack: { enabled: true },
-<<<<<<< HEAD
-    unsafe: { enableCaseSummary: true },
-=======
->>>>>>> 6609b273
     resilient: true,
     incrementalId: {
       enabled: true,
