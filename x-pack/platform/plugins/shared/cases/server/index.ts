--- conflicted
+++ resolved
@@ -17,13 +17,10 @@
     files: { maxSize: true, allowedMimeTypes: true },
     stack: { enabled: true },
     unsafe: { enableCaseSummary: true },
-<<<<<<< HEAD
     resilient: true,
-=======
     incrementalId: {
       enabled: true,
     },
->>>>>>> 089ceff2
   },
   deprecations: ({ renameFromRoot }) => [
     renameFromRoot('xpack.case.enabled', 'xpack.cases.enabled', { level: 'critical' }),
