--- conflicted
+++ resolved
@@ -49,15 +49,12 @@
 import type { ConfigType } from './config';
 import { registerConnectorTypes } from './connectors';
 import { registerSavedObjects } from './saved_object_types';
-<<<<<<< HEAD
 import { IncrementalIdTaskManager } from './tasks/incremental_id/incremental_id_task_manager';
-=======
 import {
   createCasesAnalyticsIndexes,
   registerCasesAnalyticsIndexesTasks,
   scheduleCasesAnalyticsSyncTasks,
 } from './cases_analytics';
->>>>>>> 45abda56
 
 export class CasePlugin
   implements
@@ -77,11 +74,8 @@
   private persistableStateAttachmentTypeRegistry: PersistableStateAttachmentTypeRegistry;
   private externalReferenceAttachmentTypeRegistry: ExternalReferenceAttachmentTypeRegistry;
   private userProfileService: UserProfileService;
-<<<<<<< HEAD
   private incrementalIdTaskManager?: IncrementalIdTaskManager;
-=======
   private readonly isServerless: boolean;
->>>>>>> 45abda56
 
   constructor(private readonly initializerContext: PluginInitializerContext) {
     this.caseConfig = initializerContext.config.get<ConfigType>();
@@ -238,9 +232,7 @@
 
     if (plugins.taskManager) {
       scheduleCasesTelemetryTask(plugins.taskManager, this.logger);
-<<<<<<< HEAD
       void this.incrementalIdTaskManager?.setupIncrementIdTask(plugins.taskManager, core);
-=======
       if (this.caseConfig.analytics.index?.enabled) {
         scheduleCasesAnalyticsSyncTasks({ taskManager: plugins.taskManager, logger: this.logger });
         createCasesAnalyticsIndexes({
@@ -250,7 +242,6 @@
           taskManager: plugins.taskManager,
         }).catch(() => {}); // it shouldn't reject, but just in case
       }
->>>>>>> 45abda56
     }
 
     this.userProfileService.initialize({
