/*
 * Copyright Elasticsearch B.V. and/or licensed to Elasticsearch B.V. under one
 * or more contributor license agreements. Licensed under the Elastic License
 * 2.0; you may not use this file except in compliance with the Elastic License
 * 2.0.
 */

import type { TypeOf } from '@kbn/config-schema';
import { schema, offeringBasedSchema } from '@kbn/config-schema';
import { ALLOWED_MIME_TYPES } from '../common/constants/mime_types';
import {
  DEFAULT_TASK_INTERVAL_MINUTES,
  DEFAULT_TASK_START_DELAY_MINUTES,
} from '../common/constants/incremental_id';

export const ConfigSchema = schema.object({
  markdownPlugins: schema.object({
    lens: schema.boolean({ defaultValue: true }),
  }),
  files: schema.object({
    allowedMimeTypes: schema.arrayOf(schema.string({ minLength: 1 }), {
      defaultValue: ALLOWED_MIME_TYPES,
    }),
    // intentionally not setting a default here so that we can determine if the user set it
    maxSize: schema.maybe(schema.number({ min: 0 })),
  }),
  stack: schema.object({
    enabled: schema.boolean({ defaultValue: true }),
  }),
  incrementalId: schema.object({
    /**
     * Whether the incremental id service should be enabled
     */
    enabled: schema.boolean({ defaultValue: false }),
    /**
     * The interval that the task should be scheduled at
     */
    taskIntervalMinutes: schema.number({
      defaultValue: DEFAULT_TASK_INTERVAL_MINUTES,
      min: 5,
    }),
    /**
     * The initial delay the task will be started with
     */
    taskStartDelayMinutes: schema.number({
      defaultValue: DEFAULT_TASK_START_DELAY_MINUTES,
      min: 1,
    }),
  }),
  analytics: schema.object({
    index: schema.object({
      enabled: offeringBasedSchema({
        serverless: schema.boolean({ defaultValue: false }),
        traditional: schema.boolean({ defaultValue: false }),
      }),
    }),
  }),
  enabled: schema.boolean({ defaultValue: true }),
<<<<<<< HEAD
  unsafe: schema.maybe(
    schema.object({
      enableCaseSummary: schema.boolean({ defaultValue: false }),
    })
  ),
  resilient: schema.object({
    additionalFields: schema.object({
      enabled: offeringBasedSchema({
        serverless: schema.boolean({ defaultValue: false }),
        traditional: schema.boolean({ defaultValue: true }),
      }),
    }),
  }),
=======
>>>>>>> e476dca5
});

export type ConfigType = TypeOf<typeof ConfigSchema>;<|MERGE_RESOLUTION|>--- conflicted
+++ resolved
@@ -56,12 +56,6 @@
     }),
   }),
   enabled: schema.boolean({ defaultValue: true }),
-<<<<<<< HEAD
-  unsafe: schema.maybe(
-    schema.object({
-      enableCaseSummary: schema.boolean({ defaultValue: false }),
-    })
-  ),
   resilient: schema.object({
     additionalFields: schema.object({
       enabled: offeringBasedSchema({
@@ -70,8 +64,6 @@
       }),
     }),
   }),
-=======
->>>>>>> e476dca5
 });
 
 export type ConfigType = TypeOf<typeof ConfigSchema>;