--- conflicted
+++ resolved
@@ -80,15 +80,12 @@
   unsafe?: {
     enableCaseSummary: boolean;
   };
-<<<<<<< HEAD
   resilient: {
     additionalFields: {
       enabled: boolean;
     };
-=======
   incrementalId: {
     enabled: boolean;
->>>>>>> 089ceff2
   };
 }
 
