--- conflicted
+++ resolved
@@ -21,12 +21,7 @@
 
 import * as i18n from './translations';
 import { generateJSONValidator } from '../validate_json';
-<<<<<<< HEAD
-// import { JsonEditorField } from '../json_editor_field';
 import { AdditionalFormFields } from './additional_form_fields';
-=======
-import { JsonEditorField } from '../json_editor_field';
->>>>>>> 6609b273
 
 const ResilientFieldsComponent: React.FunctionComponent<ConnectorFieldsProps> = ({ connector }) => {
   const { http } = useKibana().services;
