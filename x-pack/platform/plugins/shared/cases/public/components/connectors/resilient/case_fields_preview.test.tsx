/*
 * Copyright Elasticsearch B.V. and/or licensed to Elasticsearch B.V. under one
 * or more contributor license agreements. Licensed under the Elastic License
 * 2.0; you may not use this file except in compliance with the Elastic License
 * 2.0.
 */

import React from 'react';
import { screen } from '@testing-library/react';

import { connector } from '../mock';
import { useGetIncidentTypes } from './use_get_incident_types';
import { useGetSeverity } from './use_get_severity';
import { useGetFields } from './use_get_fields';
import FieldsPreview from './case_fields_preview';

import { renderWithTestingProviders } from '../../../common/mock';
import { createQueryWithMarkup } from '../../../common/test_utils';
import { resilientFields } from './mocks';

jest.mock('../../../common/lib/kibana');
jest.mock('./use_get_incident_types');
jest.mock('./use_get_severity');
jest.mock('./use_get_fields');

const useGetIncidentTypesMock = useGetIncidentTypes as jest.Mock;
const useGetSeverityMock = useGetSeverity as jest.Mock;
const useGetFieldsMock = useGetFields as jest.Mock;

describe('Resilient Fields: Preview', () => {
  const useGetIncidentTypesResponse = {
    isLoading: false,
    isFetching: false,
    data: {
      data: [
        {
          id: 19,
          name: 'Malware',
        },
        {
          id: 21,
          name: 'Denial of Service',
        },
      ],
    },
  };

  const useGetSeverityResponse = {
    isLoading: false,
    isFetching: false,
    data: {
      data: [
        {
          id: 4,
          name: 'Low',
        },
        {
          id: 5,
          name: 'Medium',
        },
        {
          id: 6,
          name: 'High',
        },
      ],
    },
  };

  const useGetFieldsResponse = {
    isLoading: false,
    isFetching: false,
    data: {
      data: resilientFields,
    },
  };

  const fields = {
    incidentTypes: ['19', '21'],
    severityCode: '5',
    additionalFields: `{
      "customField1": "customValue1",
      "test_text": "some text",
      "test_text_area": "some textarea",
      "test_boolean": false,
      "test_number": 1234,
      "test_select": 110,
      "test_multi_select": [
        120,
        130
      ],
      "test_date_picker": 1234567890123,
      "test_date_time_picker": 1234567890123,
      "resolution_summary": "some resolution summary"
    }`,
  };

  beforeEach(() => {
    useGetIncidentTypesMock.mockReturnValue(useGetIncidentTypesResponse);
    useGetSeverityMock.mockReturnValue(useGetSeverityResponse);
    useGetFieldsMock.mockReturnValue(useGetFieldsResponse);
    jest.clearAllMocks();
  });

  it('renders all fields correctly', () => {
    renderWithTestingProviders(<FieldsPreview connector={connector} fields={fields} />);

    const getByTextWithMarkup = createQueryWithMarkup(screen.getByText);

    expect(getByTextWithMarkup('Incident types: Malware, Denial of Service')).toBeInTheDocument();
    expect(getByTextWithMarkup('Severity: Medium')).toBeInTheDocument();
    expect(getByTextWithMarkup('Test text: some text')).toBeInTheDocument();
    expect(getByTextWithMarkup('Test textarea: some textarea')).toBeInTheDocument();
    expect(getByTextWithMarkup('Test boolean: false')).toBeInTheDocument();
    expect(getByTextWithMarkup('Test number: 1234')).toBeInTheDocument();
    expect(getByTextWithMarkup('Test select: Option 2')).toBeInTheDocument();
    expect(getByTextWithMarkup('Test multiselect: Option 3, Option 4')).toBeInTheDocument();
    expect(getByTextWithMarkup('Test datepicker: February 13, 2009')).toBeInTheDocument();
    expect(
      getByTextWithMarkup('Test datetimepicker: February 13, 2009 @ 23:31:30')
    ).toBeInTheDocument();
    expect(getByTextWithMarkup('Resolution summary: some resolution summary')).toBeInTheDocument();
  });
<<<<<<< HEAD

  it('hides the additional fields when it is disabled', async () => {
    getConfigMock.mockReturnValue({
      resilient: {
        additionalFields: {
          enabled: false,
        },
      },
    });

    renderWithTestingProviders(<FieldsPreview connector={connector} fields={fields} />);
    expect(screen.queryByText('Test text: testValue')).not.toBeInTheDocument();
  });
=======
>>>>>>> b403d605
});<|MERGE_RESOLUTION|>--- conflicted
+++ resolved
@@ -120,20 +120,4 @@
     ).toBeInTheDocument();
     expect(getByTextWithMarkup('Resolution summary: some resolution summary')).toBeInTheDocument();
   });
-<<<<<<< HEAD
-
-  it('hides the additional fields when it is disabled', async () => {
-    getConfigMock.mockReturnValue({
-      resilient: {
-        additionalFields: {
-          enabled: false,
-        },
-      },
-    });
-
-    renderWithTestingProviders(<FieldsPreview connector={connector} fields={fields} />);
-    expect(screen.queryByText('Test text: testValue')).not.toBeInTheDocument();
-  });
-=======
->>>>>>> b403d605
 });