--- conflicted
+++ resolved
@@ -107,11 +107,7 @@
   description?: { format: string; content: string };
   incident_type_ids?: Array<{ id: number }>;
   severity_code?: { id: number };
-<<<<<<< HEAD
-  properties?: Record<string, unknown>;
-=======
   [unknown: string]: unknown;
->>>>>>> 6609b273
 }
 
 export type ResilientConfig = TypeOf<typeof ExternalIncidentServiceConfigurationSchema>;
