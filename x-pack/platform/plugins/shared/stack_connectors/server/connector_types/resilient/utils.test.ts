/*
 * Copyright Elasticsearch B.V. and/or licensed to Elasticsearch B.V. under one
 * or more contributor license agreements. Licensed under the Elastic License
 * 2.0; you may not use this file except in compliance with the Elastic License
 * 2.0.
 */

import { formatUpdateRequest, prepareAdditionalFieldsForCreation } from './utils';
import { resilientFields } from './mocks';

describe('utils', () => {
  describe('prepareAdditionalFieldsForCreation', () => {
    it('transforms additional fields correctly', () => {
      const additionalFields = {
<<<<<<< HEAD
        // custom fields
=======
        // custom fields on root
>>>>>>> 6609b273
        customField1: 'customValue1',
        test_text: 'some text',
        test_text_area: 'some textarea',
        test_boolean: true,
        test_number: 123,
        test_select: 100,
        test_multi_select: [100, 110],
        test_date_picker: 943983345345,
        test_date_time_picker: 943983345345,
        // non custom field
        resolution_summary: 'some resolution summary',
      };
      expect(prepareAdditionalFieldsForCreation(resilientFields, additionalFields)).toEqual({
        properties: {
          customField1: 'customValue1',
          test_boolean: true,
          test_date_picker: 943983345345,
          test_date_time_picker: 943983345345,
          test_multi_select: [100, 110],
          test_number: 123,
          test_select: 100,
          test_text: 'some text',
          test_text_area: 'some textarea',
        },
        resolution_summary: 'some resolution summary',
      });
<<<<<<< HEAD
=======
      const additionalFields2 = {
        // custom fields in `properties`
        properties: {
          customField1: 'customValue1',
          test_text: 'some text',
          test_text_area: 'some textarea',
          test_boolean: true,
          test_number: 123,
          test_select: 100,
          test_multi_select: [100, 110],
          test_date_picker: 943983345345,
          test_date_time_picker: 943983345345,
        },
        // non custom field
        resolution_summary: 'some resolution summary',
      };
      expect(prepareAdditionalFieldsForCreation(resilientFields, additionalFields2)).toEqual({
        properties: {
          customField1: 'customValue1',
          test_boolean: true,
          test_date_picker: 943983345345,
          test_date_time_picker: 943983345345,
          test_multi_select: [100, 110],
          test_number: 123,
          test_select: 100,
          test_text: 'some text',
          test_text_area: 'some textarea',
        },
        resolution_summary: 'some resolution summary',
      });
>>>>>>> 6609b273
    });

    it('throws an error for invalid values in `select` fields', () => {
      const additionalFields = {
        test_select: 1337, // invalid value
      };
      expect(() => prepareAdditionalFieldsForCreation(resilientFields, additionalFields))
        .toThrowErrorMatchingInlineSnapshot(`
        "Invalid values provided to test_select: [
          1337
        ]. Accepted values: 100 (for \\"Option 1\\"),110 (for \\"Option 2\\"),120 (for \\"Option 3\\"),130 (for \\"Option 4\\")"
      `);
<<<<<<< HEAD
=======
    });

    it('should not throw for unknown fields', () => {
      const additionalFields = {
        unknown123: 'field',
      };
      expect(prepareAdditionalFieldsForCreation(resilientFields, additionalFields)).toEqual({
        unknown123: 'field',
      });
>>>>>>> 6609b273
    });

    it('throws an error for invalid values in `multiselect` fields', () => {
      const additionalFields = {
        test_multi_select: [100, 1337], // invalid value
      };
      expect(() => prepareAdditionalFieldsForCreation(resilientFields, additionalFields))
        .toThrowErrorMatchingInlineSnapshot(`
        "Invalid values provided to test_multi_select: [
          100,
          1337
        ]. Accepted values: 100 (for \\"Option 1\\"),110 (for \\"Option 2\\"),120 (for \\"Option 3\\"),130 (for \\"Option 4\\")"
      `);
    });
  });

  describe('formatUpdateRequest', () => {
    test('transforms correctly', () => {
      const oldIncident = {
        name: 'title',
        description: { format: 'html', content: 'desc' },
        severity_code: 5,
        incident_type_ids: [12, 16],
      };
      const newIncident = {
        name: 'title_updated',
        description: 'desc_updated',
        severityCode: 6,
        incidentTypes: [12, 16, 1001],
        additionalFields: {
          // custom fields
          customField1: 'customValue1',
          test_text: 'some text',
          test_text_area: 'some textarea',
          test_boolean: true,
          test_number: 123,
          test_select: 100,
          test_multi_select: [100, 110],
          test_date_picker: 943983345345,
          test_date_time_picker: 943983345345,
          // non custom field
          resolution_summary: 'some resolution summary',
        },
      };
      expect(
        formatUpdateRequest({
          oldIncident,
          newIncident,
          fields: resilientFields,
        })
      ).toEqual({
        changes: expect.arrayContaining([
          {
            field: {
              name: 'test_text',
            },
            new_value: {
              text: 'some text',
            },
            old_value: {},
          },
          {
            field: {
              name: 'test_text_area',
            },
            new_value: {
              textarea: {
                content: 'some textarea',
                format: 'text',
              },
            },
            old_value: {
              textarea: null,
            },
          },
          {
            field: {
              name: 'test_boolean',
            },
            new_value: {
              boolean: true,
            },
            old_value: {},
          },
          {
            field: {
              name: 'test_number',
            },
            new_value: {
              object: 123,
            },
            old_value: {},
          },
          {
            field: {
              name: 'test_select',
            },
            new_value: {
              id: 100,
            },
            old_value: {},
          },
          {
            field: {
              name: 'test_multi_select',
            },
            new_value: {
              ids: [100, 110],
            },
            old_value: {},
          },
          {
            field: {
              name: 'test_date_picker',
            },
            new_value: {
              date: 943983345345,
            },
            old_value: {},
          },
          {
            field: {
              name: 'test_date_time_picker',
            },
            new_value: {
              date: 943983345345,
            },
            old_value: {},
          },
          {
            field: {
              name: 'resolution_summary',
            },
            new_value: {
              textarea: {
                content: 'some resolution summary',
                format: 'text',
              },
            },
            old_value: {
              textarea: null,
            },
          },
          {
            field: { name: 'customField1' },
            old_value: {},
            new_value: { text: 'customValue1' },
          },
          {
            field: { name: 'name' },
            old_value: { text: 'title' },
            new_value: { text: 'title_updated' },
          },
          {
            field: { name: 'description' },
            old_value: {
              textarea: {
                format: 'html',
                content: 'desc',
              },
            },
            new_value: {
              textarea: {
                format: 'html',
                content: 'desc_updated',
              },
            },
          },
          {
            field: { name: 'severity_code' },
            old_value: {
              id: 5,
            },
            new_value: { id: 6 },
          },
          {
            field: { name: 'incident_type_ids' },
            old_value: { ids: [12, 16] },
            new_value: {
              ids: [12, 16, 1001],
            },
          },
        ]),
      });
    });

    test('transforms updates to additionalFields correctly', () => {
      const oldIncident = {
        name: 'title',
        description: { format: 'html', content: 'desc' },
        severity_code: 5,
        incident_type_ids: [12, 16],
        // resolution_summary is not a custom field, so not part of `properties`
        resolution_summary: 'some resolution summary',
        properties: {
          customField1: 'oldCustomValue',
          test_text: 'some text',
          test_text_area: 'some textarea',
          test_boolean: true,
          test_number: 123,
          test_select: 100,
          test_multi_select: [100, 110],
          test_date_picker: 943983345345,
          test_date_time_picker: 943983345345,
        },
      };
      const newIncident = {
        name: 'title_updated',
        description: 'desc_updated',
        severityCode: 6,
        incidentTypes: [12, 16, 1001],
        additionalFields: {
          customField1: 'customValue1',
          test_text: 'some new text',
          test_text_area: 'some new textarea',
          test_boolean: false,
          test_number: 1234,
          test_select: 110,
          test_multi_select: [120, 130],
          test_date_picker: 1234567890123,
          test_date_time_picker: 1234567890123,
          resolution_summary: 'some new resolution summary',
        },
      };
      expect(
        formatUpdateRequest({
          oldIncident,
          newIncident,
          fields: resilientFields,
        })
      ).toEqual({
        changes: expect.arrayContaining([
          {
            field: {
              name: 'test_text',
            },
            new_value: {
              text: 'some new text',
            },
            old_value: {
              text: 'some text',
            },
          },
          {
            field: {
              name: 'test_text_area',
            },
            new_value: {
              textarea: {
                content: 'some new textarea',
                format: 'text',
              },
            },
            old_value: {
              textarea: {
                content: 'some textarea',
                format: 'text',
              },
            },
          },
          {
            field: {
              name: 'test_boolean',
            },
            new_value: {
              boolean: false,
            },
            old_value: {
              boolean: true,
            },
          },
          {
            field: {
              name: 'test_number',
            },
            new_value: {
              object: 1234,
            },
            old_value: {
              object: 123,
            },
          },
          {
            field: {
              name: 'test_select',
            },
            new_value: {
              id: 110,
            },
            old_value: {
              id: 100,
            },
          },
          {
            field: {
              name: 'test_multi_select',
            },
            new_value: {
              ids: [120, 130],
            },
            old_value: {
              ids: [100, 110],
            },
          },
          {
            field: {
              name: 'test_date_picker',
            },
            new_value: {
              date: 1234567890123,
            },
            old_value: {
              date: 943983345345,
            },
          },
          {
            field: {
              name: 'test_date_time_picker',
            },
            new_value: {
              date: 1234567890123,
            },
            old_value: {
              date: 943983345345,
            },
          },
          {
            field: {
              name: 'resolution_summary',
            },
            new_value: {
              textarea: {
                content: 'some new resolution summary',
                format: 'text',
              },
            },
            old_value: {
              textarea: {
                content: 'some resolution summary',
                format: 'text',
              },
            },
          },
          {
            field: { name: 'customField1' },
            old_value: { text: 'oldCustomValue' },
            new_value: { text: 'customValue1' },
          },
          {
            field: { name: 'name' },
            old_value: { text: 'title' },
            new_value: { text: 'title_updated' },
          },
          {
            field: { name: 'description' },
            old_value: {
              textarea: {
                format: 'html',
                content: 'desc',
              },
            },
            new_value: {
              textarea: {
                format: 'html',
                content: 'desc_updated',
              },
            },
          },
          {
            field: { name: 'severity_code' },
            old_value: {
              id: 5,
            },
            new_value: { id: 6 },
          },
          {
            field: { name: 'incident_type_ids' },
            old_value: { ids: [12, 16] },
            new_value: {
              ids: [12, 16, 1001],
            },
          },
        ]),
      });
    });

    test('throws for invalid supplied values to `select` field', () => {
      const oldIncident = {
        severity_code: 5,
      };
      const newIncident = {
        severityCode: 1337, // invalid value
      };
      expect(() =>
        formatUpdateRequest({
          oldIncident,
          newIncident,
          fields: resilientFields,
        })
      ).toThrowErrorMatchingInlineSnapshot(`
        "Invalid values provided to severity_code: [
          1337
        ]. Accepted values: 5 (for \\"Low\\"),6 (for \\"Medium\\")"
      `);
    });

    test('throws for invalid supplied values to `multiselect` field', () => {
      const oldIncident = {
        incident_type_ids: [12, 16],
      };
      const newIncident = {
        incident_type_ids: [12, 16, 1337], // invalid value
      };
      expect(() =>
        formatUpdateRequest({
          oldIncident,
          newIncident,
          fields: resilientFields,
        })
      ).toThrowErrorMatchingInlineSnapshot(`
        "Invalid values provided to incident_type_ids: [
          12,
          16,
          1337
        ]. Accepted values: 12 (for \\"Communication error (fax; email)\\"),16 (for \\"Custom type\\"),1001 (for \\"Custom type 2\\")"
      `);
    });
  });
});<|MERGE_RESOLUTION|>--- conflicted
+++ resolved
@@ -12,11 +12,7 @@
   describe('prepareAdditionalFieldsForCreation', () => {
     it('transforms additional fields correctly', () => {
       const additionalFields = {
-<<<<<<< HEAD
-        // custom fields
-=======
         // custom fields on root
->>>>>>> 6609b273
         customField1: 'customValue1',
         test_text: 'some text',
         test_text_area: 'some textarea',
@@ -43,8 +39,6 @@
         },
         resolution_summary: 'some resolution summary',
       });
-<<<<<<< HEAD
-=======
       const additionalFields2 = {
         // custom fields in `properties`
         properties: {
@@ -75,7 +69,6 @@
         },
         resolution_summary: 'some resolution summary',
       });
->>>>>>> 6609b273
     });
 
     it('throws an error for invalid values in `select` fields', () => {
@@ -88,8 +81,6 @@
           1337
         ]. Accepted values: 100 (for \\"Option 1\\"),110 (for \\"Option 2\\"),120 (for \\"Option 3\\"),130 (for \\"Option 4\\")"
       `);
-<<<<<<< HEAD
-=======
     });
 
     it('should not throw for unknown fields', () => {
@@ -99,7 +90,6 @@
       expect(prepareAdditionalFieldsForCreation(resilientFields, additionalFields)).toEqual({
         unknown123: 'field',
       });
->>>>>>> 6609b273
     });
 
     it('throws an error for invalid values in `multiselect` fields', () => {
