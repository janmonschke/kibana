--- conflicted
+++ resolved
@@ -143,16 +143,9 @@
       }
 
       let oldValue = oldIncident[name] ? oldIncident[name] : oldIncident[key];
-<<<<<<< HEAD
-      // Non-internal fields are stored under `properties` in the old incident
-      if (!fieldMeta.internal) {
-        oldValue = oldIncident.properties
-          ? (oldIncident.properties as Record<string, unknown>)[key]
-=======
       if (fieldMeta.prefix) {
         oldValue = oldIncident[fieldMeta.prefix]
           ? (oldIncident[fieldMeta.prefix] as Record<string, unknown>)[key]
->>>>>>> 6609b273
           : null;
       }
 
@@ -186,10 +179,7 @@
       read_only: field.read_only,
       required: field.required,
       text: field.text,
-<<<<<<< HEAD
       internal: field.internal,
-=======
->>>>>>> 6609b273
       prefix: field.prefix,
       values: field.values,
     };
@@ -201,19 +191,12 @@
   fields: ResilientFieldMeta[],
   additionalFields: NonNullable<Incident['additionalFields']>
 ): Partial<CreateIncidentData> {
-<<<<<<< HEAD
-  const data: Partial<CreateIncidentData> = {};
-  const fieldsMetaData = transformFieldMetadataToRecord(fields);
-
-  Object.entries(additionalFields).forEach(([key, value]) => {
-=======
   const { properties, ...rest } = additionalFields;
   const flattenedAdditionalFields = { ...(properties ?? {}), ...rest };
   const data: Partial<CreateIncidentData> = {};
   const fieldsMetaData = transformFieldMetadataToRecord(fields);
 
   Object.entries(flattenedAdditionalFields).forEach(([key, value]) => {
->>>>>>> 6609b273
     const fieldMeta = fieldsMetaData[key];
 
     // validate `select` and `multiselect` values
@@ -221,21 +204,12 @@
       validateValues(fieldMeta, Array.isArray(value) ? value : [value]);
     }
 
-<<<<<<< HEAD
-    // Custom fields need to be prefixed with 'properties.'
-    if (fieldMeta.prefix === 'properties') {
-      if (!data.properties) {
-        data.properties = {};
-      }
-      data.properties[key] = value;
-=======
     // Some fields need to be prefixed
     if (fieldMeta && fieldMeta.prefix) {
       if (!data[fieldMeta.prefix]) {
         data[fieldMeta.prefix] = {};
       }
       (data[fieldMeta.prefix] as Record<string, unknown>)[key] = value;
->>>>>>> 6609b273
     } else {
       data[key] = value;
     }
