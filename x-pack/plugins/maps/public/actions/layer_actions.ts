/*
 * Copyright Elasticsearch B.V. and/or licensed to Elasticsearch B.V. under one
 * or more contributor license agreements. Licensed under the Elastic License
 * 2.0; you may not use this file except in compliance with the Elastic License
 * 2.0.
 */

import { AnyAction, Dispatch } from 'redux';
import { ThunkDispatch } from 'redux-thunk';
import { Query } from 'src/plugins/data/public';
import { MapStoreState } from '../reducers/store';
import {
  createLayerInstance,
  getEditState,
  getLayerById,
  getLayerList,
  getLayerListRaw,
  getMapColors,
  getMapReady,
  getSelectedLayerId,
} from '../selectors/map_selectors';
import { FLYOUT_STATE } from '../reducers/ui';
import { cancelRequest } from '../reducers/non_serializable_instances';
import { setDrawMode, updateFlyout } from './ui_actions';
import {
  ADD_LAYER,
  ADD_WAITING_FOR_MAP_READY_LAYER,
  CLEAR_LAYER_PROP,
  CLEAR_WAITING_FOR_MAP_READY_LAYER_LIST,
  REMOVE_LAYER,
  REMOVE_TRACKED_LAYER_STATE,
  ROLLBACK_TO_TRACKED_LAYER_STATE,
  SET_JOINS,
  SET_LAYER_VISIBILITY,
  SET_SELECTED_LAYER,
  SET_WAITING_FOR_READY_HIDDEN_LAYERS,
  TRACK_CURRENT_LAYER_STATE,
  UPDATE_LAYER_ORDER,
  UPDATE_LAYER_PROP,
  UPDATE_LAYER_STYLE,
  UPDATE_SOURCE_PROP,
} from './map_action_constants';
import { clearDataRequests, syncDataForLayerId, updateStyleMeta } from './data_request_actions';
import { updateTooltipStateForLayer } from './tooltip_actions';
import {
  Attribution,
  JoinDescriptor,
  LayerDescriptor,
  StyleDescriptor,
  TileMetaFeature,
} from '../../common/descriptor_types';
import { ILayer } from '../classes/layers/layer';
import { IVectorLayer } from '../classes/layers/vector_layer';
import { OnSourceChangeArgs } from '../classes/sources/source';
import { DRAW_MODE, LAYER_STYLE_TYPE, LAYER_TYPE } from '../../common/constants';
import { IVectorStyle } from '../classes/styles/vector/vector_style';
import { notifyLicensedFeatureUsage } from '../licensed_features';
import { IESAggField } from '../classes/fields/agg';
import { IField } from '../classes/fields/field';
import { getDrawMode } from '../selectors/ui_selectors';

export function trackCurrentLayerState(layerId: string) {
  return {
    type: TRACK_CURRENT_LAYER_STATE,
    layerId,
  };
}

export function rollbackToTrackedLayerStateForSelectedLayer() {
  return async (
    dispatch: ThunkDispatch<MapStoreState, void, AnyAction>,
    getState: () => MapStoreState
  ) => {
    const layerId = getSelectedLayerId(getState());
    await dispatch({
      type: ROLLBACK_TO_TRACKED_LAYER_STATE,
      layerId,
    });

    // Ensure updateStyleMeta is triggered
    // syncDataForLayer may not trigger endDataLoad if no re-fetch is required
    dispatch(updateStyleMeta(layerId));

    dispatch(syncDataForLayerId(layerId, false));
  };
}

export function removeTrackedLayerStateForSelectedLayer() {
  return (dispatch: Dispatch, getState: () => MapStoreState) => {
    const layerId = getSelectedLayerId(getState());
    dispatch({
      type: REMOVE_TRACKED_LAYER_STATE,
      layerId,
    });
  };
}

export function replaceLayerList(newLayerList: LayerDescriptor[]) {
  return (
    dispatch: ThunkDispatch<MapStoreState, void, AnyAction>,
    getState: () => MapStoreState
  ) => {
    const isMapReady = getMapReady(getState());
    if (!isMapReady) {
      dispatch({
        type: CLEAR_WAITING_FOR_MAP_READY_LAYER_LIST,
      });
    } else {
      getLayerListRaw(getState()).forEach(({ id }) => {
        dispatch(removeLayerFromLayerList(id));
      });
    }

    newLayerList.forEach((layerDescriptor) => {
      dispatch(addLayer(layerDescriptor));
    });
  };
}

export function cloneLayer(layerId: string) {
  return async (
    dispatch: ThunkDispatch<MapStoreState, void, AnyAction>,
    getState: () => MapStoreState
  ) => {
    const layer = getLayerById(layerId, getState());
    if (!layer) {
      return;
    }

    const clonedDescriptor = await layer.cloneDescriptor();
    dispatch(addLayer(clonedDescriptor));
  };
}

export function addLayer(layerDescriptor: LayerDescriptor) {
  return async (
    dispatch: ThunkDispatch<MapStoreState, void, AnyAction>,
    getState: () => MapStoreState
  ) => {
    const isMapReady = getMapReady(getState());
    if (!isMapReady) {
      dispatch({
        type: ADD_WAITING_FOR_MAP_READY_LAYER,
        layer: layerDescriptor,
      });
      return;
    }

    dispatch({
      type: ADD_LAYER,
      layer: layerDescriptor,
    });
    dispatch(syncDataForLayerId(layerDescriptor.id, false));

    const layer = createLayerInstance(layerDescriptor);
    const features = await layer.getLicensedFeatures();
    features.forEach(notifyLicensedFeatureUsage);
  };
}

export function addLayerWithoutDataSync(layerDescriptor: LayerDescriptor) {
  return {
    type: ADD_LAYER,
    layer: layerDescriptor,
  };
}

export function addPreviewLayers(layerDescriptors: LayerDescriptor[]) {
  return (dispatch: ThunkDispatch<MapStoreState, void, AnyAction>) => {
    dispatch(removePreviewLayers());

    layerDescriptors.forEach((layerDescriptor) => {
      dispatch(addLayer({ ...layerDescriptor, __isPreviewLayer: true }));
    });
  };
}

export function removePreviewLayers() {
  return (
    dispatch: ThunkDispatch<MapStoreState, void, AnyAction>,
    getState: () => MapStoreState
  ) => {
    getLayerList(getState()).forEach((layer) => {
      if (layer.isPreviewLayer()) {
        dispatch(removeLayer(layer.getId()));
      }
    });
  };
}

export function promotePreviewLayers() {
  return (dispatch: Dispatch, getState: () => MapStoreState) => {
    getLayerList(getState()).forEach((layer) => {
      if (layer.isPreviewLayer()) {
        dispatch({
          type: UPDATE_LAYER_PROP,
          id: layer.getId(),
          propName: '__isPreviewLayer',
          newValue: false,
        });
      }
    });
  };
}

export function setLayerVisibility(layerId: string, makeVisible: boolean) {
  return (
    dispatch: ThunkDispatch<MapStoreState, void, AnyAction>,
    getState: () => MapStoreState
  ) => {
    // if the current-state is invisible, we also want to sync data
    // e.g. if a layer was invisible at start-up, it won't have any data loaded
    const layer = getLayerById(layerId, getState());

    // If the layer visibility is already what we want it to be, do nothing
    if (!layer || layer.isVisible() === makeVisible) {
      return;
    }

    if (!makeVisible) {
<<<<<<< HEAD
      dispatch(cleanTooltipStateForLayer(layer));
=======
      dispatch(updateTooltipStateForLayer(layerId));
>>>>>>> 60a8a89c
    }

    dispatch({
      type: SET_LAYER_VISIBILITY,
      layerId,
      visibility: makeVisible,
    });
    if (makeVisible) {
      dispatch(syncDataForLayerId(layerId, false));
    }
  };
}

export function toggleLayerVisible(layerId: string) {
  return (
    dispatch: ThunkDispatch<MapStoreState, void, AnyAction>,
    getState: () => MapStoreState
  ) => {
    const layer = getLayerById(layerId, getState());
    if (!layer) {
      return;
    }
    const makeVisible = !layer.isVisible();

    dispatch(setLayerVisibility(layerId, makeVisible));
  };
}

export function showThisLayerOnly(layerId: string) {
  return (
    dispatch: ThunkDispatch<MapStoreState, void, AnyAction>,
    getState: () => MapStoreState
  ) => {
    getLayerList(getState()).forEach((layer: ILayer, index: number) => {
      if (layer.isBasemap(index)) {
        return;
      }

      // show target layer
      if (layer.getId() === layerId) {
        if (!layer.isVisible()) {
          dispatch(setLayerVisibility(layerId, true));
        }
        return;
      }

      // hide all other layers
      if (layer.isVisible()) {
        dispatch(setLayerVisibility(layer.getId(), false));
      }
    });
  };
}

export function setSelectedLayer(layerId: string | null) {
  return async (
    dispatch: ThunkDispatch<MapStoreState, void, AnyAction>,
    getState: () => MapStoreState
  ) => {
    const oldSelectedLayer = getSelectedLayerId(getState());
    if (oldSelectedLayer) {
      await dispatch(rollbackToTrackedLayerStateForSelectedLayer());
    }
    if (layerId) {
      dispatch(trackCurrentLayerState(layerId));
      // Reset draw mode only if setting a new selected layer
      if (getDrawMode(getState()) !== DRAW_MODE.NONE) {
        dispatch(setDrawMode(DRAW_MODE.NONE));
      }
    }
    dispatch({
      type: SET_SELECTED_LAYER,
      selectedLayerId: layerId,
    });
  };
}

export function setFirstPreviewLayerToSelectedLayer() {
  return async (
    dispatch: ThunkDispatch<MapStoreState, void, AnyAction>,
    getState: () => MapStoreState
  ) => {
    const firstPreviewLayer = getLayerList(getState()).find((layer) => {
      return layer.isPreviewLayer();
    });
    if (firstPreviewLayer) {
      dispatch(setSelectedLayer(firstPreviewLayer.getId()));
    }
  };
}

export function updateLayerOrder(newLayerOrder: number[]) {
  return {
    type: UPDATE_LAYER_ORDER,
    newLayerOrder,
  };
}

function updateMetricsProp(layerId: string, value: unknown) {
  return async (
    dispatch: ThunkDispatch<MapStoreState, void, AnyAction>,
    getState: () => MapStoreState
  ) => {
    const layer = getLayerById(layerId, getState());
    const previousFields = await (layer as IVectorLayer).getFields();
    dispatch({
      type: UPDATE_SOURCE_PROP,
      layerId,
      propName: 'metrics',
      value,
    });
    await dispatch(updateStyleProperties(layerId, previousFields as IESAggField[]));
  };
}

function updateSourcePropWithoutSync(
  layerId: string,
  propName: string,
  value: unknown,
  newLayerType?: LAYER_TYPE
) {
  return async (dispatch: ThunkDispatch<MapStoreState, void, AnyAction>) => {
    if (propName === 'metrics') {
      if (newLayerType) {
        throw new Error('May not change layer-type when modifying metrics source-property');
      }
      return await dispatch(updateMetricsProp(layerId, value));
    }
    dispatch({
      type: UPDATE_SOURCE_PROP,
      layerId,
      propName,
      value,
    });
    if (newLayerType) {
      dispatch(updateLayerType(layerId, newLayerType));
    }
  };
}

export function updateSourceProp(
  layerId: string,
  propName: string,
  value: unknown,
  newLayerType?: LAYER_TYPE
) {
  return async (dispatch: ThunkDispatch<MapStoreState, void, AnyAction>) => {
    await dispatch(updateSourcePropWithoutSync(layerId, propName, value, newLayerType));
    dispatch(syncDataForLayerId(layerId, false));
  };
}

export function updateSourceProps(layerId: string, sourcePropChanges: OnSourceChangeArgs[]) {
  return async (dispatch: ThunkDispatch<MapStoreState, void, AnyAction>) => {
    // Using for loop to ensure update completes before starting next update
    for (let i = 0; i < sourcePropChanges.length; i++) {
      const { propName, value, newLayerType } = sourcePropChanges[i];
      await dispatch(updateSourcePropWithoutSync(layerId, propName, value, newLayerType));
    }
    dispatch(syncDataForLayerId(layerId, false));
  };
}

function updateLayerType(layerId: string, newLayerType: string) {
  return (
    dispatch: ThunkDispatch<MapStoreState, void, AnyAction>,
    getState: () => MapStoreState
  ) => {
    const layer = getLayerById(layerId, getState());
    if (!layer || layer.getType() === newLayerType) {
      return;
    }
    dispatch(clearDataRequests(layer));
    dispatch({
      type: UPDATE_LAYER_PROP,
      id: layerId,
      propName: 'type',
      newValue: newLayerType,
    });
  };
}

export function updateLayerLabel(id: string, newLabel: string) {
  return {
    type: UPDATE_LAYER_PROP,
    id,
    propName: 'label',
    newValue: newLabel,
  };
}

export function setLayerAttribution(id: string, attribution: Attribution) {
  return {
    type: UPDATE_LAYER_PROP,
    id,
    propName: 'attribution',
    newValue: attribution,
  };
}

export function clearLayerAttribution(id: string) {
  return {
    type: CLEAR_LAYER_PROP,
    id,
    propName: 'attribution',
  };
}

export function updateLayerMinZoom(id: string, minZoom: number) {
  return {
    type: UPDATE_LAYER_PROP,
    id,
    propName: 'minZoom',
    newValue: minZoom,
  };
}

export function updateLayerMaxZoom(id: string, maxZoom: number) {
  return {
    type: UPDATE_LAYER_PROP,
    id,
    propName: 'maxZoom',
    newValue: maxZoom,
  };
}

export function updateLayerAlpha(id: string, alpha: number) {
  return {
    type: UPDATE_LAYER_PROP,
    id,
    propName: 'alpha',
    newValue: alpha,
  };
}

export function updateLabelsOnTop(id: string, areLabelsOnTop: boolean) {
  return {
    type: UPDATE_LAYER_PROP,
    id,
    propName: 'areLabelsOnTop',
    newValue: areLabelsOnTop,
  };
}

export function updateFittableFlag(id: string, includeInFitToBounds: boolean) {
  return {
    type: UPDATE_LAYER_PROP,
    id,
    propName: 'includeInFitToBounds',
    newValue: includeInFitToBounds,
  };
}

export function setLayerQuery(id: string, query: Query) {
  return (dispatch: ThunkDispatch<MapStoreState, void, AnyAction>) => {
    dispatch({
      type: UPDATE_LAYER_PROP,
      id,
      propName: 'query',
      newValue: query,
    });

    dispatch(syncDataForLayerId(id, false));
  };
}

export function removeSelectedLayer() {
  return (
    dispatch: ThunkDispatch<MapStoreState, void, AnyAction>,
    getState: () => MapStoreState
  ) => {
    const state = getState();
    const layerId = getSelectedLayerId(state);
    if (layerId) {
      dispatch(removeLayer(layerId));
    }
  };
}

export function removeLayer(layerId: string) {
  return async (
    dispatch: ThunkDispatch<MapStoreState, void, AnyAction>,
    getState: () => MapStoreState
  ) => {
    const state = getState();
    const selectedLayerId = getSelectedLayerId(state);
    if (layerId === selectedLayerId) {
      dispatch(updateFlyout(FLYOUT_STATE.NONE));
      await dispatch(setSelectedLayer(null));
    }
    dispatch(removeLayerFromLayerList(layerId));
  };
}

function removeLayerFromLayerList(layerId: string) {
  return (
    dispatch: ThunkDispatch<MapStoreState, void, AnyAction>,
    getState: () => MapStoreState
  ) => {
    const layerGettingRemoved = getLayerById(layerId, getState());
    if (!layerGettingRemoved) {
      return;
    }

    layerGettingRemoved.getInFlightRequestTokens().forEach((requestToken) => {
      dispatch(cancelRequest(requestToken));
    });
<<<<<<< HEAD
    dispatch(cleanTooltipStateForLayer(layerGettingRemoved));
=======
    dispatch(updateTooltipStateForLayer(layerId));
>>>>>>> 60a8a89c
    layerGettingRemoved.destroy();
    dispatch({
      type: REMOVE_LAYER,
      id: layerId,
    });
    // Clean up draw state if needed
    const editState = getEditState(getState());
    if (layerId === editState?.layerId) {
      dispatch(setDrawMode(DRAW_MODE.NONE));
    }
  };
}

function updateStyleProperties(layerId: string, previousFields: IField[]) {
  return async (
    dispatch: ThunkDispatch<MapStoreState, void, AnyAction>,
    getState: () => MapStoreState
  ) => {
    const targetLayer = getLayerById(layerId, getState());
    if (!targetLayer || !('getFields' in targetLayer)) {
      return;
    }

    const style = targetLayer!.getCurrentStyle();
    if (!style || style.getType() !== LAYER_STYLE_TYPE.VECTOR) {
      return;
    }

    const nextFields = await (targetLayer as IVectorLayer).getFields(); // take into account all fields, since labels can be driven by any field (source or join)
    const { hasChanges, nextStyleDescriptor } = await (
      style as IVectorStyle
    ).getDescriptorWithUpdatedStyleProps(nextFields, previousFields, getMapColors(getState()));
    if (hasChanges && nextStyleDescriptor) {
      dispatch(updateLayerStyle(layerId, nextStyleDescriptor));
    }
  };
}

export function updateLayerStyle(layerId: string, styleDescriptor: StyleDescriptor) {
  return (dispatch: ThunkDispatch<MapStoreState, void, AnyAction>) => {
    dispatch({
      type: UPDATE_LAYER_STYLE,
      layerId,
      style: {
        ...styleDescriptor,
      },
    });

    // Ensure updateStyleMeta is triggered
    // syncDataForLayer may not trigger endDataLoad if no re-fetch is required
    dispatch(updateStyleMeta(layerId));

    // Style update may require re-fetch, for example ES search may need to retrieve field used for dynamic styling
    dispatch(syncDataForLayerId(layerId, false));
  };
}

export function updateLayerStyleForSelectedLayer(styleDescriptor: StyleDescriptor) {
  return (
    dispatch: ThunkDispatch<MapStoreState, void, AnyAction>,
    getState: () => MapStoreState
  ) => {
    const selectedLayerId = getSelectedLayerId(getState());
    if (!selectedLayerId) {
      return;
    }
    dispatch(updateLayerStyle(selectedLayerId, styleDescriptor));
  };
}

export function setJoinsForLayer(layer: ILayer, joins: JoinDescriptor[]) {
  return async (dispatch: ThunkDispatch<MapStoreState, void, AnyAction>) => {
    const previousFields = await (layer as IVectorLayer).getFields();
    await dispatch({
      type: SET_JOINS,
      layer,
      joins,
    });
    await dispatch(updateStyleProperties(layer.getId(), previousFields));
    dispatch(syncDataForLayerId(layer.getId(), false));
  };
}

export function setHiddenLayers(hiddenLayerIds: string[]) {
  return (
    dispatch: ThunkDispatch<MapStoreState, void, AnyAction>,
    getState: () => MapStoreState
  ) => {
    const isMapReady = getMapReady(getState());

    if (!isMapReady) {
      dispatch({ type: SET_WAITING_FOR_READY_HIDDEN_LAYERS, hiddenLayerIds });
    } else {
      getLayerListRaw(getState()).forEach((layer) =>
        dispatch(setLayerVisibility(layer.id, !hiddenLayerIds.includes(layer.id)))
      );
    }
  };
}

export function setAreTilesLoaded(layerId: string, areTilesLoaded: boolean) {
  return {
    type: UPDATE_LAYER_PROP,
    id: layerId,
    propName: '__areTilesLoaded',
    newValue: areTilesLoaded,
  };
}

export function updateMetaFromTiles(layerId: string, mbMetaFeatures: TileMetaFeature[]) {
  return async (
    dispatch: ThunkDispatch<MapStoreState, void, AnyAction>,
    getState: () => MapStoreState
  ) => {
    const layer = getLayerById(layerId, getState());
    if (!layer) {
      return;
    }

    dispatch({
      type: UPDATE_LAYER_PROP,
      id: layerId,
      propName: '__metaFromTiles',
      newValue: mbMetaFeatures,
    });
    await dispatch(updateStyleMeta(layerId));
  };
}<|MERGE_RESOLUTION|>--- conflicted
+++ resolved
@@ -218,11 +218,7 @@
     }
 
     if (!makeVisible) {
-<<<<<<< HEAD
-      dispatch(cleanTooltipStateForLayer(layer));
-=======
-      dispatch(updateTooltipStateForLayer(layerId));
->>>>>>> 60a8a89c
+      dispatch(updateTooltipStateForLayer(layer));
     }
 
     dispatch({
@@ -530,11 +526,7 @@
     layerGettingRemoved.getInFlightRequestTokens().forEach((requestToken) => {
       dispatch(cancelRequest(requestToken));
     });
-<<<<<<< HEAD
-    dispatch(cleanTooltipStateForLayer(layerGettingRemoved));
-=======
-    dispatch(updateTooltipStateForLayer(layerId));
->>>>>>> 60a8a89c
+    dispatch(updateTooltipStateForLayer(layerGettingRemoved));
     layerGettingRemoved.destroy();
     dispatch({
       type: REMOVE_LAYER,
