--- conflicted
+++ resolved
@@ -280,23 +280,12 @@
       throw new DataRequestAbortError();
     }
 
-<<<<<<< HEAD
-    const features = data && 'features' in data ? (data as FeatureCollection).features : [];
-    const layer = getLayerById(layerId, getState());
-
-    const eventHandlers = getEventHandlers(getState());
-    if (eventHandlers && eventHandlers.onDataLoadEnd) {
-      const resultMeta: ResultMeta = {};
-      if (layer && layer.getType() === LAYER_TYPE.VECTOR) {
-        const featuresWithoutCentroids = features.filter((feature) => {
-          return feature.properties ? !feature.properties[KBN_IS_CENTROID_FEATURE] : true;
-=======
     if (dataId === SOURCE_DATA_REQUEST_ID) {
       const features = data && 'features' in data ? (data as FeatureCollection).features : [];
+      const layer = getLayerById(layerId, getState());
 
       const eventHandlers = getEventHandlers(getState());
       if (eventHandlers && eventHandlers.onDataLoadEnd) {
-        const layer = getLayerById(layerId, getState());
         const resultMeta: ResultMeta = {};
         if (layer && layer.getType() === LAYER_TYPE.VECTOR) {
           const featuresWithoutCentroids = features.filter((feature) => {
@@ -309,19 +298,14 @@
           layerId,
           dataId,
           resultMeta,
->>>>>>> 60a8a89c
         });
       }
 
-      dispatch(updateTooltipStateForLayer(layerId, features));
-    }
-
-<<<<<<< HEAD
-    if (layer) {
-      dispatch(cleanTooltipStateForLayer(layer, features));
-    }
-=======
->>>>>>> 60a8a89c
+      if (layer) {
+        dispatch(updateTooltipStateForLayer(layer, features));
+      }
+    }
+
     dispatch({
       type: LAYER_DATA_LOAD_ENDED,
       layerId,
@@ -362,16 +346,12 @@
         });
       }
 
-      dispatch(updateTooltipStateForLayer(layerId));
-    }
-
-<<<<<<< HEAD
-    const layer = getLayerById(layerId, getState());
-    if (layer) {
-      dispatch(cleanTooltipStateForLayer(layer));
-    }
-=======
->>>>>>> 60a8a89c
+      const layer = getLayerById(layerId, getState());
+      if (layer) {
+        dispatch(updateTooltipStateForLayer(layer));
+      }
+    }
+
     dispatch({
       type: LAYER_DATA_LOAD_ERROR,
       layerId,
@@ -384,7 +364,10 @@
 }
 
 export function updateSourceDataRequest(layerId: string, newData: object) {
-  return (dispatch: ThunkDispatch<MapStoreState, void, AnyAction>) => {
+  return (
+    dispatch: ThunkDispatch<MapStoreState, void, AnyAction>,
+    getState: () => MapStoreState
+  ) => {
     dispatch({
       type: UPDATE_SOURCE_DATA_REQUEST,
       dataId: SOURCE_DATA_REQUEST_ID,
@@ -393,7 +376,10 @@
     });
 
     if ('features' in newData) {
-      dispatch(updateTooltipStateForLayer(layerId, (newData as FeatureCollection).features));
+      const layer = getLayerById(layerId, getState());
+      if (layer) {
+        dispatch(updateTooltipStateForLayer(layer, (newData as FeatureCollection).features));
+      }
     }
 
     dispatch(updateStyleMeta(layerId));
