--- conflicted
+++ resolved
@@ -171,11 +171,7 @@
     if (prevZoom !== nextZoom) {
       getLayerList(getState()).map((layer) => {
         if (!layer.showAtZoomLevel(nextZoom)) {
-<<<<<<< HEAD
-          dispatch(cleanTooltipStateForLayer(layer));
-=======
-          dispatch(updateTooltipStateForLayer(layer.getId()));
->>>>>>> 60a8a89c
+          dispatch(updateTooltipStateForLayer(layer));
         }
       });
     }
