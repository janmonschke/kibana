--- conflicted
+++ resolved
@@ -6,10 +6,5 @@
  */
 
 export { registerGenerateCsvFromSavedObjectImmediate } from './csv_searchsource_immediate'; // FIXME: should not need to register each immediate export type separately
-<<<<<<< HEAD
 export { registerJobGenerationRoutes } from './generate_from_jobparams';
-export { registerLegacy } from './legacy';
-export { registerSchedulingRoutes } from './schedule';
-=======
-export { registerJobGenerationRoutes } from './generate_from_jobparams';
->>>>>>> 87b8c095
+export { registerSchedulingRoutes } from './schedule';