--- conflicted
+++ resolved
@@ -8,7 +8,6 @@
 import Hapi from '@hapi/hapi';
 import * as Rx from 'rxjs';
 import { filter, first, map, switchMap, take } from 'rxjs/operators';
-import type { ScreenshottingStart, ScreenshotResult } from '../../screenshotting/server';
 import {
   BasePath,
   IClusterClient,
@@ -24,6 +23,7 @@
 import { PluginStart as DataPluginStart } from '../../../../src/plugins/data/server';
 import { PluginSetupContract as FeaturesPluginSetup } from '../../features/server';
 import { LicensingPluginSetup } from '../../licensing/server';
+import type { ScreenshotResult, ScreenshottingStart } from '../../screenshotting/server';
 import { SecurityPluginSetup } from '../../security/server';
 import { DEFAULT_SPACE_ID } from '../../spaces/common/constants';
 import { SpacesPluginSetup } from '../../spaces/server';
@@ -34,18 +34,13 @@
 import { ReportingConfigType } from './config';
 import { checkLicense, getExportTypesRegistry, LevelLogger } from './lib';
 import { ReportingStore } from './lib/store';
-<<<<<<< HEAD
 import {
   ExecuteReportTask,
   MonitorReportsTask,
   ReportTaskParams,
   ScheduledReportTaskParams,
 } from './lib/tasks';
-import { ReportingPluginRouter } from './types';
-=======
-import { ExecuteReportTask, MonitorReportsTask, ReportTaskParams } from './lib/tasks';
 import { ReportingPluginRouter, ScreenshotOptions } from './types';
->>>>>>> 87b8c095
 
 export interface ReportingInternalSetup {
   basePath: Pick<BasePath, 'set'>;
