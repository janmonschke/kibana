/*
 * Copyright Elasticsearch B.V. and/or licensed to Elasticsearch B.V. under one
 * or more contributor license agreements. Licensed under the Elastic License
 * 2.0; you may not use this file except in compliance with the Elastic License
 * 2.0.
 */

import { ReportTaskParams, ScheduledReportTaskParams } from '../tasks';
import { Report } from './report';

export type { ReportDocument } from '../../../common/types';
export { IlmPolicyManager } from './ilm_policy_manager';
export { Report } from './report';
export { SavedReport } from './saved_report';
export { ReportingStore } from './store';
<<<<<<< HEAD

export function reportFromTask(task: ReportTaskParams | ScheduledReportTaskParams) {
  const reportTask = task as ReportTaskParams;
  return new Report({ ...task, _id: reportTask.id, _index: reportTask.index });
=======
export { IlmPolicyManager } from './ilm_policy_manager';

export interface IReport {
  _id?: string;
  jobtype: string;
  created_by: string | false;
  payload: { browserTimezone: string };
>>>>>>> dba72077
}<|MERGE_RESOLUTION|>--- conflicted
+++ resolved
@@ -13,18 +13,15 @@
 export { Report } from './report';
 export { SavedReport } from './saved_report';
 export { ReportingStore } from './store';
-<<<<<<< HEAD
 
 export function reportFromTask(task: ReportTaskParams | ScheduledReportTaskParams) {
   const reportTask = task as ReportTaskParams;
   return new Report({ ...task, _id: reportTask.id, _index: reportTask.index });
-=======
-export { IlmPolicyManager } from './ilm_policy_manager';
+}
 
 export interface IReport {
   _id?: string;
   jobtype: string;
   created_by: string | false;
   payload: { browserTimezone: string };
->>>>>>> dba72077
 }