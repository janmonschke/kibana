--- conflicted
+++ resolved
@@ -5,15 +5,11 @@
  * 2.0.
  */
 
-<<<<<<< HEAD
 import { ReportTaskParams, ScheduledReportTaskParams } from '../tasks';
 import { Report } from './report';
 
-export { ReportDocument } from '../../../common/types';
+export type { ReportDocument } from '../../../common/types';
 export { IlmPolicyManager } from './ilm_policy_manager';
-=======
-export type { ReportDocument } from '../../../common/types';
->>>>>>> 4e443cca
 export { Report } from './report';
 export { SavedReport } from './saved_report';
 export { ReportingStore } from './store';
