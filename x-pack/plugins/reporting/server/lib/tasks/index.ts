/*
 * Copyright Elasticsearch B.V. and/or licensed to Elasticsearch B.V. under one
 * or more contributor license agreements. Licensed under the Elastic License
 * 2.0; you may not use this file except in compliance with the Elastic License
 * 2.0.
 */

import { TaskRunCreatorFunction } from '../../../../task_manager/server';
import { ReportSource, TaskRunResult } from '../../../common/types';
import { BasePayload } from '../../types';
import { ScheduleIntervalSchemaType, ScheduleReportFromJobParams } from './scheduling';

export const REPORTING_EXECUTE_TYPE = 'report:execute';
export const REPORTING_MONITOR_TYPE = 'reports:monitor';

export { ExecuteReportTask } from './execute_report';
export { MonitorReportsTask } from './monitor_reports';
<<<<<<< HEAD
export { TaskRunResult };
export { ScheduleReportFromJobParams };
=======
export type { TaskRunResult };
>>>>>>> 4e443cca

// scheduled report
export interface ScheduledReportTaskParams<JobPayloadType = BasePayload> {
  title: string;
  payload: JobPayloadType;
  created_by: ReportSource['created_by'];
  jobtype: ReportSource['jobtype'];
  interval: ScheduleIntervalSchemaType;
}

// non-scheduled report
export interface ReportTaskParams<JobPayloadType = BasePayload> {
  id: string;
  index: string;
  payload: JobPayloadType;
  created_at: ReportSource['created_at'];
  created_by: ReportSource['created_by'];
  jobtype: ReportSource['jobtype'];
  attempts: ReportSource['attempts'];
  meta: ReportSource['meta'];
}

export enum ReportingTaskStatus {
  UNINITIALIZED = 'uninitialized',
  INITIALIZED = 'initialized',
}

export interface ReportingTask {
  getTaskDefinition: () => {
    type: string;
    title: string;
    createTaskRunner: TaskRunCreatorFunction;
    maxAttempts: number;
    timeout: string;
  };
  getStatus: () => ReportingTaskStatus;
}<|MERGE_RESOLUTION|>--- conflicted
+++ resolved
@@ -15,12 +15,8 @@
 
 export { ExecuteReportTask } from './execute_report';
 export { MonitorReportsTask } from './monitor_reports';
-<<<<<<< HEAD
-export { TaskRunResult };
+export type { TaskRunResult };
 export { ScheduleReportFromJobParams };
-=======
-export type { TaskRunResult };
->>>>>>> 4e443cca
 
 // scheduled report
 export interface ScheduledReportTaskParams<JobPayloadType = BasePayload> {
