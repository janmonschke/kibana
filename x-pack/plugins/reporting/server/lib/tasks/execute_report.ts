/*
 * Copyright Elasticsearch B.V. and/or licensed to Elasticsearch B.V. under one
 * or more contributor license agreements. Licensed under the Elastic License
 * 2.0; you may not use this file except in compliance with the Elastic License
 * 2.0.
 */

<<<<<<< HEAD
import { UpdateResponse } from '@elastic/elasticsearch/api/types';
import moment, { Moment } from 'moment';
=======
import { UpdateResponse } from '@elastic/elasticsearch/lib/api/typesWithBodyKey';
import moment from 'moment';
>>>>>>> 4e443cca
import * as Rx from 'rxjs';
import { timeout } from 'rxjs/operators';
import { finished, Writable } from 'stream';
import { promisify } from 'util';
import { getContentStream, LevelLogger } from '../';
import { ReportingCore } from '../../';
import {
  RunContext,
  TaskInstance,
  TaskManagerStartContract,
  TaskRunCreatorFunction,
} from '../../../../task_manager/server';
import { CancellationToken } from '../../../common';
import { SCHEDULED_REPORTS_SCOPE } from '../../../common/constants';
import { durationToNumber, numberToDuration } from '../../../common/schema_utils';
import { ReportOutput } from '../../../common/types';
import { ReportingConfigType } from '../../config';
import { BasePayload, ExportTypeDefinition, RunTaskFn } from '../../types';
import { ReportDocument, reportFromTask, ReportingStore, SavedReport } from '../store';
import { ReportFailedFields, ReportProcessingFields } from '../store/store';
import {
  ReportingTask,
  ReportingTaskStatus,
  REPORTING_EXECUTE_TYPE,
  ReportTaskParams,
  ScheduledReportTaskParams,
  TaskRunResult,
} from './';
import { errorLogger } from './error_logger';
import { getNextRun, isScheduled } from './scheduling';

type CompletedReportOutput = Omit<ReportOutput, 'content'>;

interface ReportingExecuteTaskInstance {
  state: object; // required by task manager

  // all reports require
  taskType: typeof REPORTING_EXECUTE_TYPE;
  params: ReportTaskParams | ScheduledReportTaskParams;

  // only scheduled reports require
  scheduledAt: TaskInstance['scheduledAt'];
  runAt?: TaskInstance['runAt'];
  user: TaskInstance['user'];
  scope: TaskInstance['scope'];
}

interface TaskExecutor extends Pick<ExportTypeDefinition, 'jobContentEncoding'> {
  jobExecutor: RunTaskFn<BasePayload>;
}

function isOutput(output: CompletedReportOutput | Error): output is CompletedReportOutput {
  return (output as CompletedReportOutput).size != null;
}

export class ExecuteReportTask implements ReportingTask {
  public TYPE = REPORTING_EXECUTE_TYPE;

  private logger: LevelLogger;
  private taskManagerStart?: TaskManagerStartContract;
  private taskExecutors?: Map<string, TaskExecutor>;
  private kibanaId?: string;
  private kibanaName?: string;
  private store?: ReportingStore;

  constructor(
    private reporting: ReportingCore,
    private config: ReportingConfigType,
    logger: LevelLogger
  ) {
    this.logger = logger.clone(['runTask']);
  }

  /*
   * To be called from plugin start
   */
  public async init(taskManager: TaskManagerStartContract) {
    this.taskManagerStart = taskManager;

    const { reporting } = this;

    const exportTypesRegistry = reporting.getExportTypesRegistry();
    const executors = new Map<string, TaskExecutor>();
    for (const exportType of exportTypesRegistry.getAll()) {
      const exportTypeLogger = this.logger.clone([exportType.id]);
      const jobExecutor = exportType.runTaskFnFactory(reporting, exportTypeLogger);
      // The task will run the function with the job type as a param.
      // This allows us to retrieve the specific export type runFn when called to run an export
      executors.set(exportType.jobType, {
        jobExecutor,
        jobContentEncoding: exportType.jobContentEncoding,
      });
    }

    this.taskExecutors = executors;

    const config = reporting.getConfig();
    this.kibanaId = config.kbnConfig.get('server', 'uuid');
    this.kibanaName = config.kbnConfig.get('server', 'name');
  }

  /*
   * Async get the ReportingStore: it is only available after PluginStart
   */
  private async getStore(): Promise<ReportingStore> {
    if (this.store) {
      return this.store;
    }
    const { store } = await this.reporting.getPluginStartDeps();
    this.store = store;
    return store;
  }

  private getTaskManagerStart() {
    if (!this.taskManagerStart) {
      throw new Error('Reporting task runner has not been initialized!');
    }
    return this.taskManagerStart;
  }

  private getJobContentEncoding(jobType: string) {
    return this.taskExecutors?.get(jobType)?.jobContentEncoding;
  }

  public async _claimJob(task: ReportTaskParams): Promise<SavedReport> {
    if (this.kibanaId == null) {
      throw new Error(`Kibana instance ID is undefined!`);
    }
    if (this.kibanaName == null) {
      throw new Error(`Kibana instance name is undefined!`);
    }

    const store = await this.getStore();
    const report = await store.findReportFromTask(task); // receives seq_no and primary_term

    // Check if this is a completed job. This may happen if the `reports:monitor`
    // task detected it to be a zombie job and rescheduled it, but it
    // eventually completed on its own.
    if (report.status === 'completed') {
      throw new Error(`Can not claim the report job: it is already completed!`);
    }

    const m = moment();

    // check if job has exceeded the configured maxAttempts
    const maxAttempts = this.config.capture.maxAttempts;
    if (report.attempts >= maxAttempts) {
      const err = new Error(`Max attempts reached (${maxAttempts}). Queue timeout reached.`);
      await this._failJob(report, err);
      throw err;
    }

    const queueTimeout = durationToNumber(this.config.queue.timeout);
    const startTime = m.toISOString();
    const expirationTime = m.add(queueTimeout).toISOString();

    const doc: ReportProcessingFields = {
      kibana_id: this.kibanaId,
      kibana_name: this.kibanaName,
      browser_type: this.config.capture.browser.type,
      attempts: report.attempts + 1,
      max_attempts: maxAttempts,
      started_at: startTime,
      timeout: queueTimeout,
      process_expiration: expirationTime,
    };

    const claimedReport = new SavedReport({
      ...report,
      ...doc,
    });

    this.logger.debug(
      `Claiming ${claimedReport.jobtype} ${report._id} ` +
        `[_index: ${report._index}]  ` +
        `[_seq_no: ${report._seq_no}]  ` +
        `[_primary_term: ${report._primary_term}]  ` +
        `[attempts: ${report.attempts}]  ` +
        `[process_expiration: ${expirationTime}]`
    );

    const resp = await store.setReportClaimed(claimedReport, doc);
    claimedReport._seq_no = resp._seq_no;
    claimedReport._primary_term = resp._primary_term;
    return claimedReport;
  }

  private async _failJob(
    report: SavedReport,
    error?: Error
  ): Promise<UpdateResponse<ReportDocument>> {
    const message = `Failing ${report.jobtype} job ${report._id}`;

    // log the error
    let docOutput;
    if (error) {
      errorLogger(this.logger, message, error);
      docOutput = this._formatOutput(error);
    } else {
      errorLogger(this.logger, message);
    }

    // update the report in the store
    const store = await this.getStore();
    const completedTime = moment().toISOString();
    const doc: ReportFailedFields = {
      completed_at: completedTime,
      output: docOutput ?? null,
    };

    return await store.setReportFailed(report, doc);
  }

  private _formatOutput(output: CompletedReportOutput | Error): ReportOutput {
    const docOutput = {} as ReportOutput;
    const unknownMime = null;

    if (isOutput(output)) {
      docOutput.content_type = output.content_type || unknownMime;
      docOutput.max_size_reached = output.max_size_reached;
      docOutput.csv_contains_formulas = output.csv_contains_formulas;
      docOutput.size = output.size;
      docOutput.warnings =
        output.warnings && output.warnings.length > 0 ? output.warnings : undefined;
    } else {
      const defaultOutput = null;
      docOutput.content = output.toString() || defaultOutput;
      docOutput.content_type = unknownMime;
      docOutput.warnings = [output.toString()];
    }

    return docOutput;
  }

  public async _performJob(
    task: ReportTaskParams,
    cancellationToken: CancellationToken,
    stream: Writable
  ): Promise<TaskRunResult> {
    if (!this.taskExecutors) {
      throw new Error(`Task run function factories have not been called yet!`);
    }

    // get the run_task function
    const runner = this.taskExecutors.get(task.jobtype);
    if (!runner) {
      throw new Error(`No defined task runner function for ${task.jobtype}!`);
    }

    if (!task.id) {
      const notRetrievable = new Error(`Unable to retrieve pending report: Invalid report ID!`);
      this.logger.error(notRetrievable); // for stack trace
      throw notRetrievable;
    }

    // run the report
    // if workerFn doesn't finish before timeout, call the cancellationToken and throw an error
    const queueTimeout = durationToNumber(this.config.queue.timeout);
    return Rx.from(runner.jobExecutor(task.id, task.payload, cancellationToken, stream))
      .pipe(timeout(queueTimeout)) // throw an error if a value is not emitted before timeout
      .toPromise();
  }

  public async _completeJob(
    report: SavedReport,
    output: CompletedReportOutput
  ): Promise<SavedReport> {
    let docId = `/${report._index}/_doc/${report._id}`;

    this.logger.debug(`Saving ${report.jobtype} to ${docId}.`);

    const completedTime = moment().toISOString();
    const docOutput = this._formatOutput(output);
    const store = await this.getStore();
    const doc = {
      completed_at: completedTime,
      output: docOutput,
    };
    docId = `/${report._index}/_doc/${report._id}`;

    const resp = await store.setReportCompleted(report, doc);
    this.logger.info(`Saved ${report.jobtype} job ${docId}`);
    report._seq_no = resp._seq_no;
    report._primary_term = resp._primary_term;
    return report;
  }

  /*
   * Convert ScheduledReportTaskParams into ReportTaskParams by creating a new report record
   */
  private async defineTask(params: ScheduledReportTaskParams): Promise<ReportTaskParams> {
    const store = await this.getStore();
    const now = moment.utc().toISOString();
    let newReport: SavedReport;

    try {
      // FIXME: set the status to "processing" so that we can shortcut around having to claim this task
      newReport = await store.addReport(
        reportFromTask({
          ...params,
          created_at: now,
          payload: { ...params.payload },
        })
      );
    } catch (err) {
      this.logger.error(err);
      errorLogger(this.logger, `Error in creating a new report record from scheduled report task!`);
      throw err;
    }

    this.logger.info(`Created new report record from scheduled report task: ${newReport._id}`);

    return {
      ...params,
      id: newReport._id,
      index: newReport._index,
      created_at: now,
      attempts: newReport.attempts,
      meta: newReport.meta,
    };
  }

  /*
   * Provides a TaskRunner for Task Manager
   */
  private getTaskRunner(): TaskRunCreatorFunction {
    // Keep a separate local stack for each task run
    return ({ taskInstance }: RunContext) => {
      let jobId: string;
      const cancellationToken = new CancellationToken();

      return {
        /*
         * Runs a reporting job
         * Claim job: Finds the report in ReportingStore, updates it to "processing"
         * Perform job: Gets the export type's runner, runs it with the job params
         * Complete job: Updates the report in ReportStore with the output from the runner
         * If any error happens, additional retry attempts may be picked up by a separate instance
         */
        run: async () => {
          let report: SavedReport | undefined;

          const params = taskInstance.params as ReportTaskParams | ScheduledReportTaskParams;

          let task: ReportTaskParams;
          let nextRun: Moment | null = null; // calculate nextRun before executing current report, so time between recurrences does not drift
          if (isScheduled(params)) {
            task = await this.defineTask(params);
            nextRun = getNextRun(params.interval);
          } else {
            task = params;
          }

          try {
            // Update job status to claimed
            report = await this._claimJob(task);
            jobId = report._id;
            this.reporting.trackReport(jobId);
          } catch (failedToClaim) {
            // error claiming report - log the error
            // could be version conflict, or no longer connected to ES
            errorLogger(this.logger, `Error in claiming ${jobId}`, failedToClaim);
          }

          if (!report || report._id == null) {
            this.reporting.untrackReport(jobId);
            errorLogger(this.logger, `Job ${jobId} could not be claimed. Exiting...`);
            return;
          }

          const { jobtype: jobType, attempts } = report;
          const maxAttempts = this.config.capture.maxAttempts;

          this.logger.debug(
            `Starting ${jobType} report ${jobId}: attempt ${attempts} of ${maxAttempts}.`
          );
          this.logger.debug(`Reports running: ${this.reporting.countConcurrentReports()}.`);

          try {
            const jobContentEncoding = this.getJobContentEncoding(jobType);
            const stream = await getContentStream(
              this.reporting,
              {
                id: report._id,
                index: report._index,
                if_primary_term: report._primary_term,
                if_seq_no: report._seq_no,
              },
              {
                encoding: jobContentEncoding === 'base64' ? 'base64' : 'raw',
              }
            );
            const output = await this._performJob(task, cancellationToken, stream);

            stream.end();
            await promisify(finished)(stream, { readable: false });

            report._seq_no = stream.getSeqNo()!;
            report._primary_term = stream.getPrimaryTerm()!;

            if (output) {
              this.logger.debug(`Job output size: ${stream.bytesWritten} bytes.`);
              report = await this._completeJob(report, {
                ...output,
                size: stream.bytesWritten,
              });
            }
            // untrack the report for concurrency awareness
            this.logger.debug(`Stopping ${jobId}.`);

            // schedule the next scheduled report task
            if (nextRun) {
              const next = await this.scheduleTask(params, taskInstance.scheduledAt, nextRun);
              this.logger.info(
                `Scheduled [${next.taskType}] task [${next.id}] ` +
                  `to recur at [${next.runAt.toISOString()}]`
              );
            }
          } catch (failedToExecuteErr) {
            cancellationToken.cancel();

            if (attempts < maxAttempts) {
              // attempts remain, reschedule
              try {
                if (report == null) {
                  throw new Error(`Report ${jobId} is null!`);
                }
                // reschedule to retry
                const remainingAttempts = maxAttempts - report.attempts;
                errorLogger(
                  this.logger,
                  `Scheduling retry for job ${jobId}. Retries remaining: ${remainingAttempts}.`,
                  failedToExecuteErr
                );

                await this.rescheduleTask(
                  taskInstance,
                  reportFromTask(task).toReportTaskJSON(),
                  this.logger
                );
              } catch (rescheduleErr) {
                // can not be rescheduled - log the error
                errorLogger(
                  this.logger,
                  `Could not reschedule the errored job ${jobId}!`,
                  rescheduleErr
                );
              }
            } else {
              // 0 attempts remain - fail the job
              try {
                const maxAttemptsMsg = `Max attempts (${attempts}) reached for job ${jobId}. Failed with: ${failedToExecuteErr}`;
                if (report == null) {
                  throw new Error(`Report ${jobId} is null!`);
                }
                const resp = await this._failJob(report, new Error(maxAttemptsMsg));
                report._seq_no = resp._seq_no;
                report._primary_term = resp._primary_term;
              } catch (failedToFailError) {
                errorLogger(this.logger, `Could not fail ${jobId}!`, failedToFailError);
              }
            }
          } finally {
            this.reporting.untrackReport(jobId);
            this.logger.debug(`Reports running: ${this.reporting.countConcurrentReports()}.`);
          }
        },

        /*
         * Called by Task Manager to stop the report execution process in case
         * of timeout or server shutdown
         */
        cancel: async () => {
          if (jobId) {
            this.logger.warn(`Cancelling job ${jobId}...`);
          }
          cancellationToken.cancel();
        },
      };
    };
  }

  public getTaskDefinition() {
    // round up from ms to the nearest second
    const queueTimeout = Math.ceil(numberToDuration(this.config.queue.timeout).asSeconds()) + 's';
    const maxConcurrency = this.config.queue.pollEnabled ? 1 : 0;

    return {
      type: REPORTING_EXECUTE_TYPE,
      title: 'Reporting: execute job',
      createTaskRunner: this.getTaskRunner(),
      maxAttempts: 1, // NOTE: not using Task Manager retries
      timeout: queueTimeout,
      maxConcurrency,
    };
  }

  public async scheduleTask(
    params: ReportTaskParams | ScheduledReportTaskParams,
    scheduledAt?: Date, // if scheduled to recur, this is this time of the first instance of this schedule, carried over from the task instance
    runAt?: Moment // if scheduled to recur
  ) {
    // add a scope to assist APIs for schedule reports
    let scope: string[] | undefined;
    if ((params as ScheduledReportTaskParams<BasePayload>).interval) {
      scope = [SCHEDULED_REPORTS_SCOPE];
    }

    const taskInstance: ReportingExecuteTaskInstance = {
      taskType: REPORTING_EXECUTE_TYPE,
      state: {},
      params,
      runAt: runAt?.toDate(),
      scheduledAt,
      scope,
      user: params.created_by || undefined,
    };

    return await this.getTaskManagerStart().schedule(taskInstance);
  }

  private async rescheduleTask(
    taskInstance: TaskInstance,
    task: ReportTaskParams,
    logger: LevelLogger
  ) {
    logger.info(`Rescheduling task:${task.id} to retry after error.`);

    const oldTaskInstance: ReportingExecuteTaskInstance = {
      taskType: REPORTING_EXECUTE_TYPE,
      state: {},
      params: task,
      scheduledAt: taskInstance.scheduledAt,
      user: taskInstance.user,
      scope: taskInstance.scope,
    };
    const newTask = await this.getTaskManagerStart().schedule(oldTaskInstance);
    logger.debug(`Rescheduled task:${task.id}. New task: task:${newTask.id}`);
    return newTask;
  }

  public getStatus() {
    if (this.taskManagerStart) {
      return ReportingTaskStatus.INITIALIZED;
    }

    return ReportingTaskStatus.UNINITIALIZED;
  }
}<|MERGE_RESOLUTION|>--- conflicted
+++ resolved
@@ -5,13 +5,8 @@
  * 2.0.
  */
 
-<<<<<<< HEAD
-import { UpdateResponse } from '@elastic/elasticsearch/api/types';
+import type { UpdateResponse } from '@elastic/elasticsearch/api/types';
 import moment, { Moment } from 'moment';
-=======
-import { UpdateResponse } from '@elastic/elasticsearch/lib/api/typesWithBodyKey';
-import moment from 'moment';
->>>>>>> 4e443cca
 import * as Rx from 'rxjs';
 import { timeout } from 'rxjs/operators';
 import { finished, Writable } from 'stream';
