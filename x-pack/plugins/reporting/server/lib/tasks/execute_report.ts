/*
 * Copyright Elasticsearch B.V. and/or licensed to Elasticsearch B.V. under one
 * or more contributor license agreements. Licensed under the Elastic License
 * 2.0; you may not use this file except in compliance with the Elastic License
 * 2.0.
 */

import type { UpdateResponse } from '@elastic/elasticsearch/lib/api/typesWithBodyKey';
import moment, { Moment } from 'moment';
import * as Rx from 'rxjs';
import { timeout } from 'rxjs/operators';
import { finished, Writable } from 'stream';
import { promisify } from 'util';
import { getContentStream, LevelLogger } from '../';
import { ReportingCore } from '../../';
import {
  RunContext,
  TaskInstance,
  TaskManagerStartContract,
  TaskRunCreatorFunction,
} from '../../../../task_manager/server';
<<<<<<< HEAD
import { CancellationToken } from '../../../common';
import { SCHEDULED_REPORTS_SCOPE } from '../../../common/constants';
import { durationToNumber, numberToDuration } from '../../../common/schema_utils';
import { ReportOutput } from '../../../common/types';
import { ReportingConfigType } from '../../config';
import { BasePayload, ExportTypeDefinition, RunTaskFn } from '../../types';
import { ReportDocument, reportFromTask, ReportingStore, SavedReport } from '../store';
import { ReportFailedFields, ReportProcessingFields } from '../store/store';
=======
import { CancellationToken } from '../../../common/cancellation_token';
import { durationToNumber, numberToDuration } from '../../../common/schema_utils';
import type { ReportOutput } from '../../../common/types';
import type { ReportingConfigType } from '../../config';
import type { BasePayload, ExportTypeDefinition, RunTaskFn } from '../../types';
import type { ReportDocument, ReportingStore } from '../store';
import { Report, SavedReport } from '../store';
import type { ReportFailedFields, ReportProcessingFields } from '../store/store';
>>>>>>> 87b8c095
import {
  ReportingTask,
  ReportingTaskStatus,
  REPORTING_EXECUTE_TYPE,
  ReportTaskParams,
  ScheduledReportTaskParams,
  TaskRunResult,
} from './';
import { errorLogger } from './error_logger';
import { getNextRun, isScheduled } from './scheduling';

type CompletedReportOutput = Omit<ReportOutput, 'content'>;

interface ReportingExecuteTaskInstance {
  state: object; // required by task manager

  // all reports require
  taskType: typeof REPORTING_EXECUTE_TYPE;
  params: ReportTaskParams | ScheduledReportTaskParams;

  // only scheduled reports require
  scheduledAt: TaskInstance['scheduledAt'];
  runAt?: TaskInstance['runAt'];
  user: TaskInstance['user'];
  scope: TaskInstance['scope'];
}

interface TaskExecutor extends Pick<ExportTypeDefinition, 'jobContentEncoding'> {
  jobExecutor: RunTaskFn<BasePayload>;
}

function isOutput(output: CompletedReportOutput | Error): output is CompletedReportOutput {
  return (output as CompletedReportOutput).size != null;
}

export class ExecuteReportTask implements ReportingTask {
  public TYPE = REPORTING_EXECUTE_TYPE;

  private logger: LevelLogger;
  private taskManagerStart?: TaskManagerStartContract;
  private taskExecutors?: Map<string, TaskExecutor>;
  private kibanaId?: string;
  private kibanaName?: string;
  private store?: ReportingStore;

  constructor(
    private reporting: ReportingCore,
    private config: ReportingConfigType,
    logger: LevelLogger
  ) {
    this.logger = logger.clone(['runTask']);
  }

  /*
   * To be called from plugin start
   */
  public async init(taskManager: TaskManagerStartContract) {
    this.taskManagerStart = taskManager;

    const { reporting } = this;

    const exportTypesRegistry = reporting.getExportTypesRegistry();
    const executors = new Map<string, TaskExecutor>();
    for (const exportType of exportTypesRegistry.getAll()) {
      const exportTypeLogger = this.logger.clone([exportType.id]);
      const jobExecutor = exportType.runTaskFnFactory(reporting, exportTypeLogger);
      // The task will run the function with the job type as a param.
      // This allows us to retrieve the specific export type runFn when called to run an export
      executors.set(exportType.jobType, {
        jobExecutor,
        jobContentEncoding: exportType.jobContentEncoding,
      });
    }

    this.taskExecutors = executors;

    const config = reporting.getConfig();
    this.kibanaId = config.kbnConfig.get('server', 'uuid');
    this.kibanaName = config.kbnConfig.get('server', 'name');
  }

  /*
   * Async get the ReportingStore: it is only available after PluginStart
   */
  private async getStore(): Promise<ReportingStore> {
    if (this.store) {
      return this.store;
    }
    const { store } = await this.reporting.getPluginStartDeps();
    this.store = store;
    return store;
  }

  private getTaskManagerStart() {
    if (!this.taskManagerStart) {
      throw new Error('Reporting task runner has not been initialized!');
    }
    return this.taskManagerStart;
  }

  private getJobContentEncoding(jobType: string) {
    return this.taskExecutors?.get(jobType)?.jobContentEncoding;
  }

  public async _claimJob(task: ReportTaskParams): Promise<SavedReport> {
    if (this.kibanaId == null) {
      throw new Error(`Kibana instance ID is undefined!`);
    }
    if (this.kibanaName == null) {
      throw new Error(`Kibana instance name is undefined!`);
    }

    const store = await this.getStore();
    const report = await store.findReportFromTask(task); // receives seq_no and primary_term

    // Check if this is a completed job. This may happen if the `reports:monitor`
    // task detected it to be a zombie job and rescheduled it, but it
    // eventually completed on its own.
    if (report.status === 'completed') {
      throw new Error(`Can not claim the report job: it is already completed!`);
    }

    const m = moment();

    // check if job has exceeded the configured maxAttempts
    const maxAttempts = this.config.capture.maxAttempts;
    if (report.attempts >= maxAttempts) {
      const err = new Error(`Max attempts reached (${maxAttempts}). Queue timeout reached.`);
      await this._failJob(report, err);
      throw err;
    }

    const queueTimeout = durationToNumber(this.config.queue.timeout);
    const startTime = m.toISOString();
    const expirationTime = m.add(queueTimeout).toISOString();

    const doc: ReportProcessingFields = {
      kibana_id: this.kibanaId,
      kibana_name: this.kibanaName,
      attempts: report.attempts + 1,
      max_attempts: maxAttempts,
      started_at: startTime,
      timeout: queueTimeout,
      process_expiration: expirationTime,
    };

    const claimedReport = new SavedReport({
      ...report,
      ...doc,
    });

    this.logger.debug(
      `Claiming ${claimedReport.jobtype} ${report._id} ` +
        `[_index: ${report._index}]  ` +
        `[_seq_no: ${report._seq_no}]  ` +
        `[_primary_term: ${report._primary_term}]  ` +
        `[attempts: ${report.attempts}]  ` +
        `[process_expiration: ${expirationTime}]`
    );

    const resp = await store.setReportClaimed(claimedReport, doc);
    claimedReport._seq_no = resp._seq_no;
    claimedReport._primary_term = resp._primary_term;
    return claimedReport;
  }

  private async _failJob(
    report: SavedReport,
    error?: Error
  ): Promise<UpdateResponse<ReportDocument>> {
    const message = `Failing ${report.jobtype} job ${report._id}`;

    // log the error
    let docOutput;
    if (error) {
      errorLogger(this.logger, message, error);
      docOutput = this._formatOutput(error);
    } else {
      errorLogger(this.logger, message);
    }

    // update the report in the store
    const store = await this.getStore();
    const completedTime = moment().toISOString();
    const doc: ReportFailedFields = {
      completed_at: completedTime,
      output: docOutput ?? null,
    };

    return await store.setReportFailed(report, doc);
  }

  private _formatOutput(output: CompletedReportOutput | Error): ReportOutput {
    const docOutput = {} as ReportOutput;
    const unknownMime = null;

    if (isOutput(output)) {
      docOutput.content_type = output.content_type || unknownMime;
      docOutput.max_size_reached = output.max_size_reached;
      docOutput.csv_contains_formulas = output.csv_contains_formulas;
      docOutput.size = output.size;
      docOutput.warnings =
        output.warnings && output.warnings.length > 0 ? output.warnings : undefined;
    } else {
      const defaultOutput = null;
      docOutput.content = output.toString() || defaultOutput;
      docOutput.content_type = unknownMime;
      docOutput.warnings = [output.toString()];
    }

    return docOutput;
  }

  public async _performJob(
    task: ReportTaskParams,
    cancellationToken: CancellationToken,
    stream: Writable
  ): Promise<TaskRunResult> {
    if (!this.taskExecutors) {
      throw new Error(`Task run function factories have not been called yet!`);
    }

    // get the run_task function
    const runner = this.taskExecutors.get(task.jobtype);
    if (!runner) {
      throw new Error(`No defined task runner function for ${task.jobtype}!`);
    }

    if (!task.id) {
      const notRetrievable = new Error(`Unable to retrieve pending report: Invalid report ID!`);
      this.logger.error(notRetrievable); // for stack trace
      throw notRetrievable;
    }

    // run the report
    // if workerFn doesn't finish before timeout, call the cancellationToken and throw an error
    const queueTimeout = durationToNumber(this.config.queue.timeout);
    return Rx.from(runner.jobExecutor(task.id, task.payload, cancellationToken, stream))
      .pipe(timeout(queueTimeout)) // throw an error if a value is not emitted before timeout
      .toPromise();
  }

  public async _completeJob(
    report: SavedReport,
    output: CompletedReportOutput
  ): Promise<SavedReport> {
    let docId = `/${report._index}/_doc/${report._id}`;

    this.logger.debug(`Saving ${report.jobtype} to ${docId}.`);

    const completedTime = moment().toISOString();
    const docOutput = this._formatOutput(output);
    const store = await this.getStore();
    const doc = {
      completed_at: completedTime,
      output: docOutput,
    };
    docId = `/${report._index}/_doc/${report._id}`;

    const resp = await store.setReportCompleted(report, doc);
    this.logger.info(`Saved ${report.jobtype} job ${docId}`);
    report._seq_no = resp._seq_no;
    report._primary_term = resp._primary_term;
    return report;
  }

  /*
   * Convert ScheduledReportTaskParams into ReportTaskParams by creating a new report record
   */
  private async defineTask(params: ScheduledReportTaskParams): Promise<ReportTaskParams> {
    const store = await this.getStore();
    const now = moment.utc().toISOString();
    let newReport: SavedReport;

    try {
      // FIXME: set the status to "processing" so that we can shortcut around having to claim this task
      newReport = await store.addReport(
        reportFromTask({
          ...params,
          created_at: now,
          payload: { ...params.payload },
        })
      );
    } catch (err) {
      this.logger.error(err);
      errorLogger(this.logger, `Error in creating a new report record from scheduled report task!`);
      throw err;
    }

    this.logger.info(`Created new report record from scheduled report task: ${newReport._id}`);

    return {
      ...params,
      id: newReport._id,
      index: newReport._index,
      created_at: now,
      attempts: newReport.attempts,
      meta: newReport.meta,
    };
  }

  /*
   * Provides a TaskRunner for Task Manager
   */
  private getTaskRunner(): TaskRunCreatorFunction {
    // Keep a separate local stack for each task run
    return ({ taskInstance }: RunContext) => {
      let jobId: string;
      const cancellationToken = new CancellationToken();

      return {
        /*
         * Runs a reporting job
         * Claim job: Finds the report in ReportingStore, updates it to "processing"
         * Perform job: Gets the export type's runner, runs it with the job params
         * Complete job: Updates the report in ReportStore with the output from the runner
         * If any error happens, additional retry attempts may be picked up by a separate instance
         */
        run: async () => {
          let report: SavedReport | undefined;

          const params = taskInstance.params as ReportTaskParams | ScheduledReportTaskParams;

          let task: ReportTaskParams;
          let nextRun: Moment | null = null; // calculate nextRun before executing current report, so time between recurrences does not drift
          if (isScheduled(params)) {
            task = await this.defineTask(params);
            nextRun = getNextRun(params.interval);
          } else {
            task = params;
          }

          try {
            // Update job status to claimed
            report = await this._claimJob(task);
            jobId = report._id;
            this.reporting.trackReport(jobId);
          } catch (failedToClaim) {
            // error claiming report - log the error
            // could be version conflict, or no longer connected to ES
            errorLogger(this.logger, `Error in claiming ${jobId}`, failedToClaim);
          }

          if (!report || report._id == null) {
            this.reporting.untrackReport(jobId);
            errorLogger(this.logger, `Job ${jobId} could not be claimed. Exiting...`);
            return;
          }

          const { jobtype: jobType, attempts } = report;
          const maxAttempts = this.config.capture.maxAttempts;

          this.logger.debug(
            `Starting ${jobType} report ${jobId}: attempt ${attempts} of ${maxAttempts}.`
          );
          this.logger.debug(`Reports running: ${this.reporting.countConcurrentReports()}.`);

          try {
            const jobContentEncoding = this.getJobContentEncoding(jobType);
            const stream = await getContentStream(
              this.reporting,
              {
                id: report._id,
                index: report._index,
                if_primary_term: report._primary_term,
                if_seq_no: report._seq_no,
              },
              {
                encoding: jobContentEncoding === 'base64' ? 'base64' : 'raw',
              }
            );
            const output = await this._performJob(task, cancellationToken, stream);

            stream.end();
            await promisify(finished)(stream, { readable: false });

            report._seq_no = stream.getSeqNo()!;
            report._primary_term = stream.getPrimaryTerm()!;

            if (output) {
              this.logger.debug(`Job output size: ${stream.bytesWritten} bytes.`);
              report = await this._completeJob(report, {
                ...output,
                size: stream.bytesWritten,
              });
            }
            // untrack the report for concurrency awareness
            this.logger.debug(`Stopping ${jobId}.`);

            // schedule the next scheduled report task
            if (nextRun) {
              const next = await this.scheduleTask(params, taskInstance.scheduledAt, nextRun);
              this.logger.info(
                `Scheduled [${next.taskType}] task [${next.id}] ` +
                  `to recur at [${next.runAt.toISOString()}]`
              );
            }
          } catch (failedToExecuteErr) {
            cancellationToken.cancel();

            if (attempts < maxAttempts) {
              // attempts remain, reschedule
              try {
                if (report == null) {
                  throw new Error(`Report ${jobId} is null!`);
                }
                // reschedule to retry
                const remainingAttempts = maxAttempts - report.attempts;
                errorLogger(
                  this.logger,
                  `Scheduling retry for job ${jobId}. Retries remaining: ${remainingAttempts}.`,
                  failedToExecuteErr
                );

                await this.rescheduleTask(
                  taskInstance,
                  reportFromTask(task).toReportTaskJSON(),
                  this.logger
                );
              } catch (rescheduleErr) {
                // can not be rescheduled - log the error
                errorLogger(
                  this.logger,
                  `Could not reschedule the errored job ${jobId}!`,
                  rescheduleErr
                );
              }
            } else {
              // 0 attempts remain - fail the job
              try {
                const maxAttemptsMsg = `Max attempts (${attempts}) reached for job ${jobId}. Failed with: ${failedToExecuteErr}`;
                if (report == null) {
                  throw new Error(`Report ${jobId} is null!`);
                }
                const resp = await this._failJob(report, new Error(maxAttemptsMsg));
                report._seq_no = resp._seq_no;
                report._primary_term = resp._primary_term;
              } catch (failedToFailError) {
                errorLogger(this.logger, `Could not fail ${jobId}!`, failedToFailError);
              }
            }
          } finally {
            this.reporting.untrackReport(jobId);
            this.logger.debug(`Reports running: ${this.reporting.countConcurrentReports()}.`);
          }
        },

        /*
         * Called by Task Manager to stop the report execution process in case
         * of timeout or server shutdown
         */
        cancel: async () => {
          if (jobId) {
            this.logger.warn(`Cancelling job ${jobId}...`);
          }
          cancellationToken.cancel();
        },
      };
    };
  }

  public getTaskDefinition() {
    // round up from ms to the nearest second
    const queueTimeout = Math.ceil(numberToDuration(this.config.queue.timeout).asSeconds()) + 's';
    const maxConcurrency = this.config.queue.pollEnabled ? 1 : 0;

    return {
      type: REPORTING_EXECUTE_TYPE,
      title: 'Reporting: execute job',
      createTaskRunner: this.getTaskRunner(),
      maxAttempts: 1, // NOTE: not using Task Manager retries
      timeout: queueTimeout,
      maxConcurrency,
    };
  }

  public async scheduleTask(
    params: ReportTaskParams | ScheduledReportTaskParams,
    scheduledAt?: Date, // if scheduled to recur, this is this time of the first instance of this schedule, carried over from the task instance
    runAt?: Moment // if scheduled to recur
  ) {
    // add a scope to assist APIs for schedule reports
    let scope: string[] | undefined;
    if ((params as ScheduledReportTaskParams<BasePayload>).interval) {
      scope = [SCHEDULED_REPORTS_SCOPE];
    }

    const taskInstance: ReportingExecuteTaskInstance = {
      taskType: REPORTING_EXECUTE_TYPE,
      state: {},
      params,
      runAt: runAt?.toDate(),
      scheduledAt,
      scope,
      user: params.created_by || undefined,
    };

    return await this.getTaskManagerStart().schedule(taskInstance);
  }

  private async rescheduleTask(
    taskInstance: TaskInstance,
    task: ReportTaskParams,
    logger: LevelLogger
  ) {
    logger.info(`Rescheduling task:${task.id} to retry after error.`);

    const oldTaskInstance: ReportingExecuteTaskInstance = {
      taskType: REPORTING_EXECUTE_TYPE,
      state: {},
      params: task,
      scheduledAt: taskInstance.scheduledAt,
      user: taskInstance.user,
      scope: taskInstance.scope,
    };
    const newTask = await this.getTaskManagerStart().schedule(oldTaskInstance);
    logger.debug(`Rescheduled task:${task.id}. New task: task:${newTask.id}`);
    return newTask;
  }

  public getStatus() {
    if (this.taskManagerStart) {
      return ReportingTaskStatus.INITIALIZED;
    }

    return ReportingTaskStatus.UNINITIALIZED;
  }
}<|MERGE_RESOLUTION|>--- conflicted
+++ resolved
@@ -19,8 +19,7 @@
   TaskManagerStartContract,
   TaskRunCreatorFunction,
 } from '../../../../task_manager/server';
-<<<<<<< HEAD
-import { CancellationToken } from '../../../common';
+import { CancellationToken } from '../../../common/cancellation_token';
 import { SCHEDULED_REPORTS_SCOPE } from '../../../common/constants';
 import { durationToNumber, numberToDuration } from '../../../common/schema_utils';
 import { ReportOutput } from '../../../common/types';
@@ -28,16 +27,6 @@
 import { BasePayload, ExportTypeDefinition, RunTaskFn } from '../../types';
 import { ReportDocument, reportFromTask, ReportingStore, SavedReport } from '../store';
 import { ReportFailedFields, ReportProcessingFields } from '../store/store';
-=======
-import { CancellationToken } from '../../../common/cancellation_token';
-import { durationToNumber, numberToDuration } from '../../../common/schema_utils';
-import type { ReportOutput } from '../../../common/types';
-import type { ReportingConfigType } from '../../config';
-import type { BasePayload, ExportTypeDefinition, RunTaskFn } from '../../types';
-import type { ReportDocument, ReportingStore } from '../store';
-import { Report, SavedReport } from '../store';
-import type { ReportFailedFields, ReportProcessingFields } from '../store/store';
->>>>>>> 87b8c095
 import {
   ReportingTask,
   ReportingTaskStatus,
