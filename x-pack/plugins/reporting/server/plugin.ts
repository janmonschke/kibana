--- conflicted
+++ resolved
@@ -83,15 +83,10 @@
   }
 
   public start(core: CoreStart, plugins: ReportingStartDeps) {
-<<<<<<< HEAD
-    // use data plugin for csv formats
-    setFieldFormats(plugins.data.fieldFormats); // FIXME: fieldFormats is deprecated
-=======
     const { elasticsearch, savedObjects, uiSettings } = core;
 
     // use fieldFormats plugin for csv formats
     setFieldFormats(plugins.fieldFormats);
->>>>>>> dba72077
     const reportingCore = this.reportingCore!;
 
     // async background start
