/*
 * Copyright Elasticsearch B.V. and/or licensed to Elasticsearch B.V. under one
 * or more contributor license agreements. Licensed under the Elastic License
 * 2.0; you may not use this file except in compliance with the Elastic License
 * 2.0.
 */

import type { ReactEventHandler } from 'react';
import React, { useState, useEffect, useMemo, useCallback } from 'react';
import { useRouteMatch, useHistory, useLocation } from 'react-router-dom';
import styled from 'styled-components';
import { i18n } from '@kbn/i18n';
import { FormattedMessage } from '@kbn/i18n/react';
import {
  EuiButtonEmpty,
  EuiButton,
  EuiSteps,
  EuiBottomBar,
  EuiFlexGroup,
  EuiFlexItem,
  EuiSpacer,
} from '@elastic/eui';
import type { EuiStepProps } from '@elastic/eui/src/components/steps/step';
import type { ApplicationStart } from 'kibana/public';

import type {
  AgentPolicy,
  PackageInfo,
  NewPackagePolicy,
  CreatePackagePolicyRouteState,
} from '../../../types';
import {
  useLink,
  useBreadcrumbs,
  sendCreatePackagePolicy,
  useStartServices,
  useConfig,
  sendGetAgentStatus,
} from '../../../hooks';
import { Loading } from '../../../components';
import { ConfirmDeployAgentPolicyModal } from '../components';
import { useIntraAppState, useUIExtension } from '../../../hooks';
import { ExtensionWrapper } from '../../../components';
import type { PackagePolicyEditExtensionComponentProps } from '../../../types';
import { PLUGIN_ID } from '../../../../../../common/constants';
import { pkgKeyFromPackageInfo } from '../../../services';

import { CreatePackagePolicyPageLayout } from './components';
import type { CreatePackagePolicyFrom, PackagePolicyFormState } from './types';
import type { PackagePolicyValidationResults } from './services';
import { validatePackagePolicy, validationHasErrors } from './services';
import { StepSelectAgentPolicy } from './step_select_agent_policy';
import { StepConfigurePackagePolicy } from './step_configure_package';
import { StepDefinePackagePolicy } from './step_define_package_policy';

const StepsWithLessPadding = styled(EuiSteps)`
  .euiStep__content {
    padding-bottom: ${(props) => props.theme.eui.paddingSizes.m};
  }
`;

<<<<<<< HEAD
interface AddToPolicyParams {
  pkgkey: string;
  integration?: string;
=======
const CustomEuiBottomBar = styled(EuiBottomBar)`
  // Set a relatively _low_ z-index value here to account for EuiComboBox popover that might appear under the bottom bar
  z-index: 50;
`;

interface AddToPolicyParams {
  pkgkey: string;
  integration?: string;
  policyId?: string;
>>>>>>> 37728f52
}

interface AddFromPolicyParams {
  policyId: string;
}

export const CreatePackagePolicyPage: React.FunctionComponent = () => {
  const { notifications } = useStartServices();
  const {
    agents: { enabled: isFleetEnabled },
  } = useConfig();
  const { params } = useRouteMatch<AddToPolicyParams | AddFromPolicyParams>();
  const { getHref, getPath } = useLink();
  const history = useHistory();
  const handleNavigateTo = useNavigateToCallback();
  const routeState = useIntraAppState<CreatePackagePolicyRouteState>();
  const from: CreatePackagePolicyFrom = 'policyId' in params ? 'policy' : 'package';
<<<<<<< HEAD
=======

  const { search } = useLocation();
  const queryParams = useMemo(() => new URLSearchParams(search), [search]);
  const policyId = useMemo(() => queryParams.get('policyId') ?? undefined, [queryParams]);
>>>>>>> 37728f52

  // Agent policy and package info states
  const [agentPolicy, setAgentPolicy] = useState<AgentPolicy | undefined>();
  const [packageInfo, setPackageInfo] = useState<PackageInfo>();
  const [isLoadingAgentPolicyStep, setIsLoadingAgentPolicyStep] = useState<boolean>(false);

  // Retrieve agent count
  const agentPolicyId = agentPolicy?.id;
  useEffect(() => {
    const getAgentCount = async () => {
      const { data } = await sendGetAgentStatus({ policyId: agentPolicyId });
      if (data?.results.total !== undefined) {
        setAgentCount(data.results.total);
      }
    };

    if (isFleetEnabled && agentPolicyId) {
      getAgentCount();
    }
  }, [agentPolicyId, isFleetEnabled]);
  const [agentCount, setAgentCount] = useState<number>(0);

  // New package policy state
  const [packagePolicy, setPackagePolicy] = useState<NewPackagePolicy>({
    name: '',
    description: '',
    namespace: '',
    policy_id: '',
    enabled: true,
    output_id: '', // TODO: Blank for now as we only support default output
    inputs: [],
  });

  // Package policy validation state
  const [validationResults, setValidationResults] = useState<PackagePolicyValidationResults>();

  // Form state
  const [formState, setFormState] = useState<PackagePolicyFormState>('INVALID');

  // Update package info method
  const updatePackageInfo = useCallback(
    (updatedPackageInfo: PackageInfo | undefined) => {
      if (updatedPackageInfo) {
        setPackageInfo(updatedPackageInfo);
        if (agentPolicy) {
          setFormState('VALID');
        }
      } else {
        setFormState('INVALID');
        setPackageInfo(undefined);
      }

      // eslint-disable-next-line no-console
      console.debug('Package info updated', updatedPackageInfo);
    },
    [agentPolicy, setPackageInfo, setFormState]
  );

  // Update agent policy method
  const updateAgentPolicy = useCallback(
    (updatedAgentPolicy: AgentPolicy | undefined) => {
      if (updatedAgentPolicy) {
        setAgentPolicy(updatedAgentPolicy);
        if (packageInfo) {
          setFormState('VALID');
        }
      } else {
        setFormState('INVALID');
        setAgentPolicy(undefined);
      }

      // eslint-disable-next-line no-console
      console.debug('Agent policy updated', updatedAgentPolicy);
    },
    [packageInfo, setAgentPolicy, setFormState]
  );

  const hasErrors = validationResults ? validationHasErrors(validationResults) : false;

  // Update package policy validation
  const updatePackagePolicyValidation = useCallback(
    (newPackagePolicy?: NewPackagePolicy) => {
      if (packageInfo) {
        const newValidationResult = validatePackagePolicy(
          newPackagePolicy || packagePolicy,
          packageInfo
        );
        setValidationResults(newValidationResult);
        // eslint-disable-next-line no-console
        console.debug('Package policy validation results', newValidationResult);

        return newValidationResult;
      }
    },
    [packagePolicy, packageInfo]
  );

  // Update package policy method
  const updatePackagePolicy = useCallback(
    (updatedFields: Partial<NewPackagePolicy>) => {
      const newPackagePolicy = {
        ...packagePolicy,
        ...updatedFields,
      };
      setPackagePolicy(newPackagePolicy);

      // eslint-disable-next-line no-console
      console.debug('Package policy updated', newPackagePolicy);
      const newValidationResults = updatePackagePolicyValidation(newPackagePolicy);
      const hasPackage = newPackagePolicy.package;
      const hasValidationErrors = newValidationResults
        ? validationHasErrors(newValidationResults)
        : false;
      const hasAgentPolicy = newPackagePolicy.policy_id && newPackagePolicy.policy_id !== '';
      if (hasPackage && hasAgentPolicy && !hasValidationErrors) {
        setFormState('VALID');
      }
    },
    [packagePolicy, updatePackagePolicyValidation]
  );

  const handleExtensionViewOnChange = useCallback<
    PackagePolicyEditExtensionComponentProps['onChange']
  >(
    ({ isValid, updatedPolicy }) => {
      updatePackagePolicy(updatedPolicy);
      setFormState((prevState) => {
        if (prevState === 'VALID' && !isValid) {
          return 'INVALID';
        }
        return prevState;
      });
    },
    [updatePackagePolicy]
  );

  // Cancel path
  const cancelUrl = useMemo(() => {
    if (routeState && routeState.onCancelUrl) {
      return routeState.onCancelUrl;
    }
    return from === 'policy'
      ? getHref('policy_details', {
          policyId: agentPolicyId || (params as AddFromPolicyParams).policyId,
        })
      : getHref('integration_details_overview', { pkgkey: (params as AddToPolicyParams).pkgkey });
  }, [agentPolicyId, params, from, getHref, routeState]);

  const cancelClickHandler: ReactEventHandler = useCallback(
    (ev) => {
      if (routeState && routeState.onCancelNavigateTo) {
        ev.preventDefault();
        handleNavigateTo(routeState.onCancelNavigateTo);
      }
    },
    [routeState, handleNavigateTo]
  );

  // Save package policy
  const savePackagePolicy = useCallback(async () => {
    setFormState('LOADING');
    const result = await sendCreatePackagePolicy(packagePolicy);
    setFormState('SUBMITTED');
    return result;
  }, [packagePolicy]);

  const onSubmit = useCallback(async () => {
    if (formState === 'VALID' && hasErrors) {
      setFormState('INVALID');
      return;
    }
    if (agentCount !== 0 && formState !== 'CONFIRM') {
      setFormState('CONFIRM');
      return;
    }
    const { error, data } = await savePackagePolicy();
    if (!error) {
      if (routeState && routeState.onSaveNavigateTo) {
        handleNavigateTo(
          typeof routeState.onSaveNavigateTo === 'function'
            ? routeState.onSaveNavigateTo(data!.item)
            : routeState.onSaveNavigateTo
        );
      } else {
        history.push(
          getPath('policy_details', {
            policyId: agentPolicy?.id || (params as AddFromPolicyParams).policyId,
          })
        );
      }

      notifications.toasts.addSuccess({
        title: i18n.translate('xpack.fleet.createPackagePolicy.addedNotificationTitle', {
          defaultMessage: `'{packagePolicyName}' integration added.`,
          values: {
            packagePolicyName: packagePolicy.name,
          },
        }),
        text:
          agentCount && agentPolicy
            ? i18n.translate('xpack.fleet.createPackagePolicy.addedNotificationMessage', {
                defaultMessage: `Fleet will deploy updates to all agents that use the '{agentPolicyName}' policy.`,
                values: {
                  agentPolicyName: agentPolicy.name,
                },
              })
            : (params as AddToPolicyParams)?.policyId && agentPolicy && agentCount === 0
            ? i18n.translate('xpack.fleet.createPackagePolicy.addAgentNextNotification', {
                defaultMessage: `The policy has been updated. Add an agent to the '{agentPolicyName}' policy to deploy this policy.`,
                values: {
                  agentPolicyName: agentPolicy.name,
                },
              })
            : undefined,
        'data-test-subj': 'packagePolicyCreateSuccessToast',
      });
    } else {
      notifications.toasts.addError(error, {
        title: 'Error',
      });
      setFormState('VALID');
    }
  }, [
    agentCount,
    agentPolicy,
    formState,
    getPath,
    handleNavigateTo,
    hasErrors,
    history,
    notifications.toasts,
    packagePolicy.name,
    params,
    routeState,
    savePackagePolicy,
  ]);

  const integrationInfo = useMemo(
    () =>
      (params as AddToPolicyParams).integration
        ? packageInfo?.policy_templates?.find(
            (policyTemplate) => policyTemplate.name === (params as AddToPolicyParams).integration
          )
        : undefined,
    [packageInfo?.policy_templates, params]
  );

  const layoutProps = useMemo(
    () => ({
      from,
      cancelUrl,
      onCancel: cancelClickHandler,
      agentPolicy,
      packageInfo,
      integrationInfo,
    }),
    [agentPolicy, cancelClickHandler, cancelUrl, from, integrationInfo, packageInfo]
  );

  const stepSelectAgentPolicy = useMemo(
    () => (
      <StepSelectAgentPolicy
        pkgkey={(params as AddToPolicyParams).pkgkey}
        updatePackageInfo={updatePackageInfo}
        defaultAgentPolicyId={policyId}
        agentPolicy={agentPolicy}
        updateAgentPolicy={updateAgentPolicy}
        setIsLoadingSecondStep={setIsLoadingAgentPolicyStep}
      />
    ),
<<<<<<< HEAD
    [params, updatePackageInfo, agentPolicy, updateAgentPolicy]
=======
    [params, updatePackageInfo, agentPolicy, updateAgentPolicy, policyId]
>>>>>>> 37728f52
  );

  const ExtensionView = useUIExtension(packagePolicy.package?.name ?? '', 'package-policy-create');

<<<<<<< HEAD
  const stepSelectPackage = useMemo(
    () => (
      <StepSelectPackage
        agentPolicyId={(params as AddFromPolicyParams).policyId}
        updateAgentPolicy={updateAgentPolicy}
        packageInfo={packageInfo}
        updatePackageInfo={updatePackageInfo}
        setIsLoadingSecondStep={setIsLoadingSecondStep}
      />
    ),
    [params, updateAgentPolicy, packageInfo, updatePackageInfo]
  );

=======
>>>>>>> 37728f52
  const stepConfigurePackagePolicy = useMemo(
    () =>
      isLoadingAgentPolicyStep ? (
        <Loading />
      ) : agentPolicy && packageInfo ? (
        <>
          <StepDefinePackagePolicy
            agentPolicy={agentPolicy}
            packageInfo={packageInfo}
            packagePolicy={packagePolicy}
            updatePackagePolicy={updatePackagePolicy}
            validationResults={validationResults!}
            submitAttempted={formState === 'INVALID'}
            integrationToEnable={integrationInfo?.name}
          />

          {/* Only show the out-of-box configuration step if a UI extension is NOT registered */}
          {!ExtensionView && (
            <StepConfigurePackagePolicy
              packageInfo={packageInfo}
              showOnlyIntegration={integrationInfo?.name}
              packagePolicy={packagePolicy}
              updatePackagePolicy={updatePackagePolicy}
              validationResults={validationResults!}
              submitAttempted={formState === 'INVALID'}
            />
          )}

          {/* If an Agent Policy and a package has been selected, then show UI extension (if any) */}
          {ExtensionView && packagePolicy.policy_id && packagePolicy.package?.name && (
            <ExtensionWrapper>
              <ExtensionView newPolicy={packagePolicy} onChange={handleExtensionViewOnChange} />
            </ExtensionWrapper>
          )}
        </>
      ) : (
        <div />
      ),
    [
      isLoadingAgentPolicyStep,
      agentPolicy,
      packageInfo,
      packagePolicy,
      updatePackagePolicy,
      validationResults,
      formState,
      integrationInfo?.name,
      ExtensionView,
      handleExtensionViewOnChange,
    ]
  );

  const steps: EuiStepProps[] = [
    {
      title: i18n.translate('xpack.fleet.createPackagePolicy.stepConfigurePackagePolicyTitle', {
        defaultMessage: 'Configure integration',
      }),
      status: !packageInfo || !agentPolicy || isLoadingAgentPolicyStep ? 'disabled' : undefined,
      'data-test-subj': 'dataCollectionSetupStep',
      children: stepConfigurePackagePolicy,
    },
    {
      title: i18n.translate('xpack.fleet.createPackagePolicy.stepSelectAgentPolicyTitle', {
        defaultMessage: 'Apply to agent policy',
      }),
      children: stepSelectAgentPolicy,
    },
  ];

  return (
    <CreatePackagePolicyPageLayout {...layoutProps} data-test-subj="createPackagePolicy">
      {formState === 'CONFIRM' && agentPolicy && (
        <ConfirmDeployAgentPolicyModal
          agentCount={agentCount}
          agentPolicy={agentPolicy}
          onConfirm={onSubmit}
          onCancel={() => setFormState('VALID')}
        />
      )}
      {from === 'package'
        ? packageInfo && (
            <IntegrationBreadcrumb
              pkgTitle={integrationInfo?.title || packageInfo.title}
              pkgkey={pkgKeyFromPackageInfo(packageInfo)}
              integration={integrationInfo?.name}
            />
          )
        : agentPolicy && (
            <PolicyBreadcrumb policyName={agentPolicy.name} policyId={agentPolicy.id} />
          )}
      <StepsWithLessPadding steps={steps} />
      <EuiSpacer size="l" />
      <CustomEuiBottomBar data-test-subj="integrationsBottomBar">
        <EuiFlexGroup justifyContent="spaceBetween" alignItems="center">
          <EuiFlexItem grow={false}>
            {!isLoadingAgentPolicyStep && agentPolicy && packageInfo && formState === 'INVALID' ? (
              <FormattedMessage
                id="xpack.fleet.createPackagePolicy.errorOnSaveText"
                defaultMessage="Your integration policy has errors. Please fix them before saving."
              />
            ) : null}
          </EuiFlexItem>
          <EuiFlexItem grow={false}>
            <EuiFlexGroup gutterSize="s" justifyContent="flexEnd">
              <EuiFlexItem grow={false}>
                {/* eslint-disable-next-line @elastic/eui/href-or-on-click */}
                <EuiButtonEmpty
                  color="ghost"
                  href={cancelUrl}
                  onClick={cancelClickHandler}
                  data-test-subj="createPackagePolicyCancelButton"
                >
                  <FormattedMessage
                    id="xpack.fleet.createPackagePolicy.cancelButton"
                    defaultMessage="Cancel"
                  />
                </EuiButtonEmpty>
              </EuiFlexItem>
              <EuiFlexItem grow={false}>
                <EuiButton
                  onClick={onSubmit}
                  isLoading={formState === 'LOADING'}
                  disabled={formState !== 'VALID'}
                  iconType="save"
                  color="primary"
                  fill
                  data-test-subj="createPackagePolicySaveButton"
                >
                  <FormattedMessage
                    id="xpack.fleet.createPackagePolicy.saveButton"
                    defaultMessage="Save integration"
                  />
                </EuiButton>
              </EuiFlexItem>
            </EuiFlexGroup>
          </EuiFlexItem>
        </EuiFlexGroup>
      </CustomEuiBottomBar>
    </CreatePackagePolicyPageLayout>
  );
};

const PolicyBreadcrumb: React.FunctionComponent<{
  policyName: string;
  policyId: string;
}> = ({ policyName, policyId }) => {
  useBreadcrumbs('add_integration_from_policy', { policyName, policyId });
  return null;
};

const IntegrationBreadcrumb: React.FunctionComponent<{
  pkgTitle: string;
  pkgkey: string;
  integration?: string;
}> = ({ pkgTitle, pkgkey, integration }) => {
  useBreadcrumbs('add_integration_to_policy', {
    pkgTitle,
    pkgkey,
    ...(integration ? { integration } : {}),
  });
  return null;
};

const useNavigateToCallback = () => {
  const history = useHistory();
  const {
    application: { navigateToApp },
  } = useStartServices();

  return useCallback(
    (navigateToProps: Parameters<ApplicationStart['navigateToApp']>) => {
      // If navigateTo appID is `fleet`, then don't use Kibana's navigateTo method, because that
      // uses BrowserHistory but within fleet, we are using HashHistory.
      // This temporary workaround hook can be removed once this issue is addressed:
      // https://github.com/elastic/kibana/issues/70358
      if (navigateToProps[0] === PLUGIN_ID) {
        const { path = '', state } = navigateToProps[1] || {};
        history.push({
          pathname: path.charAt(0) === '#' ? path.substr(1) : path,
          state,
        });
      }

      return navigateToApp(...navigateToProps);
    },
    [history, navigateToApp]
  );
};<|MERGE_RESOLUTION|>--- conflicted
+++ resolved
@@ -59,11 +59,6 @@
   }
 `;
 
-<<<<<<< HEAD
-interface AddToPolicyParams {
-  pkgkey: string;
-  integration?: string;
-=======
 const CustomEuiBottomBar = styled(EuiBottomBar)`
   // Set a relatively _low_ z-index value here to account for EuiComboBox popover that might appear under the bottom bar
   z-index: 50;
@@ -73,7 +68,6 @@
   pkgkey: string;
   integration?: string;
   policyId?: string;
->>>>>>> 37728f52
 }
 
 interface AddFromPolicyParams {
@@ -91,13 +85,10 @@
   const handleNavigateTo = useNavigateToCallback();
   const routeState = useIntraAppState<CreatePackagePolicyRouteState>();
   const from: CreatePackagePolicyFrom = 'policyId' in params ? 'policy' : 'package';
-<<<<<<< HEAD
-=======
 
   const { search } = useLocation();
   const queryParams = useMemo(() => new URLSearchParams(search), [search]);
   const policyId = useMemo(() => queryParams.get('policyId') ?? undefined, [queryParams]);
->>>>>>> 37728f52
 
   // Agent policy and package info states
   const [agentPolicy, setAgentPolicy] = useState<AgentPolicy | undefined>();
@@ -368,31 +359,11 @@
         setIsLoadingSecondStep={setIsLoadingAgentPolicyStep}
       />
     ),
-<<<<<<< HEAD
-    [params, updatePackageInfo, agentPolicy, updateAgentPolicy]
-=======
     [params, updatePackageInfo, agentPolicy, updateAgentPolicy, policyId]
->>>>>>> 37728f52
   );
 
   const ExtensionView = useUIExtension(packagePolicy.package?.name ?? '', 'package-policy-create');
 
-<<<<<<< HEAD
-  const stepSelectPackage = useMemo(
-    () => (
-      <StepSelectPackage
-        agentPolicyId={(params as AddFromPolicyParams).policyId}
-        updateAgentPolicy={updateAgentPolicy}
-        packageInfo={packageInfo}
-        updatePackageInfo={updatePackageInfo}
-        setIsLoadingSecondStep={setIsLoadingSecondStep}
-      />
-    ),
-    [params, updateAgentPolicy, packageInfo, updatePackageInfo]
-  );
-
-=======
->>>>>>> 37728f52
   const stepConfigurePackagePolicy = useMemo(
     () =>
       isLoadingAgentPolicyStep ? (
