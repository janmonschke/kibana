/*
 * Copyright Elasticsearch B.V. and/or licensed to Elasticsearch B.V. under one
 * or more contributor license agreements. Licensed under the Elastic License
 * 2.0; you may not use this file except in compliance with the Elastic License
 * 2.0.
 */

export * from './cells';
export * from './columns';
export * from './data_provider';
export * from './rows';
export * from './store';

<<<<<<< HEAD
import type { ExpandedDetailType } from '../detail_panel';
=======
/*
 *  ColumnHeader Types
 */
const SavedColumnHeaderRuntimeType = runtimeTypes.partial({
  aggregatable: unionWithNullType(runtimeTypes.boolean),
  category: unionWithNullType(runtimeTypes.string),
  columnHeaderType: unionWithNullType(runtimeTypes.string),
  description: unionWithNullType(runtimeTypes.string),
  example: unionWithNullType(runtimeTypes.string),
  indexes: unionWithNullType(runtimeTypes.array(runtimeTypes.string)),
  id: unionWithNullType(runtimeTypes.string),
  name: unionWithNullType(runtimeTypes.string),
  placeholder: unionWithNullType(runtimeTypes.string),
  searchable: unionWithNullType(runtimeTypes.boolean),
  type: unionWithNullType(runtimeTypes.string),
});

/*
 *  DataProvider Types
 */
const SavedDataProviderQueryMatchBasicRuntimeType = runtimeTypes.partial({
  field: unionWithNullType(runtimeTypes.string),
  displayField: unionWithNullType(runtimeTypes.string),
  value: runtimeTypes.union([
    runtimeTypes.null,
    runtimeTypes.string,
    runtimeTypes.array(runtimeTypes.string),
  ]),
  displayValue: unionWithNullType(runtimeTypes.string),
  operator: unionWithNullType(runtimeTypes.string),
});

const SavedDataProviderQueryMatchRuntimeType = runtimeTypes.partial({
  id: unionWithNullType(runtimeTypes.string),
  name: unionWithNullType(runtimeTypes.string),
  enabled: unionWithNullType(runtimeTypes.boolean),
  excluded: unionWithNullType(runtimeTypes.boolean),
  kqlQuery: unionWithNullType(runtimeTypes.string),
  queryMatch: unionWithNullType(SavedDataProviderQueryMatchBasicRuntimeType),
});

export enum DataProviderType {
  default = 'default',
  template = 'template',
}

export const DataProviderTypeLiteralRt = runtimeTypes.union([
  runtimeTypes.literal(DataProviderType.default),
  runtimeTypes.literal(DataProviderType.template),
]);

const SavedDataProviderRuntimeType = runtimeTypes.partial({
  id: unionWithNullType(runtimeTypes.string),
  name: unionWithNullType(runtimeTypes.string),
  enabled: unionWithNullType(runtimeTypes.boolean),
  excluded: unionWithNullType(runtimeTypes.boolean),
  kqlQuery: unionWithNullType(runtimeTypes.string),
  queryMatch: unionWithNullType(SavedDataProviderQueryMatchBasicRuntimeType),
  and: unionWithNullType(runtimeTypes.array(SavedDataProviderQueryMatchRuntimeType)),
  type: unionWithNullType(DataProviderTypeLiteralRt),
});

/*
 *  Filters Types
 */
const SavedFilterMetaRuntimeType = runtimeTypes.partial({
  alias: unionWithNullType(runtimeTypes.string),
  controlledBy: unionWithNullType(runtimeTypes.string),
  disabled: unionWithNullType(runtimeTypes.boolean),
  field: unionWithNullType(runtimeTypes.string),
  formattedValue: unionWithNullType(runtimeTypes.string),
  index: unionWithNullType(runtimeTypes.string),
  key: unionWithNullType(runtimeTypes.string),
  negate: unionWithNullType(runtimeTypes.boolean),
  params: unionWithNullType(runtimeTypes.string),
  type: unionWithNullType(runtimeTypes.string),
  value: unionWithNullType(runtimeTypes.string),
});

const SavedFilterRuntimeType = runtimeTypes.partial({
  exists: unionWithNullType(runtimeTypes.string),
  meta: unionWithNullType(SavedFilterMetaRuntimeType),
  match_all: unionWithNullType(runtimeTypes.string),
  missing: unionWithNullType(runtimeTypes.string),
  query: unionWithNullType(runtimeTypes.string),
  range: unionWithNullType(runtimeTypes.string),
  script: unionWithNullType(runtimeTypes.string),
});

/*
 *  eqlOptionsQuery -> filterQuery Types
 */
const EqlOptionsRuntimeType = runtimeTypes.partial({
  eventCategoryField: unionWithNullType(runtimeTypes.string),
  query: unionWithNullType(runtimeTypes.string),
  tiebreakerField: unionWithNullType(runtimeTypes.string),
  timestampField: unionWithNullType(runtimeTypes.string),
  size: unionWithNullType(runtimeTypes.union([runtimeTypes.string, runtimeTypes.number])),
});

/*
 *  kqlQuery -> filterQuery Types
 */
const SavedKueryFilterQueryRuntimeType = runtimeTypes.partial({
  kind: unionWithNullType(runtimeTypes.string),
  expression: unionWithNullType(runtimeTypes.string),
});

const SavedSerializedFilterQueryQueryRuntimeType = runtimeTypes.partial({
  kuery: unionWithNullType(SavedKueryFilterQueryRuntimeType),
  serializedQuery: unionWithNullType(runtimeTypes.string),
});

const SavedFilterQueryQueryRuntimeType = runtimeTypes.partial({
  filterQuery: unionWithNullType(SavedSerializedFilterQueryQueryRuntimeType),
});

/*
 *  DatePicker Range Types
 */
const SavedDateRangePickerRuntimeType = runtimeTypes.partial({
  /* Before the change of all timestamp to ISO string the values of start and from
   * attributes where a number. Specifically UNIX timestamps.
   * To support old timeline's saved object we need to add the number io-ts type
   */
  start: unionWithNullType(runtimeTypes.union([runtimeTypes.string, runtimeTypes.number])),
  end: unionWithNullType(runtimeTypes.union([runtimeTypes.string, runtimeTypes.number])),
});

/*
 *  Favorite Types
 */
const SavedFavoriteRuntimeType = runtimeTypes.partial({
  keySearch: unionWithNullType(runtimeTypes.string),
  favoriteDate: unionWithNullType(runtimeTypes.number),
  fullName: unionWithNullType(runtimeTypes.string),
  userName: unionWithNullType(runtimeTypes.string),
});

/*
 *  Sort Types
 */

const SavedSortObject = runtimeTypes.partial({
  columnId: unionWithNullType(runtimeTypes.string),
  columnType: unionWithNullType(runtimeTypes.string),
  sortDirection: unionWithNullType(runtimeTypes.string),
});
const SavedSortRuntimeType = runtimeTypes.union([
  runtimeTypes.array(SavedSortObject),
  SavedSortObject,
]);

export type Sort = runtimeTypes.TypeOf<typeof SavedSortRuntimeType>;

/*
 *  Timeline Statuses
 */

export enum TimelineStatus {
  active = 'active',
  draft = 'draft',
  immutable = 'immutable',
}

export const TimelineStatusLiteralRt = runtimeTypes.union([
  runtimeTypes.literal(TimelineStatus.active),
  runtimeTypes.literal(TimelineStatus.draft),
  runtimeTypes.literal(TimelineStatus.immutable),
]);

const TimelineStatusLiteralWithNullRt = unionWithNullType(TimelineStatusLiteralRt);

export type TimelineStatusLiteralWithNull = runtimeTypes.TypeOf<
  typeof TimelineStatusLiteralWithNullRt
>;

export enum RowRendererId {
  /** event.kind: signal */
  alert = 'alert',
  /** endpoint alerts (created on the endpoint) */
  alerts = 'alerts',
  auditd = 'auditd',
  auditd_file = 'auditd_file',
  library = 'library',
  netflow = 'netflow',
  plain = 'plain',
  registry = 'registry',
  suricata = 'suricata',
  system = 'system',
  system_dns = 'system_dns',
  system_endgame_process = 'system_endgame_process',
  system_file = 'system_file',
  system_fim = 'system_fim',
  system_security_event = 'system_security_event',
  system_socket = 'system_socket',
  threat_match = 'threat_match',
  zeek = 'zeek',
}

export const RowRendererIdRuntimeType = stringEnum(RowRendererId, 'RowRendererId');

/**
 * Timeline template type
 */

export enum TemplateTimelineType {
  elastic = 'elastic',
  custom = 'custom',
}

export const TemplateTimelineTypeLiteralRt = runtimeTypes.union([
  runtimeTypes.literal(TemplateTimelineType.elastic),
  runtimeTypes.literal(TemplateTimelineType.custom),
]);

export const TemplateTimelineTypeLiteralWithNullRt = unionWithNullType(
  TemplateTimelineTypeLiteralRt
);

export type TemplateTimelineTypeLiteral = runtimeTypes.TypeOf<typeof TemplateTimelineTypeLiteralRt>;
export type TemplateTimelineTypeLiteralWithNull = runtimeTypes.TypeOf<
  typeof TemplateTimelineTypeLiteralWithNullRt
>;

/*
 *  Timeline Types
 */

export enum TimelineType {
  default = 'default',
  template = 'template',
}

export const TimelineTypeLiteralRt = runtimeTypes.union([
  runtimeTypes.literal(TimelineType.template),
  runtimeTypes.literal(TimelineType.default),
]);

export const TimelineTypeLiteralWithNullRt = unionWithNullType(TimelineTypeLiteralRt);

export type TimelineTypeLiteral = runtimeTypes.TypeOf<typeof TimelineTypeLiteralRt>;
export type TimelineTypeLiteralWithNull = runtimeTypes.TypeOf<typeof TimelineTypeLiteralWithNullRt>;

export const SavedTimelineRuntimeType = runtimeTypes.partial({
  columns: unionWithNullType(runtimeTypes.array(SavedColumnHeaderRuntimeType)),
  dataProviders: unionWithNullType(runtimeTypes.array(SavedDataProviderRuntimeType)),
  dataViewId: unionWithNullType(runtimeTypes.string),
  description: unionWithNullType(runtimeTypes.string),
  eqlOptions: unionWithNullType(EqlOptionsRuntimeType),
  eventType: unionWithNullType(runtimeTypes.string),
  excludedRowRendererIds: unionWithNullType(runtimeTypes.array(RowRendererIdRuntimeType)),
  favorite: unionWithNullType(runtimeTypes.array(SavedFavoriteRuntimeType)),
  filters: unionWithNullType(runtimeTypes.array(SavedFilterRuntimeType)),
  indexNames: unionWithNullType(runtimeTypes.array(runtimeTypes.string)),
  kqlMode: unionWithNullType(runtimeTypes.string),
  kqlQuery: unionWithNullType(SavedFilterQueryQueryRuntimeType),
  title: unionWithNullType(runtimeTypes.string),
  templateTimelineId: unionWithNullType(runtimeTypes.string),
  templateTimelineVersion: unionWithNullType(runtimeTypes.number),
  timelineType: unionWithNullType(TimelineTypeLiteralRt),
  dateRange: unionWithNullType(SavedDateRangePickerRuntimeType),
  savedQueryId: unionWithNullType(runtimeTypes.string),
  sort: unionWithNullType(SavedSortRuntimeType),
  status: unionWithNullType(TimelineStatusLiteralRt),
  created: unionWithNullType(runtimeTypes.number),
  createdBy: unionWithNullType(runtimeTypes.string),
  updated: unionWithNullType(runtimeTypes.number),
  updatedBy: unionWithNullType(runtimeTypes.string),
});

export type SavedTimeline = runtimeTypes.TypeOf<typeof SavedTimelineRuntimeType>;

export type SavedTimelineWithSavedObjectId = SavedTimeline & { savedObjectId?: string | null };

/**
 * This type represents a timeline type stored in a saved object that does not include any fields that reference
 * other saved objects.
 */
export type TimelineWithoutExternalRefs = Omit<SavedTimeline, 'dataViewId' | 'savedQueryId'>;

/*
 *  Timeline IDs
 */

export enum TimelineId {
  active = 'timeline-1',
  casePage = 'timeline-case',
  test = 'timeline-test', // Reserved for testing purposes
  detectionsAlertDetailsPage = 'detections-alert-details-page',
}

export const TimelineSavedToReturnObjectRuntimeType = runtimeTypes.intersection([
  SavedTimelineRuntimeType,
  runtimeTypes.type({
    savedObjectId: runtimeTypes.string,
    version: runtimeTypes.string,
  }),
  runtimeTypes.partial({
    eventIdToNoteIds: runtimeTypes.array(NoteSavedObjectToReturnRuntimeType),
    noteIds: runtimeTypes.array(runtimeTypes.string),
    notes: runtimeTypes.array(NoteSavedObjectToReturnRuntimeType),
    pinnedEventIds: runtimeTypes.array(runtimeTypes.string),
    pinnedEventsSaveObject: runtimeTypes.array(PinnedEventToReturnSavedObjectRuntimeType),
  }),
]);

export type TimelineSavedObject = runtimeTypes.TypeOf<
  typeof TimelineSavedToReturnObjectRuntimeType
>;

export const SingleTimelineResponseType = runtimeTypes.type({
  data: runtimeTypes.type({
    getOneTimeline: TimelineSavedToReturnObjectRuntimeType,
  }),
});

export type SingleTimelineResponse = runtimeTypes.TypeOf<typeof SingleTimelineResponseType>;

/** Resolved Timeline Response */
export const ResolvedTimelineSavedObjectToReturnObjectRuntimeType = runtimeTypes.intersection([
  runtimeTypes.type({
    timeline: TimelineSavedToReturnObjectRuntimeType,
    outcome: SavedObjectResolveOutcome,
  }),
  runtimeTypes.partial({
    alias_target_id: SavedObjectResolveAliasTargetId,
    alias_purpose: SavedObjectResolveAliasPurpose,
  }),
]);

export type ResolvedTimelineWithOutcomeSavedObject = runtimeTypes.TypeOf<
  typeof ResolvedTimelineSavedObjectToReturnObjectRuntimeType
>;

export const ResolvedSingleTimelineResponseType = runtimeTypes.type({
  data: ResolvedTimelineSavedObjectToReturnObjectRuntimeType,
});

export type SingleTimelineResolveResponse = runtimeTypes.TypeOf<
  typeof ResolvedSingleTimelineResponseType
>;

/**
 * All Timeline Saved object type with metadata
 */
export const TimelineResponseType = runtimeTypes.type({
  data: runtimeTypes.type({
    persistTimeline: runtimeTypes.intersection([
      runtimeTypes.partial({
        code: unionWithNullType(runtimeTypes.number),
        message: unionWithNullType(runtimeTypes.string),
      }),
      runtimeTypes.type({
        timeline: TimelineSavedToReturnObjectRuntimeType,
      }),
    ]),
  }),
});

export const TimelineErrorResponseType = runtimeTypes.type({
  status_code: runtimeTypes.number,
  message: runtimeTypes.string,
});

export type TimelineErrorResponse = runtimeTypes.TypeOf<typeof TimelineErrorResponseType>;
export type TimelineResponse = runtimeTypes.TypeOf<typeof TimelineResponseType>;

/**
 * Import/export timelines
 */

export type ExportedGlobalNotes = Array<Exclude<NoteSavedObject, 'eventId'>>;
export type ExportedEventNotes = NoteSavedObject[];

export interface ExportedNotes {
  eventNotes: ExportedEventNotes;
  globalNotes: ExportedGlobalNotes;
}

export type ExportedTimelines = TimelineSavedObject &
  ExportedNotes & {
    pinnedEventIds: string[];
  };

export interface ExportTimelineNotFoundError {
  statusCode: number;
  message: string;
}

export const importTimelineResultSchema = runtimeTypes.exact(
  runtimeTypes.type({
    success,
    success_count: successCount,
    timelines_installed: PositiveInteger,
    timelines_updated: PositiveInteger,
    errors: runtimeTypes.array(errorSchema),
  })
);

export type ImportTimelineResultSchema = runtimeTypes.TypeOf<typeof importTimelineResultSchema>;

export type TimelineEventsType = 'all' | 'raw' | 'alert' | 'signal' | 'custom' | 'eql';

export enum TimelineTabs {
  query = 'query',
  graph = 'graph',
  notes = 'notes',
  pinned = 'pinned',
  eql = 'eql',
  session = 'session',
  securityAssistant = 'securityAssistant',
}
>>>>>>> c994f40d

/**
 * Used for scrolling top inside a tab. Especially when swiching tabs.
 */
export interface ScrollToTopEvent {
  /**
   * Timestamp of the moment when the event happened.
   * The timestamp might be necessary for the scenario where the event could happen multiple times.
   */
  timestamp: number;
}

export type ToggleDetailPanel = ExpandedDetailType & {
  tabType?: TimelineTabs;
  id: string;
};

export enum TimelineTabs {
  query = 'query',
  graph = 'graph',
  notes = 'notes',
  pinned = 'pinned',
  eql = 'eql',
  session = 'session',
}

/*
 *  Timeline IDs
 */

export enum TimelineId {
  active = 'timeline-1',
  casePage = 'timeline-case',
  test = 'timeline-test', // Reserved for testing purposes
  detectionsAlertDetailsPage = 'detections-alert-details-page',
}

export type TimelineEventsType = 'all' | 'raw' | 'alert' | 'signal' | 'custom' | 'eql';<|MERGE_RESOLUTION|>--- conflicted
+++ resolved
@@ -11,423 +11,7 @@
 export * from './rows';
 export * from './store';
 
-<<<<<<< HEAD
 import type { ExpandedDetailType } from '../detail_panel';
-=======
-/*
- *  ColumnHeader Types
- */
-const SavedColumnHeaderRuntimeType = runtimeTypes.partial({
-  aggregatable: unionWithNullType(runtimeTypes.boolean),
-  category: unionWithNullType(runtimeTypes.string),
-  columnHeaderType: unionWithNullType(runtimeTypes.string),
-  description: unionWithNullType(runtimeTypes.string),
-  example: unionWithNullType(runtimeTypes.string),
-  indexes: unionWithNullType(runtimeTypes.array(runtimeTypes.string)),
-  id: unionWithNullType(runtimeTypes.string),
-  name: unionWithNullType(runtimeTypes.string),
-  placeholder: unionWithNullType(runtimeTypes.string),
-  searchable: unionWithNullType(runtimeTypes.boolean),
-  type: unionWithNullType(runtimeTypes.string),
-});
-
-/*
- *  DataProvider Types
- */
-const SavedDataProviderQueryMatchBasicRuntimeType = runtimeTypes.partial({
-  field: unionWithNullType(runtimeTypes.string),
-  displayField: unionWithNullType(runtimeTypes.string),
-  value: runtimeTypes.union([
-    runtimeTypes.null,
-    runtimeTypes.string,
-    runtimeTypes.array(runtimeTypes.string),
-  ]),
-  displayValue: unionWithNullType(runtimeTypes.string),
-  operator: unionWithNullType(runtimeTypes.string),
-});
-
-const SavedDataProviderQueryMatchRuntimeType = runtimeTypes.partial({
-  id: unionWithNullType(runtimeTypes.string),
-  name: unionWithNullType(runtimeTypes.string),
-  enabled: unionWithNullType(runtimeTypes.boolean),
-  excluded: unionWithNullType(runtimeTypes.boolean),
-  kqlQuery: unionWithNullType(runtimeTypes.string),
-  queryMatch: unionWithNullType(SavedDataProviderQueryMatchBasicRuntimeType),
-});
-
-export enum DataProviderType {
-  default = 'default',
-  template = 'template',
-}
-
-export const DataProviderTypeLiteralRt = runtimeTypes.union([
-  runtimeTypes.literal(DataProviderType.default),
-  runtimeTypes.literal(DataProviderType.template),
-]);
-
-const SavedDataProviderRuntimeType = runtimeTypes.partial({
-  id: unionWithNullType(runtimeTypes.string),
-  name: unionWithNullType(runtimeTypes.string),
-  enabled: unionWithNullType(runtimeTypes.boolean),
-  excluded: unionWithNullType(runtimeTypes.boolean),
-  kqlQuery: unionWithNullType(runtimeTypes.string),
-  queryMatch: unionWithNullType(SavedDataProviderQueryMatchBasicRuntimeType),
-  and: unionWithNullType(runtimeTypes.array(SavedDataProviderQueryMatchRuntimeType)),
-  type: unionWithNullType(DataProviderTypeLiteralRt),
-});
-
-/*
- *  Filters Types
- */
-const SavedFilterMetaRuntimeType = runtimeTypes.partial({
-  alias: unionWithNullType(runtimeTypes.string),
-  controlledBy: unionWithNullType(runtimeTypes.string),
-  disabled: unionWithNullType(runtimeTypes.boolean),
-  field: unionWithNullType(runtimeTypes.string),
-  formattedValue: unionWithNullType(runtimeTypes.string),
-  index: unionWithNullType(runtimeTypes.string),
-  key: unionWithNullType(runtimeTypes.string),
-  negate: unionWithNullType(runtimeTypes.boolean),
-  params: unionWithNullType(runtimeTypes.string),
-  type: unionWithNullType(runtimeTypes.string),
-  value: unionWithNullType(runtimeTypes.string),
-});
-
-const SavedFilterRuntimeType = runtimeTypes.partial({
-  exists: unionWithNullType(runtimeTypes.string),
-  meta: unionWithNullType(SavedFilterMetaRuntimeType),
-  match_all: unionWithNullType(runtimeTypes.string),
-  missing: unionWithNullType(runtimeTypes.string),
-  query: unionWithNullType(runtimeTypes.string),
-  range: unionWithNullType(runtimeTypes.string),
-  script: unionWithNullType(runtimeTypes.string),
-});
-
-/*
- *  eqlOptionsQuery -> filterQuery Types
- */
-const EqlOptionsRuntimeType = runtimeTypes.partial({
-  eventCategoryField: unionWithNullType(runtimeTypes.string),
-  query: unionWithNullType(runtimeTypes.string),
-  tiebreakerField: unionWithNullType(runtimeTypes.string),
-  timestampField: unionWithNullType(runtimeTypes.string),
-  size: unionWithNullType(runtimeTypes.union([runtimeTypes.string, runtimeTypes.number])),
-});
-
-/*
- *  kqlQuery -> filterQuery Types
- */
-const SavedKueryFilterQueryRuntimeType = runtimeTypes.partial({
-  kind: unionWithNullType(runtimeTypes.string),
-  expression: unionWithNullType(runtimeTypes.string),
-});
-
-const SavedSerializedFilterQueryQueryRuntimeType = runtimeTypes.partial({
-  kuery: unionWithNullType(SavedKueryFilterQueryRuntimeType),
-  serializedQuery: unionWithNullType(runtimeTypes.string),
-});
-
-const SavedFilterQueryQueryRuntimeType = runtimeTypes.partial({
-  filterQuery: unionWithNullType(SavedSerializedFilterQueryQueryRuntimeType),
-});
-
-/*
- *  DatePicker Range Types
- */
-const SavedDateRangePickerRuntimeType = runtimeTypes.partial({
-  /* Before the change of all timestamp to ISO string the values of start and from
-   * attributes where a number. Specifically UNIX timestamps.
-   * To support old timeline's saved object we need to add the number io-ts type
-   */
-  start: unionWithNullType(runtimeTypes.union([runtimeTypes.string, runtimeTypes.number])),
-  end: unionWithNullType(runtimeTypes.union([runtimeTypes.string, runtimeTypes.number])),
-});
-
-/*
- *  Favorite Types
- */
-const SavedFavoriteRuntimeType = runtimeTypes.partial({
-  keySearch: unionWithNullType(runtimeTypes.string),
-  favoriteDate: unionWithNullType(runtimeTypes.number),
-  fullName: unionWithNullType(runtimeTypes.string),
-  userName: unionWithNullType(runtimeTypes.string),
-});
-
-/*
- *  Sort Types
- */
-
-const SavedSortObject = runtimeTypes.partial({
-  columnId: unionWithNullType(runtimeTypes.string),
-  columnType: unionWithNullType(runtimeTypes.string),
-  sortDirection: unionWithNullType(runtimeTypes.string),
-});
-const SavedSortRuntimeType = runtimeTypes.union([
-  runtimeTypes.array(SavedSortObject),
-  SavedSortObject,
-]);
-
-export type Sort = runtimeTypes.TypeOf<typeof SavedSortRuntimeType>;
-
-/*
- *  Timeline Statuses
- */
-
-export enum TimelineStatus {
-  active = 'active',
-  draft = 'draft',
-  immutable = 'immutable',
-}
-
-export const TimelineStatusLiteralRt = runtimeTypes.union([
-  runtimeTypes.literal(TimelineStatus.active),
-  runtimeTypes.literal(TimelineStatus.draft),
-  runtimeTypes.literal(TimelineStatus.immutable),
-]);
-
-const TimelineStatusLiteralWithNullRt = unionWithNullType(TimelineStatusLiteralRt);
-
-export type TimelineStatusLiteralWithNull = runtimeTypes.TypeOf<
-  typeof TimelineStatusLiteralWithNullRt
->;
-
-export enum RowRendererId {
-  /** event.kind: signal */
-  alert = 'alert',
-  /** endpoint alerts (created on the endpoint) */
-  alerts = 'alerts',
-  auditd = 'auditd',
-  auditd_file = 'auditd_file',
-  library = 'library',
-  netflow = 'netflow',
-  plain = 'plain',
-  registry = 'registry',
-  suricata = 'suricata',
-  system = 'system',
-  system_dns = 'system_dns',
-  system_endgame_process = 'system_endgame_process',
-  system_file = 'system_file',
-  system_fim = 'system_fim',
-  system_security_event = 'system_security_event',
-  system_socket = 'system_socket',
-  threat_match = 'threat_match',
-  zeek = 'zeek',
-}
-
-export const RowRendererIdRuntimeType = stringEnum(RowRendererId, 'RowRendererId');
-
-/**
- * Timeline template type
- */
-
-export enum TemplateTimelineType {
-  elastic = 'elastic',
-  custom = 'custom',
-}
-
-export const TemplateTimelineTypeLiteralRt = runtimeTypes.union([
-  runtimeTypes.literal(TemplateTimelineType.elastic),
-  runtimeTypes.literal(TemplateTimelineType.custom),
-]);
-
-export const TemplateTimelineTypeLiteralWithNullRt = unionWithNullType(
-  TemplateTimelineTypeLiteralRt
-);
-
-export type TemplateTimelineTypeLiteral = runtimeTypes.TypeOf<typeof TemplateTimelineTypeLiteralRt>;
-export type TemplateTimelineTypeLiteralWithNull = runtimeTypes.TypeOf<
-  typeof TemplateTimelineTypeLiteralWithNullRt
->;
-
-/*
- *  Timeline Types
- */
-
-export enum TimelineType {
-  default = 'default',
-  template = 'template',
-}
-
-export const TimelineTypeLiteralRt = runtimeTypes.union([
-  runtimeTypes.literal(TimelineType.template),
-  runtimeTypes.literal(TimelineType.default),
-]);
-
-export const TimelineTypeLiteralWithNullRt = unionWithNullType(TimelineTypeLiteralRt);
-
-export type TimelineTypeLiteral = runtimeTypes.TypeOf<typeof TimelineTypeLiteralRt>;
-export type TimelineTypeLiteralWithNull = runtimeTypes.TypeOf<typeof TimelineTypeLiteralWithNullRt>;
-
-export const SavedTimelineRuntimeType = runtimeTypes.partial({
-  columns: unionWithNullType(runtimeTypes.array(SavedColumnHeaderRuntimeType)),
-  dataProviders: unionWithNullType(runtimeTypes.array(SavedDataProviderRuntimeType)),
-  dataViewId: unionWithNullType(runtimeTypes.string),
-  description: unionWithNullType(runtimeTypes.string),
-  eqlOptions: unionWithNullType(EqlOptionsRuntimeType),
-  eventType: unionWithNullType(runtimeTypes.string),
-  excludedRowRendererIds: unionWithNullType(runtimeTypes.array(RowRendererIdRuntimeType)),
-  favorite: unionWithNullType(runtimeTypes.array(SavedFavoriteRuntimeType)),
-  filters: unionWithNullType(runtimeTypes.array(SavedFilterRuntimeType)),
-  indexNames: unionWithNullType(runtimeTypes.array(runtimeTypes.string)),
-  kqlMode: unionWithNullType(runtimeTypes.string),
-  kqlQuery: unionWithNullType(SavedFilterQueryQueryRuntimeType),
-  title: unionWithNullType(runtimeTypes.string),
-  templateTimelineId: unionWithNullType(runtimeTypes.string),
-  templateTimelineVersion: unionWithNullType(runtimeTypes.number),
-  timelineType: unionWithNullType(TimelineTypeLiteralRt),
-  dateRange: unionWithNullType(SavedDateRangePickerRuntimeType),
-  savedQueryId: unionWithNullType(runtimeTypes.string),
-  sort: unionWithNullType(SavedSortRuntimeType),
-  status: unionWithNullType(TimelineStatusLiteralRt),
-  created: unionWithNullType(runtimeTypes.number),
-  createdBy: unionWithNullType(runtimeTypes.string),
-  updated: unionWithNullType(runtimeTypes.number),
-  updatedBy: unionWithNullType(runtimeTypes.string),
-});
-
-export type SavedTimeline = runtimeTypes.TypeOf<typeof SavedTimelineRuntimeType>;
-
-export type SavedTimelineWithSavedObjectId = SavedTimeline & { savedObjectId?: string | null };
-
-/**
- * This type represents a timeline type stored in a saved object that does not include any fields that reference
- * other saved objects.
- */
-export type TimelineWithoutExternalRefs = Omit<SavedTimeline, 'dataViewId' | 'savedQueryId'>;
-
-/*
- *  Timeline IDs
- */
-
-export enum TimelineId {
-  active = 'timeline-1',
-  casePage = 'timeline-case',
-  test = 'timeline-test', // Reserved for testing purposes
-  detectionsAlertDetailsPage = 'detections-alert-details-page',
-}
-
-export const TimelineSavedToReturnObjectRuntimeType = runtimeTypes.intersection([
-  SavedTimelineRuntimeType,
-  runtimeTypes.type({
-    savedObjectId: runtimeTypes.string,
-    version: runtimeTypes.string,
-  }),
-  runtimeTypes.partial({
-    eventIdToNoteIds: runtimeTypes.array(NoteSavedObjectToReturnRuntimeType),
-    noteIds: runtimeTypes.array(runtimeTypes.string),
-    notes: runtimeTypes.array(NoteSavedObjectToReturnRuntimeType),
-    pinnedEventIds: runtimeTypes.array(runtimeTypes.string),
-    pinnedEventsSaveObject: runtimeTypes.array(PinnedEventToReturnSavedObjectRuntimeType),
-  }),
-]);
-
-export type TimelineSavedObject = runtimeTypes.TypeOf<
-  typeof TimelineSavedToReturnObjectRuntimeType
->;
-
-export const SingleTimelineResponseType = runtimeTypes.type({
-  data: runtimeTypes.type({
-    getOneTimeline: TimelineSavedToReturnObjectRuntimeType,
-  }),
-});
-
-export type SingleTimelineResponse = runtimeTypes.TypeOf<typeof SingleTimelineResponseType>;
-
-/** Resolved Timeline Response */
-export const ResolvedTimelineSavedObjectToReturnObjectRuntimeType = runtimeTypes.intersection([
-  runtimeTypes.type({
-    timeline: TimelineSavedToReturnObjectRuntimeType,
-    outcome: SavedObjectResolveOutcome,
-  }),
-  runtimeTypes.partial({
-    alias_target_id: SavedObjectResolveAliasTargetId,
-    alias_purpose: SavedObjectResolveAliasPurpose,
-  }),
-]);
-
-export type ResolvedTimelineWithOutcomeSavedObject = runtimeTypes.TypeOf<
-  typeof ResolvedTimelineSavedObjectToReturnObjectRuntimeType
->;
-
-export const ResolvedSingleTimelineResponseType = runtimeTypes.type({
-  data: ResolvedTimelineSavedObjectToReturnObjectRuntimeType,
-});
-
-export type SingleTimelineResolveResponse = runtimeTypes.TypeOf<
-  typeof ResolvedSingleTimelineResponseType
->;
-
-/**
- * All Timeline Saved object type with metadata
- */
-export const TimelineResponseType = runtimeTypes.type({
-  data: runtimeTypes.type({
-    persistTimeline: runtimeTypes.intersection([
-      runtimeTypes.partial({
-        code: unionWithNullType(runtimeTypes.number),
-        message: unionWithNullType(runtimeTypes.string),
-      }),
-      runtimeTypes.type({
-        timeline: TimelineSavedToReturnObjectRuntimeType,
-      }),
-    ]),
-  }),
-});
-
-export const TimelineErrorResponseType = runtimeTypes.type({
-  status_code: runtimeTypes.number,
-  message: runtimeTypes.string,
-});
-
-export type TimelineErrorResponse = runtimeTypes.TypeOf<typeof TimelineErrorResponseType>;
-export type TimelineResponse = runtimeTypes.TypeOf<typeof TimelineResponseType>;
-
-/**
- * Import/export timelines
- */
-
-export type ExportedGlobalNotes = Array<Exclude<NoteSavedObject, 'eventId'>>;
-export type ExportedEventNotes = NoteSavedObject[];
-
-export interface ExportedNotes {
-  eventNotes: ExportedEventNotes;
-  globalNotes: ExportedGlobalNotes;
-}
-
-export type ExportedTimelines = TimelineSavedObject &
-  ExportedNotes & {
-    pinnedEventIds: string[];
-  };
-
-export interface ExportTimelineNotFoundError {
-  statusCode: number;
-  message: string;
-}
-
-export const importTimelineResultSchema = runtimeTypes.exact(
-  runtimeTypes.type({
-    success,
-    success_count: successCount,
-    timelines_installed: PositiveInteger,
-    timelines_updated: PositiveInteger,
-    errors: runtimeTypes.array(errorSchema),
-  })
-);
-
-export type ImportTimelineResultSchema = runtimeTypes.TypeOf<typeof importTimelineResultSchema>;
-
-export type TimelineEventsType = 'all' | 'raw' | 'alert' | 'signal' | 'custom' | 'eql';
-
-export enum TimelineTabs {
-  query = 'query',
-  graph = 'graph',
-  notes = 'notes',
-  pinned = 'pinned',
-  eql = 'eql',
-  session = 'session',
-  securityAssistant = 'securityAssistant',
-}
->>>>>>> c994f40d
 
 /**
  * Used for scrolling top inside a tab. Especially when swiching tabs.
@@ -452,6 +36,7 @@
   pinned = 'pinned',
   eql = 'eql',
   session = 'session',
+  securityAssistant = 'securityAssistant',
 }
 
 /*
