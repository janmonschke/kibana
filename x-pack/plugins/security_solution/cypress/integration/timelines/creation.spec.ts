/*
 * Copyright Elasticsearch B.V. and/or licensed to Elasticsearch B.V. under one
 * or more contributor license agreements. Licensed under the Elastic License
 * 2.0; you may not use this file except in compliance with the Elastic License
 * 2.0.
 */

import { getTimeline } from '../../objects/timeline';

import {
  LOCKED_ICON,
  NOTES_TEXT,
  PIN_EVENT,
  SERVER_SIDE_EVENT_COUNT,
  TIMELINE_DESCRIPTION,
  TIMELINE_FILTER,
  TIMELINE_FLYOUT_WRAPPER,
  TIMELINE_QUERY,
  TIMELINE_PANEL,
  TIMELINE_TAB_CONTENT_EQL,
  TIMELINE_TAB_CONTENT_GRAPHS_NOTES,
} from '../../screens/timeline';
import { createTimelineTemplate } from '../../tasks/api_calls/timelines';

import { cleanKibana } from '../../tasks/common';
import { loginAndWaitForPage, loginAndWaitForPageWithoutDateRange } from '../../tasks/login';
import { openTimelineUsingToggle } from '../../tasks/security_main';
import { selectCustomTemplates } from '../../tasks/templates';
import {
  addEqlToTimeline,
  addFilter,
  addNameAndDescriptionToTimeline,
  addNotesToTimeline,
  clickingOnCreateTimelineFormTemplateBtn,
  closeTimeline,
  createNewTimeline,
  expandEventAction,
  goToQueryTab,
  pinFirstEvent,
  populateTimeline,
} from '../../tasks/timeline';

import { OVERVIEW_URL, TIMELINE_TEMPLATES_URL } from '../../urls/navigation';
import { waitForTimelinesPanelToBeLoaded } from '../../tasks/timelines';

describe('Timelines', (): void => {
  before(() => {
    cleanKibana();
    loginAndWaitForPage(OVERVIEW_URL);
  });

  describe('Toggle create timeline from plus icon', () => {
    after(() => {
      closeTimeline();
    });

    it('toggle create timeline ', () => {
      createNewTimeline();
      cy.get(TIMELINE_PANEL).should('be.visible');
    });
  });

  describe('Creates a timeline by clicking untitled timeline from bottom bar', () => {
    after(() => {
      closeTimeline();
    });

    before(() => {
      openTimelineUsingToggle();
      addNameAndDescriptionToTimeline(getTimeline());
      populateTimeline();
    });

    beforeEach(() => {
      goToQueryTab();
    });

    it('can be added filter', () => {
      addFilter(getTimeline().filter);
      cy.get(TIMELINE_FILTER(getTimeline().filter)).should('exist');
    });

    it('pins an event', () => {
      pinFirstEvent();
      cy.get(PIN_EVENT)
        .should('have.attr', 'aria-label')
        .and('match', /Unpin the event in row 2/);
    });

    it('has a lock icon', () => {
      cy.get(LOCKED_ICON).should('be.visible');
    });

    it('can be added notes', () => {
      addNotesToTimeline(getTimeline().notes);
      cy.get(TIMELINE_TAB_CONTENT_GRAPHS_NOTES)
        .find(NOTES_TEXT)
        .should('have.text', getTimeline().notes);
    });

    it('should update timeline after adding eql', () => {
      cy.intercept('PATCH', '/api/timeline').as('updateTimeline');
      const eql = 'any where process.name == "which"';
      addEqlToTimeline(eql);

      cy.wait('@updateTimeline', { timeout: 10000 }).its('response.statusCode').should('eq', 200);

      cy.get(`${TIMELINE_TAB_CONTENT_EQL} ${SERVER_SIDE_EVENT_COUNT}`)
        .invoke('text')
        .then(parseInt)
        .should('be.gt', 0);
    });
  });
});

describe('Create a timeline from a template', () => {
  before(() => {
    cy.intercept('/api/timeline*').as('timeline');
    cleanKibana();
    createTimelineTemplate(getTimeline());
    loginAndWaitForPageWithoutDateRange(TIMELINE_TEMPLATES_URL);
    waitForTimelinesPanelToBeLoaded();
  });
  it('Should have the same query and open the timeline modal', () => {
<<<<<<< HEAD
    createTimelineTemplate(getTimeline()).then(() => {
      expandEventAction();
      cy.intercept('/api/timeline').as('timeline');

      clickingOnCreateTimelineFormTemplateBtn();
      cy.wait('@timeline', { timeout: 100000 });

      cy.get(TIMELINE_FLYOUT_WRAPPER).should('have.css', 'visibility', 'visible');
      cy.get(TIMELINE_DESCRIPTION).should('have.text', getTimeline().description);
      cy.get(TIMELINE_QUERY).should('have.text', getTimeline().query);
      closeTimeline();
    });
=======
    selectCustomTemplates();
    cy.wait('@timeline', { timeout: 100000 });
    expandEventAction();
    clickingOnCreateTimelineFormTemplateBtn();
    cy.wait('@timeline', { timeout: 100000 });

    cy.get(TIMELINE_FLYOUT_WRAPPER).should('have.css', 'visibility', 'visible');
    cy.get(TIMELINE_DESCRIPTION).should('have.text', getTimeline().description);
    cy.get(TIMELINE_QUERY).should('have.text', getTimeline().query);
>>>>>>> 940149c1
  });
});<|MERGE_RESOLUTION|>--- conflicted
+++ resolved
@@ -122,20 +122,6 @@
     waitForTimelinesPanelToBeLoaded();
   });
   it('Should have the same query and open the timeline modal', () => {
-<<<<<<< HEAD
-    createTimelineTemplate(getTimeline()).then(() => {
-      expandEventAction();
-      cy.intercept('/api/timeline').as('timeline');
-
-      clickingOnCreateTimelineFormTemplateBtn();
-      cy.wait('@timeline', { timeout: 100000 });
-
-      cy.get(TIMELINE_FLYOUT_WRAPPER).should('have.css', 'visibility', 'visible');
-      cy.get(TIMELINE_DESCRIPTION).should('have.text', getTimeline().description);
-      cy.get(TIMELINE_QUERY).should('have.text', getTimeline().query);
-      closeTimeline();
-    });
-=======
     selectCustomTemplates();
     cy.wait('@timeline', { timeout: 100000 });
     expandEventAction();
@@ -145,6 +131,5 @@
     cy.get(TIMELINE_FLYOUT_WRAPPER).should('have.css', 'visibility', 'visible');
     cy.get(TIMELINE_DESCRIPTION).should('have.text', getTimeline().description);
     cy.get(TIMELINE_QUERY).should('have.text', getTimeline().query);
->>>>>>> 940149c1
   });
 });