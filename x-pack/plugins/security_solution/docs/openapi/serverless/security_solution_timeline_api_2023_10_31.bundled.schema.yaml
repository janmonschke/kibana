openapi: 3.0.3
info:
  description: >-
    You can create Timelines and Timeline templates via the API, as well as
    import new Timelines from an ndjson file.
  title: Security Solution Timeline API (Elastic Cloud Serverless)
  version: '2023-10-31'
servers:
  - url: http://{kibana_host}:{port}
    variables:
      kibana_host:
        default: localhost
      port:
        default: '5601'
paths:
  /api/note:
    delete:
      description: Delete a note from a Timeline using the note ID.
      operationId: DeleteNote
      requestBody:
        content:
          application/json:
            schema:
              oneOf:
                - nullable: true
                  type: object
                  properties:
                    noteId:
                      type: string
                  required:
                    - noteId
                - nullable: true
                  type: object
                  properties:
                    noteIds:
                      items:
                        type: string
                      nullable: true
                      type: array
                  required:
                    - noteIds
        description: The ID of the note to delete.
        required: true
      responses:
        '200':
          content:
            application/json:
              schema:
                type: object
                properties:
                  data:
                    type: object
          description: Indicates the note was successfully deleted.
      summary: Delete a note
      tags:
        - Security Solution Timeline API
        - access:securitySolution
    get:
      description: Get all notes for a given document.
      operationId: GetNotes
      parameters:
        - in: query
          name: documentIds
          schema:
            $ref: '#/components/schemas/DocumentIds'
        - in: query
          name: page
          schema:
            nullable: true
            type: string
        - in: query
          name: perPage
          schema:
            nullable: true
            type: string
        - in: query
          name: search
          schema:
            nullable: true
            type: string
        - in: query
          name: sortField
          schema:
            nullable: true
            type: string
        - in: query
          name: sortOrder
          schema:
            nullable: true
            type: string
        - in: query
          name: filter
          schema:
            nullable: true
            type: string
      responses:
        '200':
          content:
            application/json:
              schema:
                oneOf:
                  - $ref: '#/components/schemas/GetNotesResult'
                  - type: object
          description: Indicates the requested notes were returned.
      summary: Get notes
      tags:
        - Security Solution Timeline API
        - access:securitySolution
    patch:
      description: Add a note to a Timeline or update an existing note.
      operationId: PersistNoteRoute
      requestBody:
        content:
          application/json:
            schema:
              type: object
              properties:
                eventDataView:
                  nullable: true
                  type: string
                eventIngested:
                  nullable: true
                  type: string
                eventTimestamp:
                  nullable: true
                  type: string
                note:
                  $ref: '#/components/schemas/BareNote'
                noteId:
                  nullable: true
                  type: string
                overrideOwner:
                  nullable: true
                  type: boolean
                version:
                  nullable: true
                  type: string
              required:
                - note
        description: The note to add or update, along with additional metadata.
        required: true
      responses:
        '200':
          content:
            application/json:
              schema:
                type: object
                properties:
                  data:
                    type: object
                    properties:
                      persistNote:
                        $ref: '#/components/schemas/ResponseNote'
                    required:
                      - persistNote
                required:
                  - data
          description: Indicates the note was successfully created.
      summary: Add or update a note
      tags:
        - Security Solution Timeline API
        - access:securitySolution
  /api/pinned_event:
    patch:
      description: Pin an event to an existing Timeline.
      operationId: PersistPinnedEventRoute
      requestBody:
        content:
          application/json:
            schema:
              type: object
              properties:
                eventId:
                  type: string
                pinnedEventId:
                  nullable: true
                  type: string
                timelineId:
                  type: string
              required:
                - eventId
                - timelineId
        description: The pinned event to add or update, along with additional metadata.
        required: true
      responses:
        '200':
          content:
            application/json:
              schema:
                type: object
                properties:
                  data:
                    type: object
                    properties:
                      persistPinnedEventOnTimeline:
                        $ref: '#/components/schemas/PersistPinnedEventResponse'
                    required:
                      - persistPinnedEventOnTimeline
                required:
                  - data
          description: Indicates the event was successfully pinned to the Timeline.
      summary: Pin an event
      tags:
        - Security Solution Timeline API
        - access:securitySolution
  /api/timeline:
    delete:
      description: Delete one or more Timelines or Timeline templates.
      operationId: DeleteTimelines
      requestBody:
        content:
          application/json:
            schema:
              type: object
              properties:
                savedObjectIds:
                  items:
                    type: string
                  type: array
                searchIds:
                  description: >-
                    Saved search ids that should be deleted alongside the
                    timelines
                  items:
                    type: string
                  type: array
              required:
                - savedObjectIds
        description: The IDs of the Timelines or Timeline templates to delete.
        required: true
      responses:
        '200':
          content:
            application/json:
              schema:
                type: object
                properties:
                  data:
                    type: object
                    properties:
                      deleteTimeline:
                        type: boolean
                    required:
                      - deleteTimeline
                required:
                  - data
          description: Indicates the Timeline was successfully deleted.
      summary: Delete Timelines or Timeline templates
      tags:
        - Security Solution Timeline API
        - access:securitySolution
    get:
      description: Get the details of an existing saved Timeline or Timeline template.
      operationId: GetTimeline
      parameters:
        - description: The ID of the template timeline to retrieve
          in: query
          name: template_timeline_id
          schema:
            type: string
        - description: The ID of the Timeline to retrieve.
          in: query
          name: id
          schema:
            type: string
      responses:
        '200':
          content:
            application/json:
              schema:
                oneOf:
                  - type: object
                    properties:
                      data:
                        type: object
                        properties:
                          getOneTimeline:
                            $ref: '#/components/schemas/TimelineResponse'
                        required:
                          - getOneTimeline
                    required:
                      - data
                  - type: object
          description: Indicates that the (template) Timeline was found and returned.
      summary: Get Timeline or Timeline template details
      tags:
        - Security Solution Timeline API
        - access:securitySolution
    patch:
      description: >-
        Update an existing Timeline. You can update the title, description, date
        range, pinned events, pinned queries, and/or pinned saved queries of an
        existing Timeline.
      operationId: PatchTimeline
      requestBody:
        content:
          application/json:
            schema:
              type: object
              properties:
                timeline:
                  $ref: '#/components/schemas/SavedTimeline'
                timelineId:
                  nullable: true
                  type: string
                version:
                  nullable: true
                  type: string
              required:
                - timelineId
                - version
                - timeline
        description: The Timeline updates, along with the Timeline ID and version.
        required: true
      responses:
        '200':
          content:
            application/json:
              schema:
                type: object
                properties:
                  data:
                    type: object
                    properties:
                      persistTimeline:
                        type: object
                        properties:
                          timeline:
                            $ref: '#/components/schemas/TimelineResponse'
                        required:
                          - timeline
                    required:
                      - persistTimeline
                required:
                  - data
          description: >-
            Indicates that the draft Timeline was successfully created. In the
            event the user already has a draft Timeline, the existing draft
            Timeline is cleared and returned.
        '405':
          content:
            application/json:
              schema:
                type: object
                properties:
                  body:
                    type: string
                  statusCode:
                    type: number
          description: >-
            Indicates that the user does not have the required access to create
            a draft Timeline.
      summary: Update a Timeline
      tags:
        - Security Solution Timeline API
        - access:securitySolution
    post:
      description: Create a new Timeline or Timeline template.
      operationId: CreateTimelines
      requestBody:
        content:
          application/json:
            schema:
              type: object
              properties:
                status:
                  $ref: '#/components/schemas/TimelineStatus'
                  nullable: true
                templateTimelineId:
                  nullable: true
                  type: string
                templateTimelineVersion:
                  nullable: true
                  type: number
                timeline:
                  $ref: '#/components/schemas/SavedTimeline'
                timelineId:
                  nullable: true
                  type: string
                timelineType:
                  $ref: '#/components/schemas/TimelineType'
                  nullable: true
                version:
                  nullable: true
                  type: string
              required:
                - timeline
        description: >-
          The required Timeline fields used to create a new Timeline, along with
          optional fields that will be created if not provided.
        required: true
      responses:
        '200':
          content:
            application/json:
              schema:
                type: object
                properties:
                  data:
                    type: object
                    properties:
                      persistTimeline:
                        type: object
                        properties:
                          timeline:
                            $ref: '#/components/schemas/TimelineResponse'
                        required:
                          - timeline
                    required:
                      - persistTimeline
                required:
                  - data
          description: Indicates the Timeline was successfully created.
        '405':
          content:
            application/json:
              schema:
                type: object
                properties:
                  body:
                    type: string
                  statusCode:
                    type: number
          description: Indicates that there was an error in the Timeline creation.
      summary: Create a Timeline or Timeline template
      tags:
        - Security Solution Timeline API
<<<<<<< HEAD
        - 'access:securitySolution'
  /api/timeline/_copy:
    get:
      description: |
        Copies and returns a timeline or timeline template.
      operationId: CopyTimeline
      requestBody:
        content:
          application/json:
            schema:
              type: object
              properties:
                timeline:
                  $ref: '#/components/schemas/SavedTimeline'
                timelineIdToCopy:
                  type: string
              required:
                - timeline
                - timelineIdToCopy
        required: true
      responses:
        '200':
          content:
            application/json:
              schema:
                type: object
                properties:
                  data:
                    type: object
                    properties:
                      persistTimeline:
                        type: object
                        properties:
                          timeline:
                            $ref: '#/components/schemas/TimelineResponse'
                        required:
                          - timeline
                    required:
                      - persistTimeline
                required:
                  - data
          description: Indicates that the timeline has been successfully copied.
      summary: Copies timeline or timeline template.
      tags:
        - Security Solution Timeline API
        - 'access:securitySolution'
=======
        - access:securitySolution
>>>>>>> 258adf53
  /api/timeline/_draft:
    get:
      description: >-
        Get the details of the draft Timeline  or Timeline template for the
        current user. If the user doesn't have a draft Timeline, an empty
        Timeline is returned.
      operationId: GetDraftTimelines
      parameters:
        - in: query
          name: timelineType
          required: true
          schema:
            $ref: '#/components/schemas/TimelineType'
      responses:
        '200':
          content:
            application/json:
              schema:
                type: object
                properties:
                  data:
                    type: object
                    properties:
                      persistTimeline:
                        type: object
                        properties:
                          timeline:
                            $ref: '#/components/schemas/TimelineResponse'
                        required:
                          - timeline
                    required:
                      - persistTimeline
                required:
                  - data
          description: Indicates that the draft Timeline was successfully retrieved.
        '403':
          content:
            application:json:
              schema:
                type: object
                properties:
                  message:
                    type: string
                  status_code:
                    type: number
          description: >-
            If a draft Timeline was not found and we attempted to create one, it
            indicates that the user does not have the required permissions to
            create a draft Timeline.
        '409':
          content:
            application:json:
              schema:
                type: object
                properties:
                  message:
                    type: string
                  status_code:
                    type: number
          description: >-
            This should never happen, but if a draft Timeline was not found and
            we attempted to create one, it indicates that there is already a
            draft Timeline with the given `timelineId`.
      summary: Get draft Timeline or Timeline template details
      tags:
        - Security Solution Timeline API
        - access:securitySolution
    post:
      description: >
        Create a clean draft Timeline or Timeline template for the current user.

        > info

        > If the user already has a draft Timeline, the existing draft Timeline
        is cleared and returned.
      operationId: CleanDraftTimelines
      requestBody:
        content:
          application/json:
            schema:
              type: object
              properties:
                timelineType:
                  $ref: '#/components/schemas/TimelineType'
              required:
                - timelineType
        description: >-
          The type of Timeline to create. Valid values are `default` and
          `template`.
        required: true
      responses:
        '200':
          content:
            application/json:
              schema:
                type: object
                properties:
                  data:
                    type: object
                    properties:
                      persistTimeline:
                        type: object
                        properties:
                          timeline:
                            $ref: '#/components/schemas/TimelineResponse'
                        required:
                          - timeline
                    required:
                      - persistTimeline
                required:
                  - data
          description: >-
            Indicates that the draft Timeline was successfully created. In the
            event the user already has a draft Timeline, the existing draft
            Timeline is cleared and returned.
        '403':
          content:
            application:json:
              schema:
                type: object
                properties:
                  message:
                    type: string
                  status_code:
                    type: number
          description: >-
            Indicates that the user does not have the required permissions to
            create a draft Timeline.
        '409':
          content:
            application:json:
              schema:
                type: object
                properties:
                  message:
                    type: string
                  status_code:
                    type: number
          description: >-
            Indicates that there is already a draft Timeline with the given
            `timelineId`.
      summary: Create a clean draft Timeline or Timeline template
      tags:
        - Security Solution Timeline API
        - access:securitySolution
  /api/timeline/_export:
    post:
      description: Export Timelines as an NDJSON file.
      operationId: ExportTimelines
      parameters:
        - description: The name of the file to export
          in: query
          name: file_name
          required: true
          schema:
            type: string
      requestBody:
        content:
          application/json:
            schema:
              type: object
              properties:
                ids:
                  items:
                    type: string
                  nullable: true
                  type: array
        description: The IDs of the Timelines to export.
        required: true
      responses:
        '200':
          content:
            application/ndjson:
              schema:
                description: NDJSON of the exported Timelines
                type: string
          description: Indicates the Timelines were successfully exported.
        '400':
          content:
            application/ndjson:
              schema:
                type: object
                properties:
                  body:
                    type: string
                  statusCode:
                    type: number
          description: Indicates that the export size limit was exceeded.
      summary: Export Timelines
      tags:
        - Security Solution Timeline API
        - access:securitySolution
  /api/timeline/_favorite:
    patch:
      description: Favorite a Timeline or Timeline template for the current user.
      operationId: PersistFavoriteRoute
      requestBody:
        content:
          application/json:
            schema:
              type: object
              properties:
                templateTimelineId:
                  nullable: true
                  type: string
                templateTimelineVersion:
                  nullable: true
                  type: number
                timelineId:
                  nullable: true
                  type: string
                timelineType:
                  $ref: '#/components/schemas/TimelineType'
                  nullable: true
              required:
                - timelineId
                - templateTimelineId
                - templateTimelineVersion
                - timelineType
        description: The required fields used to favorite a (template) Timeline.
        required: true
      responses:
        '200':
          content:
            application/json:
              schema:
                type: object
                properties:
                  data:
                    type: object
                    properties:
                      persistFavorite:
                        $ref: '#/components/schemas/FavoriteTimelineResponse'
                    required:
                      - persistFavorite
                required:
                  - data
          description: Indicates the favorite status was successfully updated.
        '403':
          content:
            application:json:
              schema:
                type: object
                properties:
                  body:
                    type: string
                  statusCode:
                    type: number
          description: >-
            Indicates the user does not have the required permissions to persist
            the favorite status.
      summary: Favorite a Timeline or Timeline template
      tags:
        - Security Solution Timeline API
        - access:securitySolution
  /api/timeline/_import:
    post:
      description: Import Timelines.
      operationId: ImportTimelines
      requestBody:
        content:
          application/json:
            schema:
              type: object
              properties:
                file: {}
                isImmutable:
                  enum:
                    - 'true'
                    - 'false'
                  type: string
              required:
                - file
        description: The Timelines to import as a readable stream.
        required: true
      responses:
        '200':
          content:
            application/json:
              schema:
                $ref: '#/components/schemas/ImportTimelineResult'
          description: Indicates the import of Timelines was successful.
        '400':
          content:
            application/json:
              schema:
                type: object
                properties:
                  body:
                    type: string
                  id:
                    type: string
                  statusCode:
                    type: number
          description: >-
            Indicates the import of Timelines was unsuccessful because of an
            invalid file extension.
        '404':
          content:
            application/json:
              schema:
                type: object
                properties:
                  id:
                    type: string
                  statusCode:
                    type: number
          description: >-
            Indicates that we were unable to locate the saved object client
            necessary to handle the import.
        '409':
          content:
            application/json:
              schema:
                type: object
                properties:
                  body:
                    type: string
                  id:
                    type: string
                  statusCode:
                    type: number
          description: Indicates the import of Timelines was unsuccessful.
      summary: Import Timelines
      tags:
        - Security Solution Timeline API
        - access:securitySolution
  /api/timeline/_prepackaged:
    post:
      description: Install or update prepackaged Timelines.
      operationId: InstallPrepackedTimelines
      requestBody:
        content:
          application/json:
            schema:
              type: object
              properties:
                prepackagedTimelines:
                  items:
                    $ref: '#/components/schemas/TimelineSavedToReturnObject'
                    nullable: true
                  type: array
                timelinesToInstall:
                  items:
                    $ref: '#/components/schemas/ImportTimelines'
                    nullable: true
                  type: array
                timelinesToUpdate:
                  items:
                    $ref: '#/components/schemas/ImportTimelines'
                    nullable: true
                  type: array
              required:
                - timelinesToInstall
                - timelinesToUpdate
                - prepackagedTimelines
        description: The Timelines to install or update.
        required: true
      responses:
        '200':
          content:
            application/json:
              schema:
                $ref: '#/components/schemas/ImportTimelineResult'
          description: Indicates the installation of prepackaged Timelines was successful.
        '500':
          content:
            application:json:
              schema:
                type: object
                properties:
                  body:
                    type: string
                  statusCode:
                    type: number
          description: >-
            Indicates the installation of prepackaged Timelines was
            unsuccessful.
      summary: Install prepackaged Timelines
      tags:
        - Security Solution Timeline API
        - access:securitySolution
  /api/timeline/resolve:
    get:
      operationId: ResolveTimeline
      parameters:
        - description: The ID of the template timeline to resolve
          in: query
          name: template_timeline_id
          schema:
            type: string
        - description: The ID of the timeline to resolve
          in: query
          name: id
          schema:
            type: string
      responses:
        '200':
          content:
            application/json:
              schema:
                oneOf:
                  - type: object
                    properties:
                      data:
                        $ref: '#/components/schemas/TimelineResponse'
                    required:
                      - data
                  - type: object
          description: The (template) Timeline has been found
        '400':
          description: The request is missing parameters
        '404':
          description: The (template) Timeline was not found
      summary: Get an existing saved Timeline or Timeline template
      tags:
        - Security Solution Timeline API
        - access:securitySolution
  /api/timelines:
    get:
      description: Get a list of all saved Timelines or Timeline templates.
      operationId: GetTimelines
      parameters:
        - description: >-
            If true, only timelines that are marked as favorites by the user are
            returned.
          in: query
          name: only_user_favorite
          schema:
            enum:
              - 'true'
              - 'false'
            nullable: true
            type: string
        - in: query
          name: timeline_type
          schema:
            $ref: '#/components/schemas/TimelineType'
            nullable: true
        - in: query
          name: sort_field
          schema:
            $ref: '#/components/schemas/SortFieldTimeline'
        - in: query
          name: sort_order
          schema:
            enum:
              - asc
              - desc
            type: string
        - in: query
          name: page_size
          schema:
            nullable: true
            type: string
        - in: query
          name: page_index
          schema:
            nullable: true
            type: string
        - in: query
          name: search
          schema:
            nullable: true
            type: string
        - in: query
          name: status
          schema:
            $ref: '#/components/schemas/TimelineStatus'
            nullable: true
      responses:
        '200':
          content:
            application/json:
              schema:
                oneOf:
                  - type: object
                    properties:
                      customTemplateTimelineCount:
                        type: number
                      defaultTimelineCount:
                        type: number
                      elasticTemplateTimelineCount:
                        type: number
                      favoriteCount:
                        type: number
                      templateTimelineCount:
                        type: number
                      timeline:
                        items:
                          $ref: '#/components/schemas/TimelineResponse'
                        type: array
                      totalCount:
                        type: number
                    required:
                      - timeline
                      - totalCount
                      - defaultTimelineCount
                      - templateTimelineCount
                      - favoriteCount
                      - elasticTemplateTimelineCount
                      - customTemplateTimelineCount
                  - type: object
          description: Indicates that the (template) Timelines were found and returned.
        '400':
          content:
            application:json:
              schema:
                type: object
                properties:
                  body:
                    type: string
                  statusCode:
                    type: number
          description: Bad request. The user supplied invalid data.
      summary: Get Timelines or Timeline templates
      tags:
        - Security Solution Timeline API
        - access:securitySolution
components:
  schemas:
    BareNote:
      type: object
      properties:
        created:
          nullable: true
          type: number
        createdBy:
          nullable: true
          type: string
        eventId:
          nullable: true
          type: string
        note:
          nullable: true
          type: string
        timelineId:
          type: string
        updated:
          nullable: true
          type: number
        updatedBy:
          nullable: true
          type: string
      required:
        - timelineId
    BarePinnedEvent:
      type: object
      properties:
        created:
          nullable: true
          type: number
        createdBy:
          nullable: true
          type: string
        eventId:
          type: string
        timelineId:
          type: string
        updated:
          nullable: true
          type: number
        updatedBy:
          nullable: true
          type: string
      required:
        - eventId
        - timelineId
    ColumnHeaderResult:
      type: object
      properties:
        aggregatable:
          nullable: true
          type: boolean
        category:
          nullable: true
          type: string
        columnHeaderType:
          nullable: true
          type: string
        description:
          nullable: true
          type: string
        example:
          nullable: true
          type: string
        id:
          nullable: true
          type: string
        indexes:
          items:
            type: string
          nullable: true
          type: array
        name:
          nullable: true
          type: string
        placeholder:
          nullable: true
          type: string
        searchable:
          nullable: true
          type: boolean
        type:
          nullable: true
          type: string
    DataProviderQueryMatch:
      type: object
      properties:
        enabled:
          nullable: true
          type: boolean
        excluded:
          nullable: true
          type: boolean
        id:
          nullable: true
          type: string
        kqlQuery:
          nullable: true
          type: string
        name:
          nullable: true
          type: string
        queryMatch:
          $ref: '#/components/schemas/QueryMatchResult'
          nullable: true
    DataProviderResult:
      type: object
      properties:
        and:
          items:
            $ref: '#/components/schemas/DataProviderQueryMatch'
          nullable: true
          type: array
        enabled:
          nullable: true
          type: boolean
        excluded:
          nullable: true
          type: boolean
        id:
          nullable: true
          type: string
        kqlQuery:
          nullable: true
          type: string
        name:
          nullable: true
          type: string
        queryMatch:
          $ref: '#/components/schemas/QueryMatchResult'
          nullable: true
        type:
          $ref: '#/components/schemas/DataProviderType'
          nullable: true
    DataProviderType:
      description: >-
        The type of data provider to create. Valid values are `default` and
        `template`.
      enum:
        - default
        - template
      type: string
    DocumentIds:
      oneOf:
        - items:
            type: string
          type: array
        - type: string
    FavoriteTimelineResponse:
      type: object
      properties:
        code:
          nullable: true
          type: number
        favorite:
          items:
            $ref: '#/components/schemas/FavoriteTimelineResult'
          type: array
        message:
          nullable: true
          type: string
        savedObjectId:
          type: string
        templateTimelineId:
          nullable: true
          type: string
        templateTimelineVersion:
          nullable: true
          type: number
        timelineType:
          $ref: '#/components/schemas/TimelineType'
        version:
          type: string
      required:
        - savedObjectId
        - version
    FavoriteTimelineResult:
      type: object
      properties:
        favoriteDate:
          nullable: true
          type: number
        fullName:
          nullable: true
          type: string
        userName:
          nullable: true
          type: string
    FilterTimelineResult:
      type: object
      properties:
        exists:
          nullable: true
          type: string
        match_all:
          nullable: true
          type: string
        meta:
          nullable: true
          type: object
          properties:
            alias:
              nullable: true
              type: string
            controlledBy:
              nullable: true
              type: string
            disabled:
              nullable: true
              type: boolean
            field:
              nullable: true
              type: string
            formattedValue:
              nullable: true
              type: string
            index:
              nullable: true
              type: string
            key:
              nullable: true
              type: string
            negate:
              nullable: true
              type: boolean
            params:
              nullable: true
              type: string
            type:
              nullable: true
              type: string
            value:
              nullable: true
              type: string
        missing:
          nullable: true
          type: string
        query:
          nullable: true
          type: string
        range:
          nullable: true
          type: string
        script:
          nullable: true
          type: string
    GetNotesResult:
      type: object
      properties:
        notes:
          items:
            $ref: '#/components/schemas/Note'
          type: array
        totalCount:
          type: number
      required:
        - totalCount
        - notes
    ImportTimelineResult:
      type: object
      properties:
        errors:
          items:
            type: object
            properties:
              error:
                type: object
                properties:
                  message:
                    type: string
                  status_code:
                    type: number
              id:
                type: string
          type: array
        success:
          type: boolean
        success_count:
          type: number
        timelines_installed:
          type: number
        timelines_updated:
          type: number
    ImportTimelines:
      allOf:
        - $ref: '#/components/schemas/SavedTimeline'
        - type: object
          properties:
            eventNotes:
              items:
                $ref: '#/components/schemas/BareNote'
              nullable: true
              type: array
            globalNotes:
              items:
                $ref: '#/components/schemas/BareNote'
              nullable: true
              type: array
            pinnedEventIds:
              items:
                type: string
              nullable: true
              type: array
            savedObjectId:
              nullable: true
              type: string
            version:
              nullable: true
              type: string
          required:
            - savedObjectId
            - version
            - pinnedEventIds
            - eventNotes
            - globalNotes
    Note:
      allOf:
        - $ref: '#/components/schemas/BareNote'
        - type: object
          properties:
            noteId:
              type: string
            version:
              type: string
          required:
            - noteId
            - version
    PersistPinnedEventResponse:
      oneOf:
        - allOf:
            - $ref: '#/components/schemas/PinnedEvent'
            - $ref: '#/components/schemas/PinnedEventBaseResponseBody'
        - nullable: true
          type: object
    PinnedEvent:
      allOf:
        - $ref: '#/components/schemas/BarePinnedEvent'
        - type: object
          properties:
            pinnedEventId:
              type: string
            version:
              type: string
          required:
            - pinnedEventId
            - version
    PinnedEventBaseResponseBody:
      type: object
      properties:
        code:
          type: number
        message:
          type: string
      required:
        - code
    QueryMatchResult:
      type: object
      properties:
        displayField:
          nullable: true
          type: string
        displayValue:
          nullable: true
          type: string
        field:
          nullable: true
          type: string
        operator:
          nullable: true
          type: string
        value:
          oneOf:
            - nullable: true
              type: string
            - items:
                type: string
              nullable: true
              type: array
    ResponseNote:
      type: object
      properties:
        code:
          type: number
        message:
          type: string
        note:
          $ref: '#/components/schemas/Note'
      required:
        - code
        - message
        - note
    RowRendererId:
      enum:
        - alert
        - alerts
        - auditd
        - auditd_file
        - library
        - netflow
        - plain
        - registry
        - suricata
        - system
        - system_dns
        - system_endgame_process
        - system_file
        - system_fim
        - system_security_event
        - system_socket
        - threat_match
        - zeek
      type: string
    SavedTimeline:
      type: object
      properties:
        columns:
          items:
            $ref: '#/components/schemas/ColumnHeaderResult'
          nullable: true
          type: array
        created:
          nullable: true
          type: number
        createdBy:
          nullable: true
          type: string
        dataProviders:
          items:
            $ref: '#/components/schemas/DataProviderResult'
          nullable: true
          type: array
        dataViewId:
          nullable: true
          type: string
        dateRange:
          nullable: true
          type: object
          properties:
            end:
              oneOf:
                - nullable: true
                  type: string
                - nullable: true
                  type: number
            start:
              oneOf:
                - nullable: true
                  type: string
                - nullable: true
                  type: number
        description:
          nullable: true
          type: string
        eqlOptions:
          nullable: true
          type: object
          properties:
            eventCategoryField:
              nullable: true
              type: string
            query:
              nullable: true
              type: string
            size:
              oneOf:
                - nullable: true
                  type: string
                - nullable: true
                  type: number
            tiebreakerField:
              nullable: true
              type: string
            timestampField:
              nullable: true
              type: string
        eventType:
          nullable: true
          type: string
        excludedRowRendererIds:
          items:
            $ref: '#/components/schemas/RowRendererId'
          nullable: true
          type: array
        favorite:
          items:
            $ref: '#/components/schemas/FavoriteTimelineResult'
          nullable: true
          type: array
        filters:
          items:
            $ref: '#/components/schemas/FilterTimelineResult'
          nullable: true
          type: array
        indexNames:
          items:
            type: string
          nullable: true
          type: array
        kqlMode:
          nullable: true
          type: string
        kqlQuery:
          $ref: '#/components/schemas/SerializedFilterQueryResult'
          nullable: true
        savedQueryId:
          nullable: true
          type: string
        savedSearchId:
          nullable: true
          type: string
        sort:
          $ref: '#/components/schemas/Sort'
          nullable: true
        status:
          enum:
            - active
            - draft
            - immutable
          nullable: true
          type: string
        templateTimelineId:
          nullable: true
          type: string
        templateTimelineVersion:
          nullable: true
          type: number
        timelineType:
          $ref: '#/components/schemas/TimelineType'
          nullable: true
        title:
          nullable: true
          type: string
        updated:
          nullable: true
          type: number
        updatedBy:
          nullable: true
          type: string
    SerializedFilterQueryResult:
      type: object
      properties:
        filterQuery:
          nullable: true
          type: object
          properties:
            kuery:
              nullable: true
              type: object
              properties:
                expression:
                  nullable: true
                  type: string
                kind:
                  nullable: true
                  type: string
            serializedQuery:
              nullable: true
              type: string
    Sort:
      oneOf:
        - $ref: '#/components/schemas/SortObject'
        - items:
            $ref: '#/components/schemas/SortObject'
          type: array
    SortFieldTimeline:
      description: The field to sort the timelines by.
      enum:
        - title
        - description
        - updated
        - created
      type: string
    SortObject:
      type: object
      properties:
        columnId:
          nullable: true
          type: string
        columnType:
          nullable: true
          type: string
        sortDirection:
          nullable: true
          type: string
    TimelineResponse:
      allOf:
        - $ref: '#/components/schemas/SavedTimeline'
        - type: object
          properties:
            eventIdToNoteIds:
              items:
                $ref: '#/components/schemas/Note'
              nullable: true
              type: array
            noteIds:
              items:
                type: string
              nullable: true
              type: array
            notes:
              items:
                $ref: '#/components/schemas/Note'
              nullable: true
              type: array
            pinnedEventIds:
              items:
                type: string
              nullable: true
              type: array
            pinnedEventsSaveObject:
              items:
                $ref: '#/components/schemas/PinnedEvent'
              nullable: true
              type: array
            savedObjectId:
              type: string
            version:
              type: string
          required:
            - savedObjectId
            - version
    TimelineSavedToReturnObject:
      allOf:
        - $ref: '#/components/schemas/SavedTimeline'
        - type: object
          properties:
            eventIdToNoteIds:
              items:
                $ref: '#/components/schemas/Note'
              type: array
            noteIds:
              items:
                type: string
              type: array
            notes:
              items:
                $ref: '#/components/schemas/Note'
              type: array
            pinnedEventIds:
              items:
                type: string
              type: array
            pinnedEventsSaveObject:
              items:
                $ref: '#/components/schemas/PinnedEvent'
              type: array
            savedObjectId:
              type: string
            version:
              type: string
          required:
            - savedObjectId
            - version
    TimelineStatus:
      description: >-
        The status of the timeline. Valid values are `active`, `draft`, and
        `immutable`.
      enum:
        - active
        - draft
        - immutable
      type: string
    TimelineType:
      description: >-
        The type of timeline to create. Valid values are `default` and
        `template`.
      enum:
        - default
        - template
      type: string
  securitySchemes:
    BasicAuth:
      scheme: basic
      type: http
security:
  - BasicAuth: []
tags:
  - description: >-
      You can create Timelines and Timeline templates via the API, as well as
      import new Timelines from an ndjson file.
    name: Security Solution Timeline API<|MERGE_RESOLUTION|>--- conflicted
+++ resolved
@@ -6,7 +6,7 @@
   title: Security Solution Timeline API (Elastic Cloud Serverless)
   version: '2023-10-31'
 servers:
-  - url: http://{kibana_host}:{port}
+  - url: 'http://{kibana_host}:{port}'
     variables:
       kibana_host:
         default: localhost
@@ -51,10 +51,12 @@
                   data:
                     type: object
           description: Indicates the note was successfully deleted.
+      servers: !<tag:yaml.org,2002:js/undefined> ''
+      security: !<tag:yaml.org,2002:js/undefined> ''
       summary: Delete a note
       tags:
         - Security Solution Timeline API
-        - access:securitySolution
+        - 'access:securitySolution'
     get:
       description: Get all notes for a given document.
       operationId: GetNotes
@@ -102,10 +104,12 @@
                   - $ref: '#/components/schemas/GetNotesResult'
                   - type: object
           description: Indicates the requested notes were returned.
+      servers: !<tag:yaml.org,2002:js/undefined> ''
+      security: !<tag:yaml.org,2002:js/undefined> ''
       summary: Get notes
       tags:
         - Security Solution Timeline API
-        - access:securitySolution
+        - 'access:securitySolution'
     patch:
       description: Add a note to a Timeline or update an existing note.
       operationId: PersistNoteRoute
@@ -137,7 +141,7 @@
                   type: string
               required:
                 - note
-        description: The note to add or update, along with additional metadata.
+        description: 'The note to add or update, along with additional metadata.'
         required: true
       responses:
         '200':
@@ -156,10 +160,12 @@
                 required:
                   - data
           description: Indicates the note was successfully created.
+      servers: !<tag:yaml.org,2002:js/undefined> ''
+      security: !<tag:yaml.org,2002:js/undefined> ''
       summary: Add or update a note
       tags:
         - Security Solution Timeline API
-        - access:securitySolution
+        - 'access:securitySolution'
   /api/pinned_event:
     patch:
       description: Pin an event to an existing Timeline.
@@ -180,7 +186,7 @@
               required:
                 - eventId
                 - timelineId
-        description: The pinned event to add or update, along with additional metadata.
+        description: 'The pinned event to add or update, along with additional metadata.'
         required: true
       responses:
         '200':
@@ -199,10 +205,12 @@
                 required:
                   - data
           description: Indicates the event was successfully pinned to the Timeline.
+      servers: !<tag:yaml.org,2002:js/undefined> ''
+      security: !<tag:yaml.org,2002:js/undefined> ''
       summary: Pin an event
       tags:
         - Security Solution Timeline API
-        - access:securitySolution
+        - 'access:securitySolution'
   /api/timeline:
     delete:
       description: Delete one or more Timelines or Timeline templates.
@@ -245,10 +253,12 @@
                 required:
                   - data
           description: Indicates the Timeline was successfully deleted.
+      servers: !<tag:yaml.org,2002:js/undefined> ''
+      security: !<tag:yaml.org,2002:js/undefined> ''
       summary: Delete Timelines or Timeline templates
       tags:
         - Security Solution Timeline API
-        - access:securitySolution
+        - 'access:securitySolution'
     get:
       description: Get the details of an existing saved Timeline or Timeline template.
       operationId: GetTimeline
@@ -282,10 +292,12 @@
                       - data
                   - type: object
           description: Indicates that the (template) Timeline was found and returned.
+      servers: !<tag:yaml.org,2002:js/undefined> ''
+      security: !<tag:yaml.org,2002:js/undefined> ''
       summary: Get Timeline or Timeline template details
       tags:
         - Security Solution Timeline API
-        - access:securitySolution
+        - 'access:securitySolution'
     patch:
       description: >-
         Update an existing Timeline. You can update the title, description, date
@@ -310,7 +322,7 @@
                 - timelineId
                 - version
                 - timeline
-        description: The Timeline updates, along with the Timeline ID and version.
+        description: 'The Timeline updates, along with the Timeline ID and version.'
         required: true
       responses:
         '200':
@@ -350,10 +362,12 @@
           description: >-
             Indicates that the user does not have the required access to create
             a draft Timeline.
+      servers: !<tag:yaml.org,2002:js/undefined> ''
+      security: !<tag:yaml.org,2002:js/undefined> ''
       summary: Update a Timeline
       tags:
         - Security Solution Timeline API
-        - access:securitySolution
+        - 'access:securitySolution'
     post:
       description: Create a new Timeline or Timeline template.
       operationId: CreateTimelines
@@ -422,10 +436,11 @@
                   statusCode:
                     type: number
           description: Indicates that there was an error in the Timeline creation.
+      servers: !<tag:yaml.org,2002:js/undefined> ''
+      security: !<tag:yaml.org,2002:js/undefined> ''
       summary: Create a Timeline or Timeline template
       tags:
         - Security Solution Timeline API
-<<<<<<< HEAD
         - 'access:securitySolution'
   /api/timeline/_copy:
     get:
@@ -468,13 +483,12 @@
                 required:
                   - data
           description: Indicates that the timeline has been successfully copied.
+      servers: !<tag:yaml.org,2002:js/undefined> ''
+      security: !<tag:yaml.org,2002:js/undefined> ''
       summary: Copies timeline or timeline template.
       tags:
         - Security Solution Timeline API
         - 'access:securitySolution'
-=======
-        - access:securitySolution
->>>>>>> 258adf53
   /api/timeline/_draft:
     get:
       description: >-
@@ -512,7 +526,7 @@
           description: Indicates that the draft Timeline was successfully retrieved.
         '403':
           content:
-            application:json:
+            'application:json':
               schema:
                 type: object
                 properties:
@@ -526,7 +540,7 @@
             create a draft Timeline.
         '409':
           content:
-            application:json:
+            'application:json':
               schema:
                 type: object
                 properties:
@@ -538,10 +552,12 @@
             This should never happen, but if a draft Timeline was not found and
             we attempted to create one, it indicates that there is already a
             draft Timeline with the given `timelineId`.
+      servers: !<tag:yaml.org,2002:js/undefined> ''
+      security: !<tag:yaml.org,2002:js/undefined> ''
       summary: Get draft Timeline or Timeline template details
       tags:
         - Security Solution Timeline API
-        - access:securitySolution
+        - 'access:securitySolution'
     post:
       description: >
         Create a clean draft Timeline or Timeline template for the current user.
@@ -592,7 +608,7 @@
             Timeline is cleared and returned.
         '403':
           content:
-            application:json:
+            'application:json':
               schema:
                 type: object
                 properties:
@@ -605,7 +621,7 @@
             create a draft Timeline.
         '409':
           content:
-            application:json:
+            'application:json':
               schema:
                 type: object
                 properties:
@@ -616,10 +632,12 @@
           description: >-
             Indicates that there is already a draft Timeline with the given
             `timelineId`.
+      servers: !<tag:yaml.org,2002:js/undefined> ''
+      security: !<tag:yaml.org,2002:js/undefined> ''
       summary: Create a clean draft Timeline or Timeline template
       tags:
         - Security Solution Timeline API
-        - access:securitySolution
+        - 'access:securitySolution'
   /api/timeline/_export:
     post:
       description: Export Timelines as an NDJSON file.
@@ -663,10 +681,12 @@
                   statusCode:
                     type: number
           description: Indicates that the export size limit was exceeded.
+      servers: !<tag:yaml.org,2002:js/undefined> ''
+      security: !<tag:yaml.org,2002:js/undefined> ''
       summary: Export Timelines
       tags:
         - Security Solution Timeline API
-        - access:securitySolution
+        - 'access:securitySolution'
   /api/timeline/_favorite:
     patch:
       description: Favorite a Timeline or Timeline template for the current user.
@@ -715,7 +735,7 @@
           description: Indicates the favorite status was successfully updated.
         '403':
           content:
-            application:json:
+            'application:json':
               schema:
                 type: object
                 properties:
@@ -726,10 +746,12 @@
           description: >-
             Indicates the user does not have the required permissions to persist
             the favorite status.
+      servers: !<tag:yaml.org,2002:js/undefined> ''
+      security: !<tag:yaml.org,2002:js/undefined> ''
       summary: Favorite a Timeline or Timeline template
       tags:
         - Security Solution Timeline API
-        - access:securitySolution
+        - 'access:securitySolution'
   /api/timeline/_import:
     post:
       description: Import Timelines.
@@ -798,10 +820,12 @@
                   statusCode:
                     type: number
           description: Indicates the import of Timelines was unsuccessful.
+      servers: !<tag:yaml.org,2002:js/undefined> ''
+      security: !<tag:yaml.org,2002:js/undefined> ''
       summary: Import Timelines
       tags:
         - Security Solution Timeline API
-        - access:securitySolution
+        - 'access:securitySolution'
   /api/timeline/_prepackaged:
     post:
       description: Install or update prepackaged Timelines.
@@ -842,7 +866,7 @@
           description: Indicates the installation of prepackaged Timelines was successful.
         '500':
           content:
-            application:json:
+            'application:json':
               schema:
                 type: object
                 properties:
@@ -853,10 +877,12 @@
           description: >-
             Indicates the installation of prepackaged Timelines was
             unsuccessful.
+      servers: !<tag:yaml.org,2002:js/undefined> ''
+      security: !<tag:yaml.org,2002:js/undefined> ''
       summary: Install prepackaged Timelines
       tags:
         - Security Solution Timeline API
-        - access:securitySolution
+        - 'access:securitySolution'
   /api/timeline/resolve:
     get:
       operationId: ResolveTimeline
@@ -889,10 +915,12 @@
           description: The request is missing parameters
         '404':
           description: The (template) Timeline was not found
+      servers: !<tag:yaml.org,2002:js/undefined> ''
+      security: !<tag:yaml.org,2002:js/undefined> ''
       summary: Get an existing saved Timeline or Timeline template
       tags:
         - Security Solution Timeline API
-        - access:securitySolution
+        - 'access:securitySolution'
   /api/timelines:
     get:
       description: Get a list of all saved Timelines or Timeline templates.
@@ -981,7 +1009,7 @@
           description: Indicates that the (template) Timelines were found and returned.
         '400':
           content:
-            application:json:
+            'application:json':
               schema:
                 type: object
                 properties:
@@ -990,11 +1018,20 @@
                   statusCode:
                     type: number
           description: Bad request. The user supplied invalid data.
+      servers: !<tag:yaml.org,2002:js/undefined> ''
+      security: !<tag:yaml.org,2002:js/undefined> ''
       summary: Get Timelines or Timeline templates
       tags:
         - Security Solution Timeline API
-        - access:securitySolution
+        - 'access:securitySolution'
 components:
+  callbacks: !<tag:yaml.org,2002:js/undefined> ''
+  examples: !<tag:yaml.org,2002:js/undefined> ''
+  headers: !<tag:yaml.org,2002:js/undefined> ''
+  links: !<tag:yaml.org,2002:js/undefined> ''
+  parameters: !<tag:yaml.org,2002:js/undefined> ''
+  requestBodies: !<tag:yaml.org,2002:js/undefined> ''
+  responses: !<tag:yaml.org,2002:js/undefined> ''
   schemas:
     BareNote:
       type: object
@@ -1677,4 +1714,5 @@
   - description: >-
       You can create Timelines and Timeline templates via the API, as well as
       import new Timelines from an ndjson file.
-    name: Security Solution Timeline API+    name: Security Solution Timeline API
+externalDocs: !<tag:yaml.org,2002:js/undefined> ''