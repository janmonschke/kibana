/*
 * Copyright Elasticsearch B.V. and/or licensed to Elasticsearch B.V. under one
 * or more contributor license agreements. Licensed under the Elastic License
 * 2.0; you may not use this file except in compliance with the Elastic License
 * 2.0.
 */

import { StartServicesAccessor } from 'kibana/server';
import { Logger } from 'src/core/server';
import { IRuleDataClient, RuleDataPluginService } from '../../../rule_registry/server';

import { SecuritySolutionPluginRouter } from '../types';

import { createRulesRoute } from '../lib/detection_engine/routes/rules/create_rules_route';
import { createIndexRoute } from '../lib/detection_engine/routes/index/create_index_route';
import { readIndexRoute } from '../lib/detection_engine/routes/index/read_index_route';
import { readRulesRoute } from '../lib/detection_engine/routes/rules/read_rules_route';
import { findRulesRoute } from '../lib/detection_engine/routes/rules/find_rules_route';
import { deleteRulesRoute } from '../lib/detection_engine/routes/rules/delete_rules_route';
import { updateRulesRoute } from '../lib/detection_engine/routes/rules/update_rules_route';
import { patchRulesRoute } from '../lib/detection_engine/routes/rules/patch_rules_route';
import { createSignalsMigrationRoute } from '../lib/detection_engine/routes/signals/create_signals_migration_route';
import { deleteSignalsMigrationRoute } from '../lib/detection_engine/routes/signals/delete_signals_migration_route';
import { finalizeSignalsMigrationRoute } from '../lib/detection_engine/routes/signals/finalize_signals_migration_route';
import { getSignalsMigrationStatusRoute } from '../lib/detection_engine/routes/signals/get_signals_migration_status_route';
import { querySignalsRoute } from '../lib/detection_engine/routes/signals/query_signals_route';
import { setSignalsStatusRoute } from '../lib/detection_engine/routes/signals/open_close_signals_route';
import { deleteIndexRoute } from '../lib/detection_engine/routes/index/delete_index_route';
import { readTagsRoute } from '../lib/detection_engine/routes/tags/read_tags_route';
import { readPrivilegesRoute } from '../lib/detection_engine/routes/privileges/read_privileges_route';
import { addPrepackedRulesRoute } from '../lib/detection_engine/routes/rules/add_prepackaged_rules_route';
import { createRulesBulkRoute } from '../lib/detection_engine/routes/rules/create_rules_bulk_route';
import { updateRulesBulkRoute } from '../lib/detection_engine/routes/rules/update_rules_bulk_route';
import { patchRulesBulkRoute } from '../lib/detection_engine/routes/rules/patch_rules_bulk_route';
import { deleteRulesBulkRoute } from '../lib/detection_engine/routes/rules/delete_rules_bulk_route';
import { performBulkActionRoute } from '../lib/detection_engine/routes/rules/perform_bulk_action_route';
import { importRulesRoute } from '../lib/detection_engine/routes/rules/import_rules_route';
import { exportRulesRoute } from '../lib/detection_engine/routes/rules/export_rules_route';
import { findRulesStatusesRoute } from '../lib/detection_engine/routes/rules/find_rules_status_route';
import { getPrepackagedRulesStatusRoute } from '../lib/detection_engine/routes/rules/get_prepackaged_rules_status_route';
import {
  createTimelinesRoute,
  deleteTimelinesRoute,
  exportTimelinesRoute,
  getTimelineRoute,
  getTimelinesRoute,
  importTimelinesRoute,
  patchTimelinesRoute,
  persistFavoriteRoute,
  resolveTimelineRoute,
} from '../lib/timeline/routes/timelines';
import { getDraftTimelinesRoute } from '../lib/timeline/routes/draft_timelines/get_draft_timelines';
import { cleanDraftTimelinesRoute } from '../lib/timeline/routes/draft_timelines/clean_draft_timelines';

import { persistNoteRoute } from '../lib/timeline/routes/notes';

import { persistPinnedEventRoute } from '../lib/timeline/routes/pinned_events';

import { SetupPlugins, StartPlugins } from '../plugin';
import { ConfigType } from '../config';
import { TelemetryEventsSender } from '../lib/telemetry/sender';
import { installPrepackedTimelinesRoute } from '../lib/timeline/routes/prepackaged_timelines/install_prepackaged_timelines';
import { previewRulesRoute } from '../lib/detection_engine/routes/rules/preview_rules_route';
import { CreateRuleOptions } from '../lib/detection_engine/rule_types/types';
// eslint-disable-next-line no-restricted-imports
import { legacyCreateLegacyNotificationRoute } from '../lib/detection_engine/routes/rules/legacy_create_legacy_notification';
import { createSourcererDataViewRoute } from '../lib/sourcerer/routes';
import { createPreviewIndexRoute } from '../lib/detection_engine/routes/index/create_preview_index_route';

export const initRoutes = (
  router: SecuritySolutionPluginRouter,
  config: ConfigType,
  hasEncryptionKey: boolean,
  security: SetupPlugins['security'],
  telemetrySender: TelemetryEventsSender,
  ml: SetupPlugins['ml'],
  ruleDataService: RuleDataPluginService,
  logger: Logger,
<<<<<<< HEAD
  isRuleRegistryEnabled: boolean,
  ruleOptions: CreateRuleOptions,
  getStartServices: StartServicesAccessor<StartPlugins>
=======
  ruleDataClient: IRuleDataClient | null,
  ruleOptions: CreateRuleOptions
>>>>>>> ebcc0070
) => {
  const isRuleRegistryEnabled = ruleDataClient != null;
  // Detection Engine Rule routes that have the REST endpoints of /api/detection_engine/rules
  // All REST rule creation, deletion, updating, etc......
  createRulesRoute(router, ml, isRuleRegistryEnabled);
  readRulesRoute(router, logger, isRuleRegistryEnabled);
  updateRulesRoute(router, ml, isRuleRegistryEnabled);
  patchRulesRoute(router, ml, isRuleRegistryEnabled);
  deleteRulesRoute(router, isRuleRegistryEnabled);
  findRulesRoute(router, logger, isRuleRegistryEnabled);
  previewRulesRoute(router, config, ml, security, ruleOptions);

  // Once we no longer have the legacy notifications system/"side car actions" this should be removed.
  legacyCreateLegacyNotificationRoute(router, logger);

  // TODO: pass isRuleRegistryEnabled to all relevant routes

  addPrepackedRulesRoute(router);
  getPrepackagedRulesStatusRoute(router, config, security, isRuleRegistryEnabled);
  createRulesBulkRoute(router, ml, isRuleRegistryEnabled);
  updateRulesBulkRoute(router, ml, isRuleRegistryEnabled);
  patchRulesBulkRoute(router, ml, isRuleRegistryEnabled);
  deleteRulesBulkRoute(router, isRuleRegistryEnabled);
  performBulkActionRoute(router, ml, logger, isRuleRegistryEnabled);

  createTimelinesRoute(router, config, security);
  patchTimelinesRoute(router, config, security);
  importRulesRoute(router, config, ml, isRuleRegistryEnabled);
  exportRulesRoute(router, config, logger, isRuleRegistryEnabled);

  importTimelinesRoute(router, config, security);
  exportTimelinesRoute(router, config, security);
  getDraftTimelinesRoute(router, config, security);
  getTimelineRoute(router, config, security);
  resolveTimelineRoute(router, config, security);
  getTimelinesRoute(router, config, security);
  cleanDraftTimelinesRoute(router, config, security);
  deleteTimelinesRoute(router, config, security);
  persistFavoriteRoute(router, config, security);

  installPrepackedTimelinesRoute(router, config, security);

  persistNoteRoute(router, config, security);
  persistPinnedEventRoute(router, config, security);

  findRulesStatusesRoute(router);

  // Detection Engine Signals routes that have the REST endpoints of /api/detection_engine/signals
  // POST /api/detection_engine/signals/status
  // Example usage can be found in security_solution/server/lib/detection_engine/scripts/signals
  setSignalsStatusRoute(router, logger, security, telemetrySender);
  querySignalsRoute(router, ruleDataClient);
  getSignalsMigrationStatusRoute(router);
  createSignalsMigrationRoute(router, security);
  finalizeSignalsMigrationRoute(router, ruleDataService, security);
  deleteSignalsMigrationRoute(router, security);

  // Detection Engine index routes that have the REST endpoints of /api/detection_engine/index
  // All REST index creation, policy management for spaces
  createIndexRoute(router);
  readIndexRoute(router, ruleDataService);
  deleteIndexRoute(router);

  // Detection Engine Preview Index  /api/detection_engine/preview/index
  createPreviewIndexRoute(router);

  // Detection Engine tags routes that have the REST endpoints of /api/detection_engine/tags
  readTagsRoute(router, isRuleRegistryEnabled);

  // Privileges API to get the generic user privileges
  readPrivilegesRoute(router, hasEncryptionKey);

  // Sourcerer API to generate default pattern
  createSourcererDataViewRoute(router, getStartServices);
};<|MERGE_RESOLUTION|>--- conflicted
+++ resolved
@@ -76,14 +76,9 @@
   ml: SetupPlugins['ml'],
   ruleDataService: RuleDataPluginService,
   logger: Logger,
-<<<<<<< HEAD
-  isRuleRegistryEnabled: boolean,
+  ruleDataClient: IRuleDataClient | null,
   ruleOptions: CreateRuleOptions,
   getStartServices: StartServicesAccessor<StartPlugins>
-=======
-  ruleDataClient: IRuleDataClient | null,
-  ruleOptions: CreateRuleOptions
->>>>>>> ebcc0070
 ) => {
   const isRuleRegistryEnabled = ruleDataClient != null;
   // Detection Engine Rule routes that have the REST endpoints of /api/detection_engine/rules
