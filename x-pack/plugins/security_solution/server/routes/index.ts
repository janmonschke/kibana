--- conflicted
+++ resolved
@@ -61,11 +61,8 @@
 import { CreateRuleOptions } from '../lib/detection_engine/rule_types/types';
 // eslint-disable-next-line no-restricted-imports
 import { legacyCreateLegacyNotificationRoute } from '../lib/detection_engine/routes/rules/legacy_create_legacy_notification';
-<<<<<<< HEAD
 import { createSourcererDataViewRoute } from '../lib/sourcerer/routes';
-=======
 import { createPreviewIndexRoute } from '../lib/detection_engine/routes/index/create_preview_index_route';
->>>>>>> 8bee1b8f
 
 export const initRoutes = (
   router: SecuritySolutionPluginRouter,
@@ -75,11 +72,8 @@
   ml: SetupPlugins['ml'],
   logger: Logger,
   isRuleRegistryEnabled: boolean,
-<<<<<<< HEAD
+  ruleOptions: CreateRuleOptions,
   getStartServices: StartServicesAccessor<StartPlugins>
-=======
-  ruleOptions: CreateRuleOptions
->>>>>>> 8bee1b8f
 ) => {
   // Detection Engine Rule routes that have the REST endpoints of /api/detection_engine/rules
   // All REST rule creation, deletion, updating, etc......
