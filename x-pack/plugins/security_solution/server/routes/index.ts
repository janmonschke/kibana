--- conflicted
+++ resolved
@@ -5,11 +5,8 @@
  * 2.0.
  */
 
-<<<<<<< HEAD
 import { StartServicesAccessor } from 'kibana/server';
-=======
 import { Logger } from 'src/core/server';
->>>>>>> a67eef4c
 import { RuleDataPluginService } from '../../../rule_registry/server';
 
 import { SecuritySolutionPluginRouter } from '../types';
@@ -73,13 +70,9 @@
   security: SetupPlugins['security'],
   ml: SetupPlugins['ml'],
   ruleDataService: RuleDataPluginService,
-<<<<<<< HEAD
+  logger: Logger,
   isRuleRegistryEnabled: boolean,
   getStartServices: StartServicesAccessor<StartPlugins>
-=======
-  logger: Logger,
-  isRuleRegistryEnabled: boolean
->>>>>>> a67eef4c
 ) => {
   // Detection Engine Rule routes that have the REST endpoints of /api/detection_engine/rules
   // All REST rule creation, deletion, updating, etc......
