--- conflicted
+++ resolved
@@ -7,20 +7,11 @@
 
 import { getOr } from 'lodash/fp';
 
-<<<<<<< HEAD
-import { SavedObjectsFindOptions } from '../../../../../../../../src/core/server';
-import {
-  DEFAULT_DATA_VIEW_ID,
-  defaultDataViewRef,
-  UNAUTHENTICATED_USER,
-} from '../../../../../common/constants';
-=======
 import {
   SavedObjectsClientContract,
   SavedObjectsFindOptions,
 } from '../../../../../../../../src/core/server';
 import { UNAUTHENTICATED_USER } from '../../../../../common/constants';
->>>>>>> 10b7f271
 import { NoteSavedObject } from '../../../../../common/types/timeline/note';
 import { PinnedEventSavedObject } from '../../../../../common/types/timeline/pinned_event';
 import {
@@ -401,39 +392,8 @@
   const userInfo = isImmutable ? ({ username: 'Elastic' } as AuthenticatedUser) : request.user;
   try {
     if (timelineId == null) {
-<<<<<<< HEAD
-      // Create new timeline
-      const newTimeline = convertSavedObjectToSavedTimeline(
-        await savedObjectsClient.create(
-          timelineSavedObjectType,
-          pickSavedTimeline(timelineId, timeline, userInfo),
-          {
-            references: [
-              { ...defaultDataViewRef, id: timeline.dataViewId || DEFAULT_DATA_VIEW_ID },
-            ],
-          }
-        )
-      );
-      return {
-        code: 200,
-        message: 'success',
-        timeline: newTimeline,
-      };
-    }
-    // Update Timeline
-    await savedObjectsClient.update(
-      timelineSavedObjectType,
-      timelineId,
-      pickSavedTimeline(timelineId, timeline, userInfo),
-      {
-        version: version || undefined,
-        references: [{ ...defaultDataViewRef, id: timeline.dataViewId || DEFAULT_DATA_VIEW_ID }],
-      }
-    );
-=======
       return await createTimeline({ timelineId, timeline, userInfo, savedObjectsClient });
     }
->>>>>>> 10b7f271
 
     return await updateTimeline({
       request,
@@ -577,20 +537,8 @@
   const updatedTimeline = await savedObjectsClient.update<TimelineWithoutExternalRefs>(
     timelineSavedObjectType,
     timelineId,
-<<<<<<< HEAD
-    pickSavedTimeline(
-      null,
-      {
-        ...timeline,
-        dateRange: currentSavedTimeline.attributes.dateRange,
-      },
-      request.user
-    ),
-    { references: [{ ...defaultDataViewRef, id: timeline.dataViewId || DEFAULT_DATA_VIEW_ID }] }
-=======
     timelineUpdateAttributes,
     { references }
->>>>>>> 10b7f271
   );
 
   const populatedTimeline = timelineFieldsMigrator.populateFieldsFromReferencesForPatch<TimelineWithoutExternalRefs>(
