/*
 * Copyright Elasticsearch B.V. and/or licensed to Elasticsearch B.V. under one
 * or more contributor license agreements. Licensed under the Elastic License
 * 2.0; you may not use this file except in compliance with the Elastic License
 * 2.0.
 */

import { array, exact, intersection, type, partial, literal, union, string } from 'io-ts/lib/index';
import { failure } from 'io-ts/lib/PathReporter';
import { pipe } from 'fp-ts/lib/pipeable';
import { map, fold } from 'fp-ts/lib/Either';
import { identity } from 'fp-ts/lib/function';
import {
  SavedTimelineRuntimeType,
  TimelineTypeLiteralWithNullRt,
  TimelineSavedObject,
  TimelineType,
  TimelineStatus,
} from '../../../../../common/types/timeline';
import { DEFAULT_DATA_VIEW_ID, defaultDataViewRef } from '../../../../../common/constants';

<<<<<<< HEAD
export const TimelineSavedObjectWithDraftRuntimeType = intersection([
=======
// TODO: Added to support legacy TimelineType.draft, can be removed in 7.10
const TimelineSavedObjectWithDraftRuntime = intersection([
>>>>>>> 10b7f271
  type({
    id: string,
    version: string,
    references: array(
      exact(
        type({
          id: string,
          name: string,
          type: string,
        })
      )
    ),
    attributes: partial({
      ...SavedTimelineRuntimeType.props,
      timelineType: union([TimelineTypeLiteralWithNullRt, literal('draft')]),
    }),
  }),
  partial({
    savedObjectId: string,
  }),
]);

const getTimelineTypeAndStatus = (
  timelineType: TimelineType | 'draft' | null = TimelineType.default,
  status: TimelineStatus | null = TimelineStatus.active
) => {
  // TODO: Added to support legacy TimelineType.draft, can be removed in 7.10
  if (timelineType === 'draft') {
    return {
      timelineType: TimelineType.default,
      status: TimelineStatus.draft,
    };
  }

  return {
    timelineType,
    status,
  };
};

export const convertSavedObjectToSavedTimeline = (savedObject: unknown): TimelineSavedObject => {
  const timeline = pipe(
    TimelineSavedObjectWithDraftRuntime.decode(savedObject),
    map((savedTimeline) => {
      const attributes = {
        ...savedTimeline.attributes,
        ...getTimelineTypeAndStatus(
          savedTimeline.attributes.timelineType,
          savedTimeline.attributes.status
        ),
        sort:
          savedTimeline.attributes.sort != null
            ? Array.isArray(savedTimeline.attributes.sort)
              ? savedTimeline.attributes.sort
              : [savedTimeline.attributes.sort]
            : [],
      };
      return {
        savedObjectId: savedTimeline.id,
        version: savedTimeline.version,
        ...attributes,
        dataViewId:
          (savedTimeline.references || []).find((t) => t.type === defaultDataViewRef.type)?.id ||
          DEFAULT_DATA_VIEW_ID,
      };
    }),
    fold((errors) => {
      throw new Error(failure(errors).join('\n'));
    }, identity)
  );

  return timeline;
};<|MERGE_RESOLUTION|>--- conflicted
+++ resolved
@@ -19,12 +19,8 @@
 } from '../../../../../common/types/timeline';
 import { DEFAULT_DATA_VIEW_ID, defaultDataViewRef } from '../../../../../common/constants';
 
-<<<<<<< HEAD
-export const TimelineSavedObjectWithDraftRuntimeType = intersection([
-=======
 // TODO: Added to support legacy TimelineType.draft, can be removed in 7.10
 const TimelineSavedObjectWithDraftRuntime = intersection([
->>>>>>> 10b7f271
   type({
     id: string,
     version: string,
