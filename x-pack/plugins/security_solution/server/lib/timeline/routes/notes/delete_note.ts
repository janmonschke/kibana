--- conflicted
+++ resolved
@@ -48,35 +48,24 @@
           const noteId = request.body?.noteId ?? '';
           const noteIds = request.body?.noteIds ?? null;
           if (noteIds != null) {
-            const res = await deleteNote({
+            await deleteNote({
               request: frameworkRequest,
               noteIds,
             });
 
-<<<<<<< HEAD
-          await deleteNote({
-            request: frameworkRequest,
-            noteId,
-          });
-
-          return response.ok({
-            body: { data: {} },
-          });
-=======
             return response.ok({
-              body: { data: { persistNote: res } },
+              body: { data: {} },
             });
           } else {
-            const res = await deleteNote({
+            await deleteNote({
               request: frameworkRequest,
               noteIds: [noteId],
             });
 
             return response.ok({
-              body: { data: { persistNote: res } },
+              body: { data: {} },
             });
           }
->>>>>>> f7f841ef
         } catch (err) {
           const error = transformError(err);
           return siemResponse.error({
