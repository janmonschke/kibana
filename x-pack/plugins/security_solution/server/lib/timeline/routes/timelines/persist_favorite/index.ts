--- conflicted
+++ resolved
@@ -12,11 +12,6 @@
 
 import { TIMELINE_FAVORITE_URL } from '../../../../../../common/constants';
 
-<<<<<<< HEAD
-=======
-import type { ConfigType } from '../../../../..';
-
->>>>>>> 21bb8a3b
 import { buildSiemResponse } from '../../../../detection_engine/routes/utils';
 
 import { buildFrameworkRequest } from '../../../utils/common';
