--- conflicted
+++ resolved
@@ -13,13 +13,9 @@
 } from 'kibana/server';
 import { flow } from 'lodash';
 import { SAVED_QUERY_ID_REF_NAME, SAVED_QUERY_TYPE } from '../../constants';
-<<<<<<< HEAD
-import { createReference } from './utils';
+import { createMigratedDoc, createReference } from './utils';
 import { CreateTimelineSchema } from '../../schemas/timelines';
 import { defaultDataViewRef } from '../../../../../common/constants';
-=======
-import { createMigratedDoc, createReference } from './utils';
->>>>>>> 5936acf0
 
 export interface SavedQueryId {
   savedQueryId?: string | null;
