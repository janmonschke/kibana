--- conflicted
+++ resolved
@@ -6,11 +6,7 @@
  */
 
 import { SavedObjectsType } from '../../../../../../../src/core/server';
-<<<<<<< HEAD
-import { migrations } from './migrations';
-=======
 import { timelinesMigrations } from './migrations';
->>>>>>> 10b7f271
 
 export const timelineSavedObjectType = 'siem-ui-timeline';
 
@@ -327,9 +323,5 @@
   hidden: false,
   namespaceType: 'single',
   mappings: timelineSavedObjectMappings,
-<<<<<<< HEAD
-  migrations,
-=======
   migrations: timelinesMigrations,
->>>>>>> 10b7f271
 };