/*
 * Copyright Elasticsearch B.V. and/or licensed to Elasticsearch B.V. under one
 * or more contributor license agreements. Licensed under the Elastic License
 * 2.0; you may not use this file except in compliance with the Elastic License
 * 2.0.
 */

import uuid from 'uuid';

import { OsType } from '../../../../../lists/common/schemas';
import {
  EntriesArray,
  EntryMatch,
  EntryNested,
  ExceptionListItemSchema,
  NestedEntriesArray,
<<<<<<< HEAD
} from '../../../../../lists/common';
import { ENDPOINT_TRUSTED_APPS_LIST_ID } from '../../../../../lists/common/constants';
import {
  CreateExceptionListItemOptions,
  UpdateExceptionListItemOptions,
} from '../../../../../lists/server';
=======
} from '../../../../../lists/common/shared_exports';
import { ENDPOINT_TRUSTED_APPS_LIST_ID } from '../../../../../lists/common';
import { CreateExceptionListItemOptions } from '../../../../../lists/server';
>>>>>>> 9477df10
import {
  ConditionEntry,
  ConditionEntryField,
  EffectScope,
  NewTrustedApp,
  OperatingSystem,
  TrustedApp,
  UpdateTrustedApp,
} from '../../../../common/endpoint/types';

type ConditionEntriesMap = { [K in ConditionEntryField]?: ConditionEntry<K> };
type Mapping<T extends string, U> = { [K in T]: U };

const OS_TYPE_TO_OPERATING_SYSTEM: Mapping<OsType, OperatingSystem> = {
  linux: OperatingSystem.LINUX,
  macos: OperatingSystem.MAC,
  windows: OperatingSystem.WINDOWS,
};

const OPERATING_SYSTEM_TO_OS_TYPE: Mapping<OperatingSystem, OsType> = {
  [OperatingSystem.LINUX]: 'linux',
  [OperatingSystem.MAC]: 'macos',
  [OperatingSystem.WINDOWS]: 'windows',
};

const POLICY_REFERENCE_PREFIX = 'policy:';

const filterUndefined = <T>(list: Array<T | undefined>): T[] => {
  return list.filter((item: T | undefined): item is T => item !== undefined);
};

export const createConditionEntry = <T extends ConditionEntryField>(
  field: T,
  value: string
): ConditionEntry<T> => {
  return { field, value, type: 'match', operator: 'included' };
};

export const tagsToEffectScope = (tags: string[]): EffectScope => {
  const policyReferenceTags = tags.filter((tag) => tag.startsWith(POLICY_REFERENCE_PREFIX));

  if (policyReferenceTags.some((tag) => tag === `${POLICY_REFERENCE_PREFIX}all`)) {
    return {
      type: 'global',
    };
  } else {
    return {
      type: 'policy',
      policies: policyReferenceTags.map((tag) => tag.substr(POLICY_REFERENCE_PREFIX.length)),
    };
  }
};

export const entriesToConditionEntriesMap = (entries: EntriesArray): ConditionEntriesMap => {
  return entries.reduce((result, entry) => {
    if (entry.field.startsWith('process.hash') && entry.type === 'match') {
      return {
        ...result,
        [ConditionEntryField.HASH]: createConditionEntry(ConditionEntryField.HASH, entry.value),
      };
    } else if (entry.field === 'process.executable.caseless' && entry.type === 'match') {
      return {
        ...result,
        [ConditionEntryField.PATH]: createConditionEntry(ConditionEntryField.PATH, entry.value),
      };
    } else if (entry.field === 'process.Ext.code_signature' && entry.type === 'nested') {
      const subjectNameCondition = entry.entries.find((subEntry): subEntry is EntryMatch => {
        return subEntry.field === 'subject_name' && subEntry.type === 'match';
      });

      if (subjectNameCondition) {
        return {
          ...result,
          [ConditionEntryField.SIGNER]: createConditionEntry(
            ConditionEntryField.SIGNER,
            subjectNameCondition.value
          ),
        };
      }
    }

    return result;
  }, {} as ConditionEntriesMap);
};

/**
 * Map an ExceptionListItem to a TrustedApp item
 * @param exceptionListItem
 */
export const exceptionListItemToTrustedApp = (
  exceptionListItem: ExceptionListItemSchema
): TrustedApp => {
  if (exceptionListItem.os_types[0]) {
    const os = osFromExceptionItem(exceptionListItem);
    const grouped = entriesToConditionEntriesMap(exceptionListItem.entries);

    return {
      id: exceptionListItem.id,
      version: exceptionListItem._version || '',
      name: exceptionListItem.name,
      description: exceptionListItem.description,
      effectScope: tagsToEffectScope(exceptionListItem.tags),
      created_at: exceptionListItem.created_at,
      created_by: exceptionListItem.created_by,
      updated_at: exceptionListItem.updated_at,
      updated_by: exceptionListItem.updated_by,
      ...(os === OperatingSystem.LINUX || os === OperatingSystem.MAC
        ? {
            os,
            entries: filterUndefined([
              grouped[ConditionEntryField.HASH],
              grouped[ConditionEntryField.PATH],
            ]),
          }
        : {
            os,
            entries: filterUndefined([
              grouped[ConditionEntryField.HASH],
              grouped[ConditionEntryField.PATH],
              grouped[ConditionEntryField.SIGNER],
            ]),
          }),
    };
  } else {
    throw new Error('Unknown Operating System assigned to trusted application.');
  }
};

export const osFromExceptionItem = (
  exceptionListItem: ExceptionListItemSchema
): TrustedApp['os'] => {
  return OS_TYPE_TO_OPERATING_SYSTEM[exceptionListItem.os_types[0]];
};

const hashType = (hash: string): 'md5' | 'sha256' | 'sha1' | undefined => {
  switch (hash.length) {
    case 32:
      return 'md5';
    case 40:
      return 'sha1';
    case 64:
      return 'sha256';
  }
};

export const createEntryMatch = (field: string, value: string): EntryMatch => {
  return { field, value, type: 'match', operator: 'included' };
};

export const createEntryNested = (field: string, entries: NestedEntriesArray): EntryNested => {
  return { field, entries, type: 'nested' };
};

export const effectScopeToTags = (effectScope: EffectScope) => {
  if (effectScope.type === 'policy') {
    return effectScope.policies.map((policy) => `${POLICY_REFERENCE_PREFIX}${policy}`);
  } else {
    return [`${POLICY_REFERENCE_PREFIX}all`];
  }
};

export const conditionEntriesToEntries = (conditionEntries: ConditionEntry[]): EntriesArray => {
  return conditionEntries.map((conditionEntry) => {
    if (conditionEntry.field === ConditionEntryField.HASH) {
      return createEntryMatch(
        `process.hash.${hashType(conditionEntry.value)}`,
        conditionEntry.value.toLowerCase()
      );
    } else if (conditionEntry.field === ConditionEntryField.SIGNER) {
      return createEntryNested(`process.Ext.code_signature`, [
        createEntryMatch('trusted', 'true'),
        createEntryMatch('subject_name', conditionEntry.value),
      ]);
    } else {
      return createEntryMatch(`process.executable.caseless`, conditionEntry.value);
    }
  });
};

/**
 * Map NewTrustedApp to CreateExceptionListItemOptions.
 */
export const newTrustedAppToCreateExceptionListItemOptions = ({
  os,
  entries,
  name,
  description = '',
  effectScope,
}: NewTrustedApp): CreateExceptionListItemOptions => {
  return {
    comments: [],
    description,
    entries: conditionEntriesToEntries(entries),
    itemId: uuid.v4(),
    listId: ENDPOINT_TRUSTED_APPS_LIST_ID,
    meta: undefined,
    name,
    namespaceType: 'agnostic',
    osTypes: [OPERATING_SYSTEM_TO_OS_TYPE[os]],
<<<<<<< HEAD
    tags: effectScopeToTags(effectScope),
=======
    tags: ['policy:all'],
>>>>>>> 9477df10
    type: 'simple',
  };
};

/**
 * Map UpdateTrustedApp to UpdateExceptionListItemOptions
 *
 * @param {ExceptionListItemSchema} currentTrustedAppExceptionItem
 * @param {UpdateTrustedApp} updatedTrustedApp
 */
export const updatedTrustedAppToUpdateExceptionListItemOptions = (
  {
    id,
    item_id: itemId,
    namespace_type: namespaceType,
    type,
    comments,
    meta,
  }: ExceptionListItemSchema,
  { os, entries, name, description = '', effectScope, version }: UpdateTrustedApp
): UpdateExceptionListItemOptions => {
  return {
    _version: version,
    name,
    description,
    entries: conditionEntriesToEntries(entries),
    osTypes: [OPERATING_SYSTEM_TO_OS_TYPE[os]],
    tags: effectScopeToTags(effectScope),

    // Copied from current trusted app exception item
    id,
    comments,
    itemId,
    meta,
    namespaceType,
    type,
  };
};<|MERGE_RESOLUTION|>--- conflicted
+++ resolved
@@ -14,18 +14,12 @@
   EntryNested,
   ExceptionListItemSchema,
   NestedEntriesArray,
-<<<<<<< HEAD
+  ENDPOINT_TRUSTED_APPS_LIST_ID,
 } from '../../../../../lists/common';
-import { ENDPOINT_TRUSTED_APPS_LIST_ID } from '../../../../../lists/common/constants';
 import {
   CreateExceptionListItemOptions,
   UpdateExceptionListItemOptions,
 } from '../../../../../lists/server';
-=======
-} from '../../../../../lists/common/shared_exports';
-import { ENDPOINT_TRUSTED_APPS_LIST_ID } from '../../../../../lists/common';
-import { CreateExceptionListItemOptions } from '../../../../../lists/server';
->>>>>>> 9477df10
 import {
   ConditionEntry,
   ConditionEntryField,
@@ -225,11 +219,7 @@
     name,
     namespaceType: 'agnostic',
     osTypes: [OPERATING_SYSTEM_TO_OS_TYPE[os]],
-<<<<<<< HEAD
     tags: effectScopeToTags(effectScope),
-=======
-    tags: ['policy:all'],
->>>>>>> 9477df10
     type: 'simple',
   };
 };
