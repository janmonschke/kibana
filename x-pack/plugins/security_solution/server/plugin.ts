--- conflicted
+++ resolved
@@ -239,15 +239,9 @@
       plugins.encryptedSavedObjects?.canEncrypt === true,
       plugins.security,
       plugins.ml,
-<<<<<<< HEAD
-      ruleDataService,
-      this.logger,
+      logger,
       isRuleRegistryEnabled,
       core.getStartServices
-=======
-      logger,
-      isRuleRegistryEnabled
->>>>>>> a7a1e543
     );
     registerEndpointRoutes(router, endpointContext);
     registerLimitedConcurrencyRoutes(core);
