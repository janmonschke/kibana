/*
 * Copyright Elasticsearch B.V. and/or licensed to Elasticsearch B.V. under one
 * or more contributor license agreements. Licensed under the Elastic License
 * 2.0; you may not use this file except in compliance with the Elastic License
 * 2.0.
 */

import { Observable } from 'rxjs';
import LRU from 'lru-cache';
import type * as estypes from '@elastic/elasticsearch/lib/api/typesWithBodyKey';
import {
  SIGNALS_ID,
  QUERY_RULE_TYPE_ID,
  INDICATOR_RULE_TYPE_ID,
  ML_RULE_TYPE_ID,
  EQL_RULE_TYPE_ID,
  SAVED_QUERY_RULE_TYPE_ID,
  THRESHOLD_RULE_TYPE_ID,
} from '@kbn/securitysolution-rules';

import { Logger, SavedObjectsClient } from '../../../../src/core/server';
import { UsageCounter } from '../../../../src/plugins/usage_collection/server';

import { ECS_COMPONENT_TEMPLATE_NAME } from '../../rule_registry/common/assets';
import { mappingFromFieldMap } from '../../rule_registry/common/mapping_from_field_map';
import { IRuleDataClient, Dataset } from '../../rule_registry/server';
import { ListPluginSetup } from '../../lists/server';
import { ILicense } from '../../licensing/server';

import {
  createEqlAlertType,
  createIndicatorMatchAlertType,
  createMlAlertType,
  createQueryAlertType,
  createSavedQueryAlertType,
  createThresholdAlertType,
} from './lib/detection_engine/rule_types';
import { initRoutes } from './routes';
import { isAlertExecutor } from './lib/detection_engine/signals/types';
import { signalRulesAlertType } from './lib/detection_engine/signals/signal_rule_alert_type';
import { ManifestTask } from './endpoint/lib/artifacts';
import { CheckMetadataTransformsTask } from './endpoint/lib/metadata';
import { initSavedObjects } from './saved_objects';
import { AppClientFactory } from './client';
import { createConfig, ConfigType } from './config';
import { initUiSettings } from './ui_settings';
import { APP_ID, SERVER_APP_ID, LEGACY_NOTIFICATIONS_ID } from '../common/constants';
import { registerEndpointRoutes } from './endpoint/routes/metadata';
import { registerLimitedConcurrencyRoutes } from './endpoint/routes/limited_concurrency';
import { registerResolverRoutes } from './endpoint/routes/resolver';
import { registerPolicyRoutes } from './endpoint/routes/policy';
import { registerActionRoutes } from './endpoint/routes/actions';
import { EndpointArtifactClient, ManifestManager } from './endpoint/services';
import { EndpointAppContextService } from './endpoint/endpoint_app_context_services';
import { EndpointAppContext } from './endpoint/types';
import { initUsageCollectors } from './usage';
import type { SecuritySolutionRequestHandlerContext } from './types';
import { registerTrustedAppsRoutes } from './endpoint/routes/trusted_apps';
import { securitySolutionSearchStrategyProvider } from './search_strategy/security_solution';
import { TelemetryEventsSender } from './lib/telemetry/sender';
import { TelemetryReceiver } from './lib/telemetry/receiver';
import { licenseService } from './lib/license';
import { PolicyWatcher } from './endpoint/lib/policy/license_watch';
import { migrateArtifactsToFleet } from './endpoint/lib/artifacts/migrate_artifacts_to_fleet';
import aadFieldConversion from './lib/detection_engine/routes/index/signal_aad_mapping.json';
import { alertsFieldMap } from './lib/detection_engine/rule_types/field_maps/alerts';
import { rulesFieldMap } from './lib/detection_engine/rule_types/field_maps/rules';
import { registerEventLogProvider } from './lib/detection_engine/rule_execution_log/event_log_adapter/register_event_log_provider';
import { getKibanaPrivilegesFeaturePrivileges, getCasesKibanaFeature } from './features';
import { EndpointMetadataService } from './endpoint/services/metadata';
import { CreateRuleOptions } from './lib/detection_engine/rule_types/types';
// eslint-disable-next-line no-restricted-imports
import { legacyRulesNotificationAlertType } from './lib/detection_engine/notifications/legacy_rules_notification_alert_type';
// eslint-disable-next-line no-restricted-imports
import { legacyIsNotificationAlertExecutor } from './lib/detection_engine/notifications/legacy_types';
import { createSecurityRuleTypeWrapper } from './lib/detection_engine/rule_types/create_security_rule_type_wrapper';

import { RequestContextFactory } from './request_context_factory';

import type {
  ISecuritySolutionPlugin,
  SecuritySolutionPluginSetupDependencies,
  SecuritySolutionPluginStartDependencies,
  SecuritySolutionPluginCoreSetupDependencies,
  SecuritySolutionPluginCoreStartDependencies,
  SecuritySolutionPluginSetup,
  SecuritySolutionPluginStart,
  PluginInitializerContext,
} from './plugin_contract';

export { SetupPlugins, StartPlugins, PluginSetup, PluginStart } from './plugin_contract';

export class Plugin implements ISecuritySolutionPlugin {
  private readonly pluginContext: PluginInitializerContext;
  private readonly config: ConfigType;
  private readonly logger: Logger;
  private readonly appClientFactory: AppClientFactory;

  private readonly endpointAppContextService = new EndpointAppContextService();
  private readonly telemetryReceiver: TelemetryReceiver;
  private readonly telemetryEventsSender: TelemetryEventsSender;

  private lists: ListPluginSetup | undefined; // TODO: can we create ListPluginStart?
  private licensing$!: Observable<ILicense>;
  private policyWatcher?: PolicyWatcher;

  private manifestTask: ManifestTask | undefined;
  private checkMetadataTransformsTask: CheckMetadataTransformsTask | undefined;
  private artifactsCache: LRU<string, Buffer>;
  private telemetryUsageCounter?: UsageCounter;
  private kibanaIndex?: string;

  constructor(context: PluginInitializerContext) {
    this.pluginContext = context;
    this.config = createConfig(context);
    this.logger = context.logger.get();
    this.appClientFactory = new AppClientFactory();

    // Cache up to three artifacts with a max retention of 5 mins each
    this.artifactsCache = new LRU<string, Buffer>({ max: 3, maxAge: 1000 * 60 * 5 });
    this.telemetryEventsSender = new TelemetryEventsSender(this.logger);
    this.telemetryReceiver = new TelemetryReceiver(this.logger);

    this.logger.debug('plugin initialized');
  }

  public setup(
    core: SecuritySolutionPluginCoreSetupDependencies,
    plugins: SecuritySolutionPluginSetupDependencies
  ): SecuritySolutionPluginSetup {
    this.logger.debug('plugin setup');

    const { pluginContext, config, logger, appClientFactory } = this;
    const experimentalFeatures = config.experimentalFeatures;
    this.kibanaIndex = core.savedObjects.getKibanaIndex();

    appClientFactory.setup({
      getSpaceId: plugins.spaces?.spacesService?.getSpaceId,
      config,
    });

    initSavedObjects(core.savedObjects);
    initUiSettings(core.uiSettings, experimentalFeatures);

    const eventLogService = plugins.eventLog;
    registerEventLogProvider(eventLogService);

    const requestContextFactory = new RequestContextFactory({ config, core, plugins });
    const router = core.http.createRouter<SecuritySolutionRequestHandlerContext>();
    core.http.registerRouteHandlerContext<SecuritySolutionRequestHandlerContext, typeof APP_ID>(
      APP_ID,
      (context, request) => requestContextFactory.create(context, request)
    );

    const endpointContext: EndpointAppContext = {
      logFactory: pluginContext.logger,
      service: this.endpointAppContextService,
      config: (): Promise<ConfigType> => Promise.resolve(config),
      experimentalFeatures,
    };

    this.endpointAppContextService.setup({
      securitySolutionRequestContextFactory: requestContextFactory,
    });

    initUsageCollectors({
      core,
      kibanaIndex: core.savedObjects.getKibanaIndex(),
      signalsIndex: config.signalsIndex,
      ml: plugins.ml,
      usageCollection: plugins.usageCollection,
    });

    this.telemetryUsageCounter = plugins.usageCollection?.createUsageCounter(APP_ID);

    // TODO: Once we are past experimental phase this check can be removed along with legacy registration of rules
    const isRuleRegistryEnabled = experimentalFeatures.ruleRegistryEnabled;

    const { ruleDataService } = plugins.ruleRegistry;
    let ruleDataClient: IRuleDataClient | null = null;

    // rule options are used both to create and preview rules.
    const ruleOptions: CreateRuleOptions = {
      experimentalFeatures,
      logger: this.logger,
      ml: plugins.ml,
      version: pluginContext.env.packageInfo.version,
    };

    if (isRuleRegistryEnabled) {
      // NOTE: this is not used yet
      // TODO: convert the aliases to FieldMaps. Requires enhancing FieldMap to support alias path.
      // Split aliases by component template since we need to alias some fields in technical field mappings,
      // some fields in security solution specific component template.
      const aliases: Record<string, estypes.MappingProperty> = {};
      Object.entries(aadFieldConversion).forEach(([key, value]) => {
        aliases[key] = {
          type: 'alias',
          path: value,
        };
      });

      ruleDataClient = ruleDataService.initializeIndex({
        feature: SERVER_APP_ID,
        registrationContext: 'security',
        dataset: Dataset.alerts,
        componentTemplateRefs: [ECS_COMPONENT_TEMPLATE_NAME],
        componentTemplates: [
          {
            name: 'mappings',
            mappings: mappingFromFieldMap({ ...alertsFieldMap, ...rulesFieldMap }, false),
          },
        ],
        secondaryAlias: config.signalsIndex,
      });

      const securityRuleTypeWrapper = createSecurityRuleTypeWrapper({
        lists: plugins.lists,
        logger: this.logger,
        config: this.config,
        ruleDataClient,
        eventLogService,
      });

      plugins.alerting.registerType(securityRuleTypeWrapper(createEqlAlertType(ruleOptions)));
      plugins.alerting.registerType(
        securityRuleTypeWrapper(createSavedQueryAlertType(ruleOptions))
      );
      plugins.alerting.registerType(
        securityRuleTypeWrapper(createIndicatorMatchAlertType(ruleOptions))
      );
      plugins.alerting.registerType(securityRuleTypeWrapper(createMlAlertType(ruleOptions)));
      plugins.alerting.registerType(securityRuleTypeWrapper(createQueryAlertType(ruleOptions)));
      plugins.alerting.registerType(securityRuleTypeWrapper(createThresholdAlertType(ruleOptions)));
    }

    // TODO We need to get the endpoint routes inside of initRoutes
    initRoutes(
      router,
      config,
      plugins.encryptedSavedObjects?.canEncrypt === true,
      plugins.security,
      this.telemetryEventsSender,
      plugins.ml,
      ruleDataService,
      logger,
<<<<<<< HEAD
      isRuleRegistryEnabled,
      ruleOptions,
      core.getStartServices
=======
      ruleDataClient,
      ruleOptions
>>>>>>> ebcc0070
    );
    registerEndpointRoutes(router, endpointContext);
    registerLimitedConcurrencyRoutes(core);
    registerResolverRoutes(router);
    registerPolicyRoutes(router, endpointContext);
    registerTrustedAppsRoutes(router, endpointContext);
    registerActionRoutes(router, endpointContext);

    const racRuleTypes = [
      EQL_RULE_TYPE_ID,
      INDICATOR_RULE_TYPE_ID,
      ML_RULE_TYPE_ID,
      QUERY_RULE_TYPE_ID,
      SAVED_QUERY_RULE_TYPE_ID,
      THRESHOLD_RULE_TYPE_ID,
    ];
    const ruleTypes = [
      SIGNALS_ID,
      LEGACY_NOTIFICATIONS_ID,
      ...(isRuleRegistryEnabled ? racRuleTypes : []),
    ];

    plugins.features.registerKibanaFeature(getKibanaPrivilegesFeaturePrivileges(ruleTypes));
    plugins.features.registerKibanaFeature(getCasesKibanaFeature());

    // Continue to register legacy rules against alerting client exposed through rule-registry
    if (plugins.alerting != null) {
      const signalRuleType = signalRulesAlertType({
        logger,
        eventsTelemetry: this.telemetryEventsSender,
        version: pluginContext.env.packageInfo.version,
        ml: plugins.ml,
        lists: plugins.lists,
        config,
        experimentalFeatures,
        eventLogService,
      });
      const ruleNotificationType = legacyRulesNotificationAlertType({ logger });

      if (isAlertExecutor(signalRuleType)) {
        plugins.alerting.registerType(signalRuleType);
      }

      if (legacyIsNotificationAlertExecutor(ruleNotificationType)) {
        plugins.alerting.registerType(ruleNotificationType);
      }
    }

    const exceptionListsSetupEnabled = () => {
      return plugins.taskManager && plugins.lists;
    };

    if (exceptionListsSetupEnabled()) {
      this.lists = plugins.lists;
      this.manifestTask = new ManifestTask({
        endpointAppContext: endpointContext,
        // eslint-disable-next-line @typescript-eslint/no-non-null-assertion
        taskManager: plugins.taskManager!,
      });
    }

    core.getStartServices().then(([_, depsStart]) => {
      const securitySolutionSearchStrategy = securitySolutionSearchStrategyProvider(
        depsStart.data,
        endpointContext
      );
      plugins.data.search.registerSearchStrategy(
        'securitySolutionSearchStrategy',
        securitySolutionSearchStrategy
      );
    });

    this.telemetryEventsSender.setup(
      this.telemetryReceiver,
      plugins.telemetry,
      plugins.taskManager,
      this.telemetryUsageCounter
    );

    this.checkMetadataTransformsTask = new CheckMetadataTransformsTask({
      endpointAppContext: endpointContext,
      core,
      // eslint-disable-next-line @typescript-eslint/no-non-null-assertion
      taskManager: plugins.taskManager!,
    });

    return {};
  }

  public start(
    core: SecuritySolutionPluginCoreStartDependencies,
    plugins: SecuritySolutionPluginStartDependencies
  ): SecuritySolutionPluginStart {
    const { config, logger, appClientFactory } = this;

    const savedObjectsClient = new SavedObjectsClient(core.savedObjects.createInternalRepository());
    const registerIngestCallback = plugins.fleet?.registerExternalCallback;
    let manifestManager: ManifestManager | undefined;

    this.licensing$ = plugins.licensing.license$;

    if (this.lists && plugins.taskManager && plugins.fleet) {
      // Exceptions, Artifacts and Manifests start
      const taskManager = plugins.taskManager;
      const exceptionListClient = this.lists.getExceptionListClient(savedObjectsClient, 'kibana');
      const artifactClient = new EndpointArtifactClient(
        plugins.fleet.createArtifactsClient('endpoint')
      );

      manifestManager = new ManifestManager({
        savedObjectsClient,
        artifactClient,
        exceptionListClient,
        packagePolicyService: plugins.fleet.packagePolicyService,
        logger,
        cache: this.artifactsCache,
        experimentalFeatures: config.experimentalFeatures,
      });

      // Migrate artifacts to fleet and then start the minifest task after that is done
      plugins.fleet.fleetSetupCompleted().then(() => {
        migrateArtifactsToFleet(savedObjectsClient, artifactClient, logger).finally(() => {
          logger.info('Dependent plugin setup complete - Starting ManifestTask');

          if (this.manifestTask) {
            this.manifestTask.start({
              taskManager,
            });
          } else {
            logger.error(new Error('User artifacts task not available.'));
          }
        });
      });

      // License related start
      licenseService.start(this.licensing$);
      this.policyWatcher = new PolicyWatcher(
        plugins.fleet.packagePolicyService,
        core.savedObjects,
        core.elasticsearch,
        logger
      );
      this.policyWatcher.start(licenseService);
    }

    // eslint-disable-next-line @typescript-eslint/no-non-null-assertion
    const exceptionListClient = this.lists!.getExceptionListClient(savedObjectsClient, 'kibana');

    this.endpointAppContextService.start({
      agentService: plugins.fleet?.agentService,
      packageService: plugins.fleet?.packageService,
      packagePolicyService: plugins.fleet?.packagePolicyService,
      agentPolicyService: plugins.fleet?.agentPolicyService,
      endpointMetadataService: new EndpointMetadataService(
        core.savedObjects,
        // eslint-disable-next-line @typescript-eslint/no-non-null-assertion
        plugins.fleet?.agentService!,
        // eslint-disable-next-line @typescript-eslint/no-non-null-assertion
        plugins.fleet?.agentPolicyService!,
        logger
      ),
      appClientFactory,
      security: plugins.security,
      alerting: plugins.alerting,
      config: this.config,
      cases: plugins.cases,
      logger,
      manifestManager,
      registerIngestCallback,
      licenseService,
      exceptionListsClient: exceptionListClient,
    });

    this.telemetryReceiver.start(
      core,
      // eslint-disable-next-line @typescript-eslint/no-non-null-assertion
      this.kibanaIndex!,
      this.endpointAppContextService,
      exceptionListClient
    );

    this.telemetryEventsSender.start(
      plugins.telemetry,
      plugins.taskManager,
      this.telemetryReceiver
    );

    this.checkMetadataTransformsTask?.start({
      // eslint-disable-next-line @typescript-eslint/no-non-null-assertion
      taskManager: plugins.taskManager!,
    });

    return {};
  }

  public stop() {
    this.logger.debug('Stopping plugin');
    this.telemetryEventsSender.stop();
    this.endpointAppContextService.stop();
    this.policyWatcher?.stop();
    licenseService.stop();
  }
}<|MERGE_RESOLUTION|>--- conflicted
+++ resolved
@@ -244,14 +244,9 @@
       plugins.ml,
       ruleDataService,
       logger,
-<<<<<<< HEAD
-      isRuleRegistryEnabled,
+      ruleDataClient,
       ruleOptions,
       core.getStartServices
-=======
-      ruleDataClient,
-      ruleOptions
->>>>>>> ebcc0070
     );
     registerEndpointRoutes(router, endpointContext);
     registerLimitedConcurrencyRoutes(core);
