/*
 * Copyright Elasticsearch B.V. and/or licensed to Elasticsearch B.V. under one
 * or more contributor license agreements. Licensed under the Elastic License
 * 2.0; you may not use this file except in compliance with the Elastic License
 * 2.0.
 */

import { Observable } from 'rxjs';
import LRU from 'lru-cache';
import { estypes } from '@elastic/elasticsearch';

import {
  CoreSetup,
  CoreStart,
  Logger,
  Plugin as IPlugin,
  PluginInitializerContext,
  SavedObjectsClient,
} from '../../../../src/core/server';
import {
  PluginSetup as DataPluginSetup,
  PluginStart as DataPluginStart,
} from '../../../../src/plugins/data/server';
import {
  UsageCollectionSetup,
  UsageCounter,
} from '../../../../src/plugins/usage_collection/server';
import {
  PluginSetupContract as AlertingSetup,
  PluginStartContract as AlertPluginStartContract,
} from '../../alerting/server';
import { mappingFromFieldMap } from '../../rule_registry/common/mapping_from_field_map';

import { PluginStartContract as CasesPluginStartContract } from '../../cases/server';
import { ECS_COMPONENT_TEMPLATE_NAME } from '../../rule_registry/common/assets';
import { SecurityPluginSetup as SecuritySetup, SecurityPluginStart } from '../../security/server';
import {
  IRuleDataClient,
  RuleRegistryPluginSetupContract,
  RuleRegistryPluginStartContract,
  Dataset,
} from '../../rule_registry/server';
import { PluginSetupContract as FeaturesSetup } from '../../features/server';
import { MlPluginSetup as MlSetup } from '../../ml/server';
import { ListPluginSetup } from '../../lists/server';
import { EncryptedSavedObjectsPluginSetup as EncryptedSavedObjectsSetup } from '../../encrypted_saved_objects/server';
import { SpacesPluginSetup as SpacesSetup } from '../../spaces/server';
import { ILicense, LicensingPluginStart } from '../../licensing/server';
import { FleetStartContract } from '../../fleet/server';
import { TaskManagerSetupContract, TaskManagerStartContract } from '../../task_manager/server';
import {
  createEqlAlertType,
  createIndicatorMatchAlertType,
  createMlAlertType,
  createQueryAlertType,
  createThresholdAlertType,
} from './lib/detection_engine/rule_types';
import { initRoutes } from './routes';
import { isAlertExecutor } from './lib/detection_engine/signals/types';
import { signalRulesAlertType } from './lib/detection_engine/signals/signal_rule_alert_type';
import { ManifestTask } from './endpoint/lib/artifacts';
import { CheckMetadataTransformsTask } from './endpoint/lib/metadata';
import { initSavedObjects } from './saved_objects';
import { AppClientFactory } from './client';
import { createConfig, ConfigType } from './config';
import { initUiSettings } from './ui_settings';
import {
  APP_ID,
  SERVER_APP_ID,
  SIGNALS_ID,
  LEGACY_NOTIFICATIONS_ID,
  QUERY_RULE_TYPE_ID,
  DEFAULT_SPACE_ID,
  INDICATOR_RULE_TYPE_ID,
  ML_RULE_TYPE_ID,
  EQL_RULE_TYPE_ID,
} from '../common/constants';
import { registerEndpointRoutes } from './endpoint/routes/metadata';
import { registerLimitedConcurrencyRoutes } from './endpoint/routes/limited_concurrency';
import { registerResolverRoutes } from './endpoint/routes/resolver';
import { registerPolicyRoutes } from './endpoint/routes/policy';
import { registerActionRoutes } from './endpoint/routes/actions';
import { EndpointArtifactClient, ManifestManager } from './endpoint/services';
import { EndpointAppContextService } from './endpoint/endpoint_app_context_services';
import { EndpointAppContext } from './endpoint/types';
import { initUsageCollectors } from './usage';
import type { SecuritySolutionRequestHandlerContext } from './types';
import { registerTrustedAppsRoutes } from './endpoint/routes/trusted_apps';
import { securitySolutionSearchStrategyProvider } from './search_strategy/security_solution';
import { TelemetryEventsSender } from './lib/telemetry/sender';
import { TelemetryReceiver } from './lib/telemetry/receiver';
import {
  TelemetryPluginStart,
  TelemetryPluginSetup,
} from '../../../../src/plugins/telemetry/server';
import { licenseService } from './lib/license';
import { PolicyWatcher } from './endpoint/lib/policy/license_watch';
import { parseExperimentalConfigValue } from '../common/experimental_features';
import { migrateArtifactsToFleet } from './endpoint/lib/artifacts/migrate_artifacts_to_fleet';
import aadFieldConversion from './lib/detection_engine/routes/index/signal_aad_mapping.json';
import { alertsFieldMap } from './lib/detection_engine/rule_types/field_maps/alerts';
import { rulesFieldMap } from './lib/detection_engine/rule_types/field_maps/rules';
import { RuleExecutionLogClient } from './lib/detection_engine/rule_execution_log/rule_execution_log_client';
import { getKibanaPrivilegesFeaturePrivileges, getCasesKibanaFeature } from './features';
import { EndpointMetadataService } from './endpoint/services/metadata';
import { CreateRuleOptions } from './lib/detection_engine/rule_types/types';
import { ctiFieldMap } from './lib/detection_engine/rule_types/field_maps/cti';
// eslint-disable-next-line no-restricted-imports
import { legacyRulesNotificationAlertType } from './lib/detection_engine/notifications/legacy_rules_notification_alert_type';
// eslint-disable-next-line no-restricted-imports
import { legacyIsNotificationAlertExecutor } from './lib/detection_engine/notifications/legacy_types';

export interface SetupPlugins {
  alerting: AlertingSetup;
  data: DataPluginSetup;
  encryptedSavedObjects?: EncryptedSavedObjectsSetup;
  features: FeaturesSetup;
  lists?: ListPluginSetup;
  ml?: MlSetup;
  ruleRegistry: RuleRegistryPluginSetupContract;
  security?: SecuritySetup;
  spaces?: SpacesSetup;
  taskManager?: TaskManagerSetupContract;
  usageCollection?: UsageCollectionSetup;
  telemetry?: TelemetryPluginSetup;
}

export interface StartPlugins {
  alerting: AlertPluginStartContract;
  data: DataPluginStart;
  fleet?: FleetStartContract;
  licensing: LicensingPluginStart;
  ruleRegistry: RuleRegistryPluginStartContract;
  taskManager?: TaskManagerStartContract;
  telemetry?: TelemetryPluginStart;
  security: SecurityPluginStart;
  cases?: CasesPluginStartContract;
}

// eslint-disable-next-line @typescript-eslint/no-empty-interface
export interface PluginSetup {}

// eslint-disable-next-line @typescript-eslint/no-empty-interface
export interface PluginStart {}

export class Plugin implements IPlugin<PluginSetup, PluginStart, SetupPlugins, StartPlugins> {
  private readonly logger: Logger;
  private readonly config: ConfigType;
  private context: PluginInitializerContext;
  private appClientFactory: AppClientFactory;
  private setupPlugins?: SetupPlugins;
  private readonly endpointAppContextService = new EndpointAppContextService();
  private readonly telemetryReceiver: TelemetryReceiver;
  private readonly telemetryEventsSender: TelemetryEventsSender;

  private lists: ListPluginSetup | undefined; // TODO: can we create ListPluginStart?
  private licensing$!: Observable<ILicense>;
  private policyWatcher?: PolicyWatcher;

  private manifestTask: ManifestTask | undefined;
  private checkMetadataTransformsTask: CheckMetadataTransformsTask | undefined;
  private artifactsCache: LRU<string, Buffer>;
  private telemetryUsageCounter?: UsageCounter;

  constructor(context: PluginInitializerContext) {
    this.context = context;
    this.logger = context.logger.get();
    this.config = createConfig(context);
    this.appClientFactory = new AppClientFactory();
    // Cache up to three artifacts with a max retention of 5 mins each
    this.artifactsCache = new LRU<string, Buffer>({ max: 3, maxAge: 1000 * 60 * 5 });
    this.telemetryEventsSender = new TelemetryEventsSender(this.logger);
    this.telemetryReceiver = new TelemetryReceiver(this.logger);

    this.logger.debug('plugin initialized');
  }

  public setup(core: CoreSetup<StartPlugins, PluginStart>, plugins: SetupPlugins) {
    this.logger.debug('plugin setup');
    this.setupPlugins = plugins;

    const config = this.config;
    const globalConfig = this.context.config.legacy.get();

    const experimentalFeatures = parseExperimentalConfigValue(config.enableExperimental);
    initSavedObjects(core.savedObjects);
    initUiSettings(core.uiSettings, experimentalFeatures);
    const endpointContext: EndpointAppContext = {
      logFactory: this.context.logger,
      service: this.endpointAppContextService,
      config: (): Promise<ConfigType> => Promise.resolve(config),
      experimentalFeatures,
    };

    initUsageCollectors({
      core,
      kibanaIndex: globalConfig.kibana.index,
      signalsIndex: config.signalsIndex,
      ml: plugins.ml,
      usageCollection: plugins.usageCollection,
    });

    this.telemetryUsageCounter = plugins.usageCollection?.createUsageCounter(APP_ID);

    const router = core.http.createRouter<SecuritySolutionRequestHandlerContext>();
    core.http.registerRouteHandlerContext<SecuritySolutionRequestHandlerContext, typeof APP_ID>(
      APP_ID,
      (context, request, response) => ({
        getAppClient: () => this.appClientFactory.create(request),
        getSpaceId: () => plugins.spaces?.spacesService?.getSpaceId(request) || DEFAULT_SPACE_ID,
        getExecutionLogClient: () =>
          new RuleExecutionLogClient({
            ruleDataService: plugins.ruleRegistry.ruleDataService,
            savedObjectsClient: context.core.savedObjects.client,
          }),
      })
    );

    this.appClientFactory.setup({
      getSpaceId: plugins.spaces?.spacesService?.getSpaceId,
      config,
    });

    // TODO: Once we are past experimental phase this check can be removed along with legacy registration of rules
    const isRuleRegistryEnabled = experimentalFeatures.ruleRegistryEnabled;

    const { ruleDataService } = plugins.ruleRegistry;
    let ruleDataClient: IRuleDataClient | null = null;

    if (isRuleRegistryEnabled) {
      // NOTE: this is not used yet
      // TODO: convert the aliases to FieldMaps. Requires enhancing FieldMap to support alias path.
      // Split aliases by component template since we need to alias some fields in technical field mappings,
      // some fields in security solution specific component template.
      const aliases: Record<string, estypes.MappingProperty> = {};
      Object.entries(aadFieldConversion).forEach(([key, value]) => {
        aliases[key] = {
          type: 'alias',
          path: value,
        };
      });

      ruleDataClient = ruleDataService.initializeIndex({
        feature: SERVER_APP_ID,
        registrationContext: 'security',
        dataset: Dataset.alerts,
        componentTemplateRefs: [ECS_COMPONENT_TEMPLATE_NAME],
        componentTemplates: [
          {
            name: 'mappings',
            mappings: mappingFromFieldMap(
              { ...alertsFieldMap, ...rulesFieldMap, ...ctiFieldMap },
              false
            ),
          },
        ],
        secondaryAlias: config.signalsIndex,
      });

      // Register rule types via rule-registry
      const createRuleOptions: CreateRuleOptions = {
        experimentalFeatures,
        lists: plugins.lists,
        logger: this.logger,
        mergeStrategy: this.config.alertMergeStrategy,
        ignoreFields: this.config.alertIgnoreFields,
        ml: plugins.ml,
        ruleDataClient,
        ruleDataService,
        version: this.context.env.packageInfo.version,
      };

      this.setupPlugins.alerting.registerType(createEqlAlertType(createRuleOptions));
      this.setupPlugins.alerting.registerType(createIndicatorMatchAlertType(createRuleOptions));
      this.setupPlugins.alerting.registerType(createMlAlertType(createRuleOptions));
      this.setupPlugins.alerting.registerType(createQueryAlertType(createRuleOptions));
      this.setupPlugins.alerting.registerType(createThresholdAlertType(createRuleOptions));
    }

    // TODO We need to get the endpoint routes inside of initRoutes
    initRoutes(
      router,
      config,
      plugins.encryptedSavedObjects?.canEncrypt === true,
      plugins.security,
      plugins.ml,
      ruleDataService,
<<<<<<< HEAD
      isRuleRegistryEnabled,
      core.getStartServices
=======
      this.logger,
      isRuleRegistryEnabled
>>>>>>> a67eef4c
    );
    registerEndpointRoutes(router, endpointContext);
    registerLimitedConcurrencyRoutes(core);
    registerResolverRoutes(router);
    registerPolicyRoutes(router, endpointContext);
    registerTrustedAppsRoutes(router, endpointContext);
    registerActionRoutes(router, endpointContext);

    const racRuleTypes = [
      EQL_RULE_TYPE_ID,
      QUERY_RULE_TYPE_ID,
      INDICATOR_RULE_TYPE_ID,
      ML_RULE_TYPE_ID,
    ];
    const ruleTypes = [
      SIGNALS_ID,
      LEGACY_NOTIFICATIONS_ID,
      ...(isRuleRegistryEnabled ? racRuleTypes : []),
    ];

    plugins.features.registerKibanaFeature(getKibanaPrivilegesFeaturePrivileges(ruleTypes));
    plugins.features.registerKibanaFeature(getCasesKibanaFeature());

    // Continue to register legacy rules against alerting client exposed through rule-registry
    if (this.setupPlugins.alerting != null) {
      const signalRuleType = signalRulesAlertType({
        logger: this.logger,
        eventsTelemetry: this.telemetryEventsSender,
        version: this.context.env.packageInfo.version,
        ml: plugins.ml,
        lists: plugins.lists,
        mergeStrategy: this.config.alertMergeStrategy,
        ignoreFields: this.config.alertIgnoreFields,
        experimentalFeatures,
        ruleDataService: plugins.ruleRegistry.ruleDataService,
      });
      const ruleNotificationType = legacyRulesNotificationAlertType({
        logger: this.logger,
      });

      if (isAlertExecutor(signalRuleType)) {
        this.setupPlugins.alerting.registerType(signalRuleType);
      }

      if (legacyIsNotificationAlertExecutor(ruleNotificationType)) {
        this.setupPlugins.alerting.registerType(ruleNotificationType);
      }
    }

    const exceptionListsSetupEnabled = () => {
      return plugins.taskManager && plugins.lists;
    };

    if (exceptionListsSetupEnabled()) {
      this.lists = plugins.lists;
      this.manifestTask = new ManifestTask({
        endpointAppContext: endpointContext,
        taskManager: plugins.taskManager!,
      });
    }

    core.getStartServices().then(([_, depsStart]) => {
      const securitySolutionSearchStrategy = securitySolutionSearchStrategyProvider(
        depsStart.data,
        endpointContext
      );
      plugins.data.search.registerSearchStrategy(
        'securitySolutionSearchStrategy',
        securitySolutionSearchStrategy
      );
    });

    this.telemetryEventsSender.setup(
      this.telemetryReceiver,
      plugins.telemetry,
      plugins.taskManager,
      this.telemetryUsageCounter
    );

    this.checkMetadataTransformsTask = new CheckMetadataTransformsTask({
      endpointAppContext: endpointContext,
      core,
      taskManager: plugins.taskManager!,
    });

    return {};
  }

  public start(core: CoreStart, plugins: StartPlugins) {
    const savedObjectsClient = new SavedObjectsClient(core.savedObjects.createInternalRepository());
    const registerIngestCallback = plugins.fleet?.registerExternalCallback;
    const logger = this.logger;
    let manifestManager: ManifestManager | undefined;

    this.licensing$ = plugins.licensing.license$;

    if (this.lists && plugins.taskManager && plugins.fleet) {
      // Exceptions, Artifacts and Manifests start
      const taskManager = plugins.taskManager;
      const experimentalFeatures = parseExperimentalConfigValue(this.config.enableExperimental);
      const exceptionListClient = this.lists.getExceptionListClient(savedObjectsClient, 'kibana');
      const artifactClient = new EndpointArtifactClient(
        plugins.fleet.createArtifactsClient('endpoint')
      );

      manifestManager = new ManifestManager({
        savedObjectsClient,
        artifactClient,
        exceptionListClient,
        packagePolicyService: plugins.fleet.packagePolicyService,
        logger,
        cache: this.artifactsCache,
        experimentalFeatures,
      });

      // Migrate artifacts to fleet and then start the minifest task after that is done
      plugins.fleet.fleetSetupCompleted().then(() => {
        migrateArtifactsToFleet(savedObjectsClient, artifactClient, logger).finally(() => {
          logger.info('Dependent plugin setup complete - Starting ManifestTask');

          if (this.manifestTask) {
            this.manifestTask.start({
              taskManager,
            });
          } else {
            logger.error(new Error('User artifacts task not available.'));
          }
        });
      });

      // License related start
      licenseService.start(this.licensing$);
      this.policyWatcher = new PolicyWatcher(
        plugins.fleet!.packagePolicyService,
        core.savedObjects,
        core.elasticsearch,
        logger
      );
      this.policyWatcher.start(licenseService);
    }

    const exceptionListClient = this.lists!.getExceptionListClient(savedObjectsClient, 'kibana');

    this.endpointAppContextService.start({
      agentService: plugins.fleet?.agentService,
      packageService: plugins.fleet?.packageService,
      packagePolicyService: plugins.fleet?.packagePolicyService,
      agentPolicyService: plugins.fleet?.agentPolicyService,
      endpointMetadataService: new EndpointMetadataService(
        core.savedObjects,
        plugins.fleet?.agentService!,
        plugins.fleet?.agentPolicyService!,
        logger
      ),
      appClientFactory: this.appClientFactory,
      security: plugins.security,
      alerting: plugins.alerting,
      config: this.config!,
      cases: plugins.cases,
      logger,
      manifestManager,
      registerIngestCallback,
      licenseService,
      exceptionListsClient: exceptionListClient,
    });

    this.telemetryReceiver.start(core, this.endpointAppContextService, exceptionListClient);

    this.telemetryEventsSender.start(
      plugins.telemetry,
      plugins.taskManager,
      this.telemetryReceiver
    );

    this.checkMetadataTransformsTask?.start({
      taskManager: plugins.taskManager!,
    });

    return {};
  }

  public stop() {
    this.logger.debug('Stopping plugin');
    this.telemetryEventsSender.stop();
    this.endpointAppContextService.stop();
    this.policyWatcher?.stop();
    licenseService.stop();
  }
}<|MERGE_RESOLUTION|>--- conflicted
+++ resolved
@@ -285,13 +285,9 @@
       plugins.security,
       plugins.ml,
       ruleDataService,
-<<<<<<< HEAD
+      this.logger,
       isRuleRegistryEnabled,
       core.getStartServices
-=======
-      this.logger,
-      isRuleRegistryEnabled
->>>>>>> a67eef4c
     );
     registerEndpointRoutes(router, endpointContext);
     registerLimitedConcurrencyRoutes(core);
