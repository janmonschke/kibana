--- conflicted
+++ resolved
@@ -42,23 +42,12 @@
   DEFAULT_INDEX_KEY,
   APP_ICON_SOLUTION,
   DETECTION_ENGINE_INDEX_URL,
-<<<<<<< HEAD
+  SERVER_APP_ID,
   SOURCERER_API_URL,
 } from '../common/constants';
 
-import { getDeepLinks, updateGlobalNavigation } from './app/deep_links';
-import { manageOldSiemRoutes } from './helpers';
-=======
-  SERVER_APP_ID,
-} from '../common/constants';
-
 import { getDeepLinks } from './app/deep_links';
 import { getSubPluginRoutesByCapabilities, manageOldSiemRoutes } from './helpers';
-import {
-  IndexFieldsStrategyRequest,
-  IndexFieldsStrategyResponse,
-} from '../common/search_strategy/index_fields';
->>>>>>> d59d0c92
 import { SecurityAppStore } from './common/store/store';
 import { licenseService } from './common/hooks/use_license';
 import { SecuritySolutionUiConfigType } from './common/types';
