/*
 * Copyright Elasticsearch B.V. and/or licensed to Elasticsearch B.V. under one
 * or more contributor license agreements. Licensed under the Elastic License
 * 2.0; you may not use this file except in compliance with the Elastic License
 * 2.0.
 */

import { i18n } from '@kbn/i18n';
import reduceReducers from 'reduce-reducers';
import { BehaviorSubject, Subject, Subscription } from 'rxjs';
import { pluck } from 'rxjs/operators';
import { AnyAction, Reducer } from 'redux';
import {
  PluginSetup,
  PluginStart,
  SetupPlugins,
  StartPlugins,
  StartServices,
  AppObservableLibs,
  SubPlugins,
  StartedSubPlugins,
} from './types';
import {
  AppMountParameters,
  AppUpdater,
  CoreSetup,
  CoreStart,
  PluginInitializerContext,
  Plugin as IPlugin,
  DEFAULT_APP_CATEGORIES,
  AppNavLinkStatus,
} from '../../../../src/core/public';
import { Storage } from '../../../../src/plugins/kibana_utils/public';
import { initTelemetry } from './common/lib/telemetry';
import { KibanaServices } from './common/lib/kibana/services';

import {
  APP_ID,
  OVERVIEW_PATH,
  APP_OVERVIEW_PATH,
  APP_PATH,
  DEFAULT_INDEX_KEY,
  APP_ICON_SOLUTION,
<<<<<<< HEAD
  SERVER_APP_ID,
  SOURCERER_API_URL,
=======
  DETECTION_ENGINE_INDEX_URL,
>>>>>>> 77890b1c
} from '../common/constants';

import { getDeepLinks, updateGlobalNavigation } from './app/deep_links';
import { manageOldSiemRoutes } from './helpers';
import { SecurityAppStore } from './common/store/store';
import { licenseService } from './common/hooks/use_license';
import { SecuritySolutionUiConfigType } from './common/types';

import { getLazyEndpointPolicyEditExtension } from './management/pages/policy/view/ingest_manager_integration/lazy_endpoint_policy_edit_extension';
import { LazyEndpointPolicyCreateExtension } from './management/pages/policy/view/ingest_manager_integration/lazy_endpoint_policy_create_extension';
import { getLazyEndpointPackageCustomExtension } from './management/pages/policy/view/ingest_manager_integration/lazy_endpoint_package_custom_extension';
import {
  ExperimentalFeatures,
  parseExperimentalConfigValue,
} from '../common/experimental_features';
import type { TimelineState } from '../../timelines/public';
import { LazyEndpointCustomAssetsExtension } from './management/pages/policy/view/ingest_manager_integration/lazy_endpoint_custom_assets_extension';

export class Plugin implements IPlugin<PluginSetup, PluginStart, SetupPlugins, StartPlugins> {
  readonly kibanaVersion: string;
  private config: SecuritySolutionUiConfigType;
  readonly experimentalFeatures: ExperimentalFeatures;

  constructor(private readonly initializerContext: PluginInitializerContext) {
    this.config = this.initializerContext.config.get<SecuritySolutionUiConfigType>();
    this.experimentalFeatures = parseExperimentalConfigValue(this.config.enableExperimental || []);
    this.kibanaVersion = initializerContext.env.packageInfo.version;
  }
  private appUpdater$ = new Subject<AppUpdater>();

  private storage = new Storage(localStorage);
  private licensingSubscription: Subscription | null = null;

  /**
   * Lazily instantiated subPlugins.
   * See `subPlugins` method.
   */
  private _subPlugins?: SubPlugins;

  /**
   * Lazily instantiated `SecurityAppStore`.
   * See `store` method.
   */
  private _store?: SecurityAppStore;

  public setup(core: CoreSetup<StartPlugins, PluginStart>, plugins: SetupPlugins): PluginSetup {
    initTelemetry(
      {
        usageCollection: plugins.usageCollection,
        telemetryManagementSection: plugins.telemetryManagementSection,
      },
      APP_ID
    );

    if (plugins.home) {
      plugins.home.featureCatalogue.registerSolution({
        id: APP_ID,
        title: APP_NAME,
        description: i18n.translate('xpack.securitySolution.featureCatalogueDescription', {
          defaultMessage:
            'Prevent, collect, detect, and respond to threats for unified protection across your infrastructure.',
        }),
        icon: 'logoSecurity',
        path: APP_OVERVIEW_PATH,
        order: 300,
      });
    }

    /**
     * `StartServices` which are needed by the `renderApp` function when mounting any of the subPlugin applications.
     * This is a promise because these aren't available until the `start` lifecycle phase but they are referenced
     * in the `setup` lifecycle phase.
     */
    const startServices: Promise<StartServices> = (async () => {
      const [coreStart, startPlugins] = await core.getStartServices();

      const services: StartServices = {
        ...coreStart,
        ...startPlugins,
        storage: this.storage,
        security: plugins.security,
      };
      return services;
    })();

    core.application.register({
      id: APP_ID,
      title: APP_NAME,
      appRoute: APP_PATH,
      category: DEFAULT_APP_CATEGORIES.security,
      navLinkStatus: AppNavLinkStatus.hidden,
      searchable: true,
      defaultPath: OVERVIEW_PATH,
      updater$: this.appUpdater$,
      euiIconType: APP_ICON_SOLUTION,
      deepLinks: getDeepLinks(this.experimentalFeatures),
      mount: async (params: AppMountParameters) => {
        const [coreStart, startPlugins] = await core.getStartServices();
        const subPlugins = await this.startSubPlugins(this.storage, coreStart, startPlugins);
        const { renderApp } = await this.lazyApplicationDependencies();
        return renderApp({
          ...params,
          services: await startServices,
          store: await this.store(coreStart, startPlugins, subPlugins),
          usageCollection: plugins.usageCollection,
          subPlugins,
        });
      },
    });

    core.application.register({
      id: 'siem',
      appRoute: 'app/siem',
      title: 'SIEM',
      navLinkStatus: 3,
      mount: async (params: AppMountParameters) => {
        const [coreStart] = await core.getStartServices();
        manageOldSiemRoutes(coreStart);
        return () => true;
      },
    });

    return {
      resolver: async () => {
        /**
         * The specially formatted comment in the `import` expression causes the corresponding webpack chunk to be named. This aids us in debugging chunk size issues.
         * See https://webpack.js.org/api/module-methods/#magic-comments
         */
        const { resolverPluginSetup } = await import(
          /* webpackChunkName: "resolver" */ './resolver'
        );
        return resolverPluginSetup();
      },
    };
  }

  public start(core: CoreStart, plugins: StartPlugins) {
    KibanaServices.init({ ...core, ...plugins, kibanaVersion: this.kibanaVersion });
    if (plugins.fleet) {
      const { registerExtension } = plugins.fleet;

      registerExtension({
        package: 'endpoint',
        view: 'package-policy-edit',
        Component: getLazyEndpointPolicyEditExtension(core, plugins),
      });

      registerExtension({
        package: 'endpoint',
        view: 'package-policy-create',
        Component: LazyEndpointPolicyCreateExtension,
      });

      registerExtension({
        package: 'endpoint',
        view: 'package-detail-custom',
        Component: getLazyEndpointPackageCustomExtension(core, plugins),
      });

      registerExtension({
        package: 'endpoint',
        view: 'package-detail-assets',
        Component: LazyEndpointCustomAssetsExtension,
      });
    }
    licenseService.start(plugins.licensing.license$);
    const licensing = licenseService.getLicenseInformation$();
    /**
     * Register deepLinks and pass an appUpdater for each subPlugin, to change deepLinks as needed when licensing changes.
     */
    if (licensing !== null) {
      this.licensingSubscription = licensing.subscribe((currentLicense) => {
        if (currentLicense.type !== undefined) {
          this.appUpdater$.next(() => ({
            navLinkStatus: AppNavLinkStatus.hidden, // workaround to prevent main navLink to switch to visible after update. should not be needed
            deepLinks: getDeepLinks(
              this.experimentalFeatures,
              currentLicense.type,
              core.application.capabilities
            ),
          }));
        }
      });
    } else {
      updateGlobalNavigation({
        capabilities: core.application.capabilities,
        updater$: this.appUpdater$,
        enableExperimental: this.experimentalFeatures,
      });
    }

    return {};
  }

  public stop() {
    if (this.licensingSubscription !== null) {
      this.licensingSubscription.unsubscribe();
    }
    return {};
  }

  /**
   * The dependencies needed to mount the applications. These are dynamically loaded for the sake of webpack bundling efficiency.
   * Webpack is smart enough to only request (and download) this even when it is imported multiple times concurrently.
   */
  private lazyApplicationDependencies() {
    /**
     * The specially formatted comment in the `import` expression causes the corresponding webpack chunk to be named. This aids us in debugging chunk size issues.
     * See https://webpack.js.org/api/module-methods/#magic-comments
     */
    return import(
      /* webpackChunkName: "lazy_application_dependencies" */
      './lazy_application_dependencies'
    );
  }

  /**
   * The dependencies needed to mount the applications. These are dynamically loaded for the sake of webpack bundling efficiency.
   * Webpack is smart enough to only request (and download) this even when it is imported multiple times concurrently.
   */
  private lazySubPlugins() {
    /**
     * The specially formatted comment in the `import` expression causes the corresponding webpack chunk to be named. This aids us in debugging chunk size issues.
     * See https://webpack.js.org/api/module-methods/#magic-comments
     */
    return import(
      /* webpackChunkName: "lazy_sub_plugins" */
      './lazy_sub_plugins'
    );
  }

  /**
   * Lazily instantiated subPlugins. This should be instantiated just once.
   */
  private async subPlugins(): Promise<SubPlugins> {
    if (!this._subPlugins) {
      const { subPluginClasses } = await this.lazySubPlugins();
      this._subPlugins = {
        alerts: new subPluginClasses.Detections(),
        rules: new subPluginClasses.Rules(),
        exceptions: new subPluginClasses.Exceptions(),
        cases: new subPluginClasses.Cases(),
        hosts: new subPluginClasses.Hosts(),
        network: new subPluginClasses.Network(),
        ...(this.experimentalFeatures.uebaEnabled ? { ueba: new subPluginClasses.Ueba() } : {}),
        overview: new subPluginClasses.Overview(),
        timelines: new subPluginClasses.Timelines(),
        management: new subPluginClasses.Management(),
      };
    }
    return this._subPlugins;
  }

  /**
   * All started subPlugins.
   */
  private async startSubPlugins(
    storage: Storage,
    core: CoreStart,
    plugins: StartPlugins
  ): Promise<StartedSubPlugins> {
    const subPlugins = await this.subPlugins();
    return {
      overview: subPlugins.overview.start(),
      alerts: subPlugins.alerts.start(storage),
      rules: subPlugins.rules.start(storage),
      exceptions: subPlugins.exceptions.start(storage),
      cases: subPlugins.cases.start(),
      hosts: subPlugins.hosts.start(storage),
      network: subPlugins.network.start(storage),
      ...(this.experimentalFeatures.uebaEnabled && subPlugins.ueba != null
        ? { ueba: subPlugins.ueba.start(storage) }
        : {}),
      timelines: subPlugins.timelines.start(),
      management: subPlugins.management.start(core, plugins),
    };
  }
  /**
   * Lazily instantiate a `SecurityAppStore`. We lazily instantiate this because it requests large dynamic imports. We instantiate it once because each subPlugin needs to share the same reference.
   */
  private async store(
    coreStart: CoreStart,
    startPlugins: StartPlugins,
    subPlugins: StartedSubPlugins
  ): Promise<SecurityAppStore> {
    if (!this._store) {
      const patternList = coreStart.uiSettings.get(DEFAULT_INDEX_KEY);
      let defaultIndexPattern;
      try {
        // check for/generate default Security Solution Kibana index pattern
        defaultIndexPattern = await coreStart.http.fetch(SOURCERER_API_URL, {
          method: 'POST',
          body: JSON.stringify({ patternList }),
        });
      } catch (error) {
        defaultIndexPattern = { id: null, ...error };
      }
      const [{ createStore, createInitialState }, kibanaIndexPatterns] = await Promise.all([
        this.lazyApplicationDependencies(),

        startPlugins.data.indexPatterns.getIdsWithTitle(),
      ]);

      let signal: { name: string | null } = { name: null };
      try {
        // const { index_name: indexName } = await coreStart.http.fetch(
        //   `${BASE_RAC_ALERTS_API_PATH}/index`,
        //   {
        //     method: 'GET',
        //     query: { features: SERVER_APP_ID },
        //   }
        // );
        // signal = { name: indexName[0] };
        signal = await coreStart.http.fetch(DETECTION_ENGINE_INDEX_URL, {
          method: 'GET',
        });
      } catch {
        signal = { name: null };
      }

      const appLibs: AppObservableLibs = { kibana: coreStart };
      const libs$ = new BehaviorSubject(appLibs);

      const timelineInitialState = {
        timeline: {
          ...subPlugins.timelines.store.initialState.timeline!,
          timelineById: {
            ...subPlugins.timelines.store.initialState.timeline!.timelineById,
            ...subPlugins.alerts.storageTimelines!.timelineById,
            ...subPlugins.rules.storageTimelines!.timelineById,
            ...subPlugins.exceptions.storageTimelines!.timelineById,
            ...subPlugins.hosts.storageTimelines!.timelineById,
            ...subPlugins.network.storageTimelines!.timelineById,
            ...(this.experimentalFeatures.uebaEnabled && subPlugins.ueba != null
              ? subPlugins.ueba.storageTimelines!.timelineById
              : {}),
          },
        },
      };

      const tGridReducer = startPlugins.timelines?.getTGridReducer() ?? {};
      const timelineReducer = (reduceReducers(
        timelineInitialState.timeline,
        tGridReducer,
        subPlugins.timelines.store.reducer.timeline
      ) as unknown) as Reducer<TimelineState, AnyAction>;

      this._store = createStore(
        createInitialState(
          {
            ...subPlugins.hosts.store.initialState,
            ...subPlugins.network.store.initialState,
            ...(this.experimentalFeatures.uebaEnabled && subPlugins.ueba != null
              ? subPlugins.ueba.store.initialState
              : {}),
            ...timelineInitialState,
            ...subPlugins.management.store.initialState,
          },
          {
            defaultIndexPattern,
            kibanaIndexPatterns,
            signalIndexName: signal.name,
            enableExperimental: this.experimentalFeatures,
          }
        ),
        {
          ...subPlugins.hosts.store.reducer,
          ...subPlugins.network.store.reducer,
          ...(this.experimentalFeatures.uebaEnabled && subPlugins.ueba != null
            ? subPlugins.ueba.store.reducer
            : {}),
          timeline: timelineReducer,
          ...subPlugins.management.store.reducer,
          ...tGridReducer,
        },
        libs$.pipe(pluck('kibana')),
        this.storage,
        [...(subPlugins.management.store.middleware ?? [])]
      );
    }
    if (startPlugins.timelines) {
      startPlugins.timelines.setTGridEmbeddedStore(this._store);
    }
    return this._store;
  }
}

const APP_NAME = i18n.translate('xpack.securitySolution.security.title', {
  defaultMessage: 'Security',
});<|MERGE_RESOLUTION|>--- conflicted
+++ resolved
@@ -41,12 +41,8 @@
   APP_PATH,
   DEFAULT_INDEX_KEY,
   APP_ICON_SOLUTION,
-<<<<<<< HEAD
-  SERVER_APP_ID,
+  DETECTION_ENGINE_INDEX_URL,
   SOURCERER_API_URL,
-=======
-  DETECTION_ENGINE_INDEX_URL,
->>>>>>> 77890b1c
 } from '../common/constants';
 
 import { getDeepLinks, updateGlobalNavigation } from './app/deep_links';
