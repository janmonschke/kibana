--- conflicted
+++ resolved
@@ -42,11 +42,8 @@
   APP_PATH,
   DEFAULT_INDEX_KEY,
   APP_ICON_SOLUTION,
-<<<<<<< HEAD
+  SERVER_APP_ID,
   SOURCERER_API_URL,
-=======
-  SERVER_APP_ID,
->>>>>>> 3f7c461c
 } from '../common/constants';
 
 import { getDeepLinks, updateGlobalNavigation } from './app/deep_links';
