/*
 * Copyright Elasticsearch B.V. and/or licensed to Elasticsearch B.V. under one
 * or more contributor license agreements. Licensed under the Elastic License
 * 2.0; you may not use this file except in compliance with the Elastic License
 * 2.0.
 */

import { i18n } from '@kbn/i18n';
import reduceReducers from 'reduce-reducers';
import { BehaviorSubject, Subject, Subscription } from 'rxjs';
import { pluck } from 'rxjs/operators';
import { AnyAction, Reducer } from 'redux';
import {
  PluginSetup,
  PluginStart,
  SetupPlugins,
  StartPlugins,
  StartServices,
  AppObservableLibs,
  SubPlugins,
  StartedSubPlugins,
} from './types';
import {
  AppMountParameters,
  AppUpdater,
  CoreSetup,
  CoreStart,
  PluginInitializerContext,
  Plugin as IPlugin,
  DEFAULT_APP_CATEGORIES,
  AppNavLinkStatus,
} from '../../../../src/core/public';
import { Storage } from '../../../../src/plugins/kibana_utils/public';
import { initTelemetry } from './common/lib/telemetry';
import { KibanaServices } from './common/lib/kibana/services';

import {
  APP_ID,
  OVERVIEW_PATH,
  APP_OVERVIEW_PATH,
  APP_PATH,
  DEFAULT_INDEX_KEY,
  APP_ICON_SOLUTION,
  DETECTION_ENGINE_INDEX_URL,
  SOURCERER_API_URL,
} from '../common/constants';

import { getDeepLinks, updateGlobalNavigation } from './app/deep_links';
import { manageOldSiemRoutes } from './helpers';
import { SecurityAppStore } from './common/store/store';
import { licenseService } from './common/hooks/use_license';
import { SecuritySolutionUiConfigType } from './common/types';

import { getLazyEndpointPolicyEditExtension } from './management/pages/policy/view/ingest_manager_integration/lazy_endpoint_policy_edit_extension';
import { LazyEndpointPolicyCreateExtension } from './management/pages/policy/view/ingest_manager_integration/lazy_endpoint_policy_create_extension';
import { getLazyEndpointPackageCustomExtension } from './management/pages/policy/view/ingest_manager_integration/lazy_endpoint_package_custom_extension';
import {
  ExperimentalFeatures,
  parseExperimentalConfigValue,
} from '../common/experimental_features';
import type { TimelineState } from '../../timelines/public';
import { LazyEndpointCustomAssetsExtension } from './management/pages/policy/view/ingest_manager_integration/lazy_endpoint_custom_assets_extension';

export class Plugin implements IPlugin<PluginSetup, PluginStart, SetupPlugins, StartPlugins> {
  readonly kibanaVersion: string;
  private config: SecuritySolutionUiConfigType;
  readonly experimentalFeatures: ExperimentalFeatures;

  constructor(private readonly initializerContext: PluginInitializerContext) {
    this.config = this.initializerContext.config.get<SecuritySolutionUiConfigType>();
    this.experimentalFeatures = parseExperimentalConfigValue(this.config.enableExperimental || []);
    this.kibanaVersion = initializerContext.env.packageInfo.version;
  }
  private appUpdater$ = new Subject<AppUpdater>();

  private storage = new Storage(localStorage);
  private licensingSubscription: Subscription | null = null;

  /**
   * Lazily instantiated subPlugins.
   * See `subPlugins` method.
   */
  private _subPlugins?: SubPlugins;

  /**
   * Lazily instantiated `SecurityAppStore`.
   * See `store` method.
   */
  private _store?: SecurityAppStore;

  public setup(core: CoreSetup<StartPlugins, PluginStart>, plugins: SetupPlugins): PluginSetup {
    initTelemetry(
      {
        usageCollection: plugins.usageCollection,
        telemetryManagementSection: plugins.telemetryManagementSection,
      },
      APP_ID
    );

    if (plugins.home) {
      plugins.home.featureCatalogue.registerSolution({
        id: APP_ID,
        title: APP_NAME,
        description: i18n.translate('xpack.securitySolution.featureCatalogueDescription', {
          defaultMessage:
            'Prevent, collect, detect, and respond to threats for unified protection across your infrastructure.',
        }),
        icon: 'logoSecurity',
        path: APP_OVERVIEW_PATH,
        order: 300,
      });
    }

    /**
     * `StartServices` which are needed by the `renderApp` function when mounting any of the subPlugin applications.
     * This is a promise because these aren't available until the `start` lifecycle phase but they are referenced
     * in the `setup` lifecycle phase.
     */
    const startServices: Promise<StartServices> = (async () => {
      const [coreStart, startPlugins] = await core.getStartServices();

      const services: StartServices = {
        ...coreStart,
        ...startPlugins,
        storage: this.storage,
        security: plugins.security,
      };
      return services;
    })();

    core.application.register({
      id: APP_ID,
      title: APP_NAME,
      appRoute: APP_PATH,
      category: DEFAULT_APP_CATEGORIES.security,
      navLinkStatus: AppNavLinkStatus.hidden,
      searchable: true,
      defaultPath: OVERVIEW_PATH,
      updater$: this.appUpdater$,
      euiIconType: APP_ICON_SOLUTION,
      deepLinks: getDeepLinks(this.experimentalFeatures),
      mount: async (params: AppMountParameters) => {
        const [coreStart, startPlugins] = await core.getStartServices();
        const subPlugins = await this.startSubPlugins(this.storage, coreStart, startPlugins);
        const { renderApp } = await this.lazyApplicationDependencies();
        return renderApp({
          ...params,
          services: await startServices,
          store: await this.store(coreStart, startPlugins, subPlugins),
          usageCollection: plugins.usageCollection,
          subPlugins,
        });
      },
    });

    core.application.register({
      id: 'siem',
      appRoute: 'app/siem',
      title: 'SIEM',
      navLinkStatus: 3,
      mount: async (params: AppMountParameters) => {
        const [coreStart] = await core.getStartServices();
        manageOldSiemRoutes(coreStart);
        return () => true;
      },
    });

    return {
      resolver: async () => {
        /**
         * The specially formatted comment in the `import` expression causes the corresponding webpack chunk to be named. This aids us in debugging chunk size issues.
         * See https://webpack.js.org/api/module-methods/#magic-comments
         */
        const { resolverPluginSetup } = await import(
          /* webpackChunkName: "resolver" */ './resolver'
        );
        return resolverPluginSetup();
      },
    };
  }

  public start(core: CoreStart, plugins: StartPlugins) {
    KibanaServices.init({ ...core, ...plugins, kibanaVersion: this.kibanaVersion });
    if (plugins.fleet) {
      const { registerExtension } = plugins.fleet;

      registerExtension({
        package: 'endpoint',
        view: 'package-policy-edit',
        Component: getLazyEndpointPolicyEditExtension(core, plugins),
      });

      registerExtension({
        package: 'endpoint',
        view: 'package-policy-create',
        Component: LazyEndpointPolicyCreateExtension,
      });

      registerExtension({
        package: 'endpoint',
        view: 'package-detail-custom',
        Component: getLazyEndpointPackageCustomExtension(core, plugins),
      });

      registerExtension({
        package: 'endpoint',
        view: 'package-detail-assets',
        Component: LazyEndpointCustomAssetsExtension,
      });
    }
    licenseService.start(plugins.licensing.license$);
    const licensing = licenseService.getLicenseInformation$();
    /**
     * Register deepLinks and pass an appUpdater for each subPlugin, to change deepLinks as needed when licensing changes.
     */
    if (licensing !== null) {
      this.licensingSubscription = licensing.subscribe((currentLicense) => {
        if (currentLicense.type !== undefined) {
          this.appUpdater$.next(() => ({
            navLinkStatus: AppNavLinkStatus.hidden, // workaround to prevent main navLink to switch to visible after update. should not be needed
            deepLinks: getDeepLinks(
              this.experimentalFeatures,
              currentLicense.type,
              core.application.capabilities
            ),
          }));
        }
      });
    } else {
      updateGlobalNavigation({
        capabilities: core.application.capabilities,
        updater$: this.appUpdater$,
        enableExperimental: this.experimentalFeatures,
      });
    }

    return {};
  }

  public stop() {
    if (this.licensingSubscription !== null) {
      this.licensingSubscription.unsubscribe();
    }
    return {};
  }

  /**
   * The dependencies needed to mount the applications. These are dynamically loaded for the sake of webpack bundling efficiency.
   * Webpack is smart enough to only request (and download) this even when it is imported multiple times concurrently.
   */
  private lazyApplicationDependencies() {
    /**
     * The specially formatted comment in the `import` expression causes the corresponding webpack chunk to be named. This aids us in debugging chunk size issues.
     * See https://webpack.js.org/api/module-methods/#magic-comments
     */
    return import(
      /* webpackChunkName: "lazy_application_dependencies" */
      './lazy_application_dependencies'
    );
  }

  /**
   * The dependencies needed to mount the applications. These are dynamically loaded for the sake of webpack bundling efficiency.
   * Webpack is smart enough to only request (and download) this even when it is imported multiple times concurrently.
   */
  private lazySubPlugins() {
    /**
     * The specially formatted comment in the `import` expression causes the corresponding webpack chunk to be named. This aids us in debugging chunk size issues.
     * See https://webpack.js.org/api/module-methods/#magic-comments
     */
    return import(
      /* webpackChunkName: "lazy_sub_plugins" */
      './lazy_sub_plugins'
    );
  }

  /**
   * Lazily instantiated subPlugins. This should be instantiated just once.
   */
  private async subPlugins(): Promise<SubPlugins> {
    if (!this._subPlugins) {
      const { subPluginClasses } = await this.lazySubPlugins();
      this._subPlugins = {
        alerts: new subPluginClasses.Detections(),
        rules: new subPluginClasses.Rules(),
        exceptions: new subPluginClasses.Exceptions(),
        cases: new subPluginClasses.Cases(),
        hosts: new subPluginClasses.Hosts(),
        network: new subPluginClasses.Network(),
        ...(this.experimentalFeatures.uebaEnabled ? { ueba: new subPluginClasses.Ueba() } : {}),
        overview: new subPluginClasses.Overview(),
        timelines: new subPluginClasses.Timelines(),
        management: new subPluginClasses.Management(),
      };
    }
    return this._subPlugins;
  }

  /**
   * All started subPlugins.
   */
  private async startSubPlugins(
    storage: Storage,
    core: CoreStart,
    plugins: StartPlugins
  ): Promise<StartedSubPlugins> {
    const subPlugins = await this.subPlugins();
    return {
      overview: subPlugins.overview.start(),
      alerts: subPlugins.alerts.start(storage),
      rules: subPlugins.rules.start(storage),
      exceptions: subPlugins.exceptions.start(storage),
      cases: subPlugins.cases.start(),
      hosts: subPlugins.hosts.start(storage),
      network: subPlugins.network.start(storage),
      ...(this.experimentalFeatures.uebaEnabled && subPlugins.ueba != null
        ? { ueba: subPlugins.ueba.start(storage) }
        : {}),
      timelines: subPlugins.timelines.start(),
      management: subPlugins.management.start(core, plugins),
    };
  }
  /**
   * Lazily instantiate a `SecurityAppStore`. We lazily instantiate this because it requests large dynamic imports. We instantiate it once because each subPlugin needs to share the same reference.
   */
  private async store(
    coreStart: CoreStart,
    startPlugins: StartPlugins,
    subPlugins: StartedSubPlugins
  ): Promise<SecurityAppStore> {
    if (!this._store) {
      let signal: { name: string | null } = { name: null };
      try {
<<<<<<< HEAD
        const { index_name: indexName } = await coreStart.http.fetch(
          `${BASE_RAC_ALERTS_API_PATH}/index`,
          {
            method: 'GET',
            query: { features: SERVER_APP_ID },
          }
        );
        console.log({ indexName });
        signal = { name: indexName[0] };
=======
        // const { index_name: indexName } = await coreStart.http.fetch(
        //   `${BASE_RAC_ALERTS_API_PATH}/index`,
        //   {
        //     method: 'GET',
        //     query: { features: SERVER_APP_ID },
        //   }
        // );
        // signal = { name: indexName[0] };
        signal = await coreStart.http.fetch(DETECTION_ENGINE_INDEX_URL, {
          method: 'GET',
        });
>>>>>>> 31c0b163
      } catch {
        signal = { name: null };
      }
      const configPatternList = coreStart.uiSettings.get(DEFAULT_INDEX_KEY);
      let defaultIndexPattern;
      console.log('1', { configPatternList, signal });
      try {
        // check for/generate default Security Solution Kibana index pattern
        defaultIndexPattern = await coreStart.http.fetch(SOURCERER_API_URL, {
          method: 'POST',
          body: JSON.stringify({ patternList: [...configPatternList, signal.name] }),
        });
        console.log('2');
      } catch (error) {
        console.log('3');
        defaultIndexPattern = { id: null, ...error };
      }
      console.log('4');
      const [{ createStore, createInitialState }, kibanaIndexPatterns] = await Promise.all([
        this.lazyApplicationDependencies(),
        // Note: this needs to be after defaultIndexPattern is defined in case the KIP is updated
        startPlugins.data.indexPatterns.getIdsWithTitle(),
      ]);

      console.log('5');
      // check for/generate default Security Solution Kibana index pattern
      const kibanaIndexPatternLists: string[][] = await coreStart.http.fetch(SOURCERER_API_URL, {
        method: 'GET',
        query: { titles: kibanaIndexPatterns.map(({ title }) => title) },
      });
      console.log('PLUGIN.tsx: kibanaIndexPatternLists', kibanaIndexPatternLists);
      const kips = kibanaIndexPatterns.map((kip, i) => {
        const patternList = kibanaIndexPatternLists[i];
        const stringifyIt = JSON.stringify(patternList);
        if (kip.id === 'security-solution') {
          console.log(`kip patternList ${kip.id}:`, patternList);
          console.log(`kip obj ${kip.id}:`, {
            patternList,
            stringifyIt,
            parseIt: JSON.parse(stringifyIt),
          });
          console.log(`kip spread ${kip.id}:`, {
            ...kip,
            patternList,
            stringifyIt,
            parseIt: JSON.parse(stringifyIt),
          });
        }
        return {
          ...kip,
          patternList,
        };
      });
      console.log('PLUGIN.tsx: kips', kips);
      const appLibs: AppObservableLibs = { kibana: coreStart };
      const libs$ = new BehaviorSubject(appLibs);

      const timelineInitialState = {
        timeline: {
          ...subPlugins.timelines.store.initialState.timeline!,
          timelineById: {
            ...subPlugins.timelines.store.initialState.timeline!.timelineById,
            ...subPlugins.alerts.storageTimelines!.timelineById,
            ...subPlugins.rules.storageTimelines!.timelineById,
            ...subPlugins.exceptions.storageTimelines!.timelineById,
            ...subPlugins.hosts.storageTimelines!.timelineById,
            ...subPlugins.network.storageTimelines!.timelineById,
            ...(this.experimentalFeatures.uebaEnabled && subPlugins.ueba != null
              ? subPlugins.ueba.storageTimelines!.timelineById
              : {}),
          },
        },
      };

      const tGridReducer = startPlugins.timelines?.getTGridReducer() ?? {};
      const timelineReducer = (reduceReducers(
        timelineInitialState.timeline,
        tGridReducer,
        subPlugins.timelines.store.reducer.timeline
      ) as unknown) as Reducer<TimelineState, AnyAction>;

      this._store = createStore(
        createInitialState(
          {
            ...subPlugins.hosts.store.initialState,
            ...subPlugins.network.store.initialState,
            ...(this.experimentalFeatures.uebaEnabled && subPlugins.ueba != null
              ? subPlugins.ueba.store.initialState
              : {}),
            ...timelineInitialState,
            ...subPlugins.management.store.initialState,
          },
          {
            defaultIndexPattern,
            kibanaIndexPatterns: kips,
            signalIndexName: signal.name,
            enableExperimental: this.experimentalFeatures,
          }
        ),
        {
          ...subPlugins.hosts.store.reducer,
          ...subPlugins.network.store.reducer,
          ...(this.experimentalFeatures.uebaEnabled && subPlugins.ueba != null
            ? subPlugins.ueba.store.reducer
            : {}),
          timeline: timelineReducer,
          ...subPlugins.management.store.reducer,
          ...tGridReducer,
        },
        libs$.pipe(pluck('kibana')),
        this.storage,
        [...(subPlugins.management.store.middleware ?? [])]
      );
    }
    if (startPlugins.timelines) {
      startPlugins.timelines.setTGridEmbeddedStore(this._store);
    }
    return this._store;
  }
}

const APP_NAME = i18n.translate('xpack.securitySolution.security.title', {
  defaultMessage: 'Security',
});<|MERGE_RESOLUTION|>--- conflicted
+++ resolved
@@ -329,19 +329,9 @@
     subPlugins: StartedSubPlugins
   ): Promise<SecurityAppStore> {
     if (!this._store) {
+
       let signal: { name: string | null } = { name: null };
       try {
-<<<<<<< HEAD
-        const { index_name: indexName } = await coreStart.http.fetch(
-          `${BASE_RAC_ALERTS_API_PATH}/index`,
-          {
-            method: 'GET',
-            query: { features: SERVER_APP_ID },
-          }
-        );
-        console.log({ indexName });
-        signal = { name: indexName[0] };
-=======
         // const { index_name: indexName } = await coreStart.http.fetch(
         //   `${BASE_RAC_ALERTS_API_PATH}/index`,
         //   {
@@ -353,7 +343,6 @@
         signal = await coreStart.http.fetch(DETECTION_ENGINE_INDEX_URL, {
           method: 'GET',
         });
->>>>>>> 31c0b163
       } catch {
         signal = { name: null };
       }
@@ -408,6 +397,7 @@
         };
       });
       console.log('PLUGIN.tsx: kips', kips);
+
       const appLibs: AppObservableLibs = { kibana: coreStart };
       const libs$ = new BehaviorSubject(appLibs);
 
