/*
 * Copyright Elasticsearch B.V. and/or licensed to Elasticsearch B.V. under one
 * or more contributor license agreements. Licensed under the Elastic License
 * 2.0; you may not use this file except in compliance with the Elastic License
 * 2.0.
 */

import React from 'react';
import type { RecursivePartial } from '@elastic/eui/src/components/common';
import { unifiedSearchPluginMock } from '@kbn/unified-search-plugin/public/mocks';
import { navigationPluginMock } from '@kbn/navigation-plugin/public/mocks';
import { discoverPluginMock } from '@kbn/discover-plugin/public/mocks';
import { coreMock, themeServiceMock } from '@kbn/core/public/mocks';
import { KibanaContextProvider } from '@kbn/kibana-react-plugin/public';
import { dataPluginMock } from '@kbn/data-plugin/public/mocks';
import { securityMock } from '@kbn/security-plugin/public/mocks';

import {
  DEFAULT_APP_REFRESH_INTERVAL,
  DEFAULT_APP_TIME_RANGE,
  DEFAULT_BYTES_FORMAT,
  DEFAULT_DATE_FORMAT,
  DEFAULT_DATE_FORMAT_TZ,
  DEFAULT_FROM,
  DEFAULT_INDEX_KEY,
  DEFAULT_INDEX_PATTERN,
  DEFAULT_INTERVAL_PAUSE,
  DEFAULT_INTERVAL_VALUE,
  DEFAULT_REFRESH_RATE_INTERVAL,
  DEFAULT_TIME_RANGE,
  DEFAULT_TO,
  DEFAULT_RULES_TABLE_REFRESH_SETTING,
  DEFAULT_RULE_REFRESH_INTERVAL_ON,
  DEFAULT_RULE_REFRESH_INTERVAL_VALUE,
  SERVER_APP_ID,
} from '../../../../common/constants';
import type { StartServices } from '../../../types';
import { createSecuritySolutionStorageMock } from '../../mock/mock_local_storage';
import { MlLocatorDefinition } from '@kbn/ml-plugin/public';
import type { EuiTheme } from '@kbn/kibana-react-plugin/common';
import { MockUrlService } from '@kbn/share-plugin/common/mocks';
import { fleetMock } from '@kbn/fleet-plugin/public/mocks';
import { mockCasesContract } from '@kbn/cases-plugin/public/mocks';
import { noCasesPermissions } from '../../../cases_test_utils';
import { triggersActionsUiMock } from '@kbn/triggers-actions-ui-plugin/public/mocks';
import { mockApm } from '../apm/service.mock';
import { cloudExperimentsMock } from '@kbn/cloud-experiments-plugin/common/mocks';
import { guidedOnboardingMock } from '@kbn/guided-onboarding-plugin/public/mocks';
import { dataViewPluginMocks } from '@kbn/data-views-plugin/public/mocks';
import { cloudMock } from '@kbn/cloud-plugin/public/mocks';
import { NavigationProvider } from '@kbn/security-solution-navigation';
import { uiActionsPluginMock } from '@kbn/ui-actions-plugin/public/mocks';
import { savedSearchPluginMock } from '@kbn/saved-search-plugin/public/mocks';
import { contractStartServicesMock } from '../../../mocks';
import { getDefaultConfigSettings } from '../../../../common/config_settings';
import { fieldFormatsMock } from '@kbn/field-formats-plugin/common/mocks';
import { indexPatternFieldEditorPluginMock } from '@kbn/data-view-field-editor-plugin/public/mocks';
import { UpsellingService } from '@kbn/security-solution-upselling/service';
import { calculateBounds } from '@kbn/data-plugin/common';
import { alertingPluginMock } from '@kbn/alerting-plugin/public/mocks';

const mockUiSettings: Record<string, unknown> = {
  [DEFAULT_TIME_RANGE]: { from: 'now-15m', to: 'now', mode: 'quick' },
  [DEFAULT_REFRESH_RATE_INTERVAL]: { pause: false, value: 0 },
  [DEFAULT_APP_TIME_RANGE]: {
    from: DEFAULT_FROM,
    to: DEFAULT_TO,
  },
  [DEFAULT_APP_REFRESH_INTERVAL]: {
    pause: DEFAULT_INTERVAL_PAUSE,
    value: DEFAULT_INTERVAL_VALUE,
  },
  [DEFAULT_INDEX_KEY]: DEFAULT_INDEX_PATTERN,
  [DEFAULT_BYTES_FORMAT]: '0,0.[0]b',
  [DEFAULT_DATE_FORMAT_TZ]: 'UTC',
  [DEFAULT_DATE_FORMAT]: 'MMM D, YYYY @ HH:mm:ss.SSS',
  [DEFAULT_RULES_TABLE_REFRESH_SETTING]: {
    on: DEFAULT_RULE_REFRESH_INTERVAL_ON,
    value: DEFAULT_RULE_REFRESH_INTERVAL_VALUE,
  },
};

export const createUseUiSettingMock =
  () =>
  (key: string, defaultValue?: unknown): unknown => {
    const result = mockUiSettings[key];

    if (typeof result != null) return result;

    if (defaultValue != null) {
      return defaultValue;
    }

    throw new TypeError(`Unexpected config key: ${key}`);
  };

export const createUseUiSetting$Mock = () => {
  const useUiSettingMock = createUseUiSettingMock();

  return (key: string, defaultValue?: unknown): [unknown, () => void] | undefined => [
    useUiSettingMock(key, defaultValue),
    jest.fn(),
  ];
};

export const createStartServicesMock = (
  core: ReturnType<typeof coreMock.createStart> = coreMock.createStart()
): StartServices => {
  core.uiSettings.get.mockImplementation(createUseUiSettingMock());
  core.settings.client.get.mockImplementation(createUseUiSettingMock());
  const { storage } = createSecuritySolutionStorageMock();
  const apm = mockApm();
  const data = dataPluginMock.createStartContract();
  const customDataService = dataPluginMock.createStartContract();
  const security = securityMock.createSetup();
  const urlService = new MockUrlService();
  const locator = urlService.locators.create(new MlLocatorDefinition());
  const fleet = fleetMock.createStartMock();
  const unifiedSearch = unifiedSearchPluginMock.createStartContract();
  const navigation = navigationPluginMock.createStartContract();
  const discover = discoverPluginMock.createStartContract();
  const cases = mockCasesContract();
  const dataViewServiceMock = dataViewPluginMocks.createStartContract();
  cases.helpers.canUseCases.mockReturnValue(noCasesPermissions());
  const triggersActionsUi = triggersActionsUiMock.createStart();
  const cloudExperiments = cloudExperimentsMock.createStartMock();
  const guidedOnboarding = guidedOnboardingMock.createStart();
  const cloud = cloudMock.createStart();
  const mockSetHeaderActionMenu = jest.fn();
<<<<<<< HEAD
  const timelineDataService = dataPluginMock.createStartContract();
=======
  const mockTimelineFilterManager = createFilterManagerMock();
  const alerting = alertingPluginMock.createStartContract();
>>>>>>> 13032951

  /*
   * Below mocks are needed by unified field list
   * when data service is passed through as a prop
   *
   * */
  timelineDataService.query.timefilter.timefilter.getAbsoluteTime = jest.fn(() => ({
    from: '2021-08-31T22:00:00.000Z',
    to: '2022-09-01T09:16:29.553Z',
  }));
  timelineDataService.query.timefilter.timefilter.getTime = jest.fn(() => {
    return { from: 'now-15m', to: 'now' };
  });
  timelineDataService.query.timefilter.timefilter.getRefreshInterval = jest.fn(() => {
    return { pause: true, value: 1000 };
  });
  timelineDataService.query.timefilter.timefilter.calculateBounds = jest.fn(calculateBounds);
  /** ************************************************* */

  return {
    ...core,
    ...contractStartServicesMock,
    configSettings: getDefaultConfigSettings(),
    apm,
    cases,
    unifiedSearch,
    navigation,
    discover,
    dataViews: dataViewServiceMock,
    data: {
      ...data,
      dataViews: dataViewServiceMock,
      query: {
        ...data.query,
        savedQueries: {
          ...data.query.savedQueries,
          findSavedQueries: jest.fn(() =>
            Promise.resolve({
              total: 123,
              queries: [
                {
                  id: '123',
                  attributes: {
                    total: 123,
                  },
                },
              ],
            })
          ),
        },
      },
      search: {
        ...data.search,
        search: jest.fn().mockImplementation(() => ({
          subscribe: jest.fn().mockImplementation(() => ({
            error: jest.fn(),
            next: jest.fn(),
            unsubscribe: jest.fn(),
          })),
          pipe: jest.fn().mockImplementation(() => ({
            subscribe: jest.fn().mockImplementation(() => ({
              error: jest.fn(),
              next: jest.fn(),
              unsubscribe: jest.fn(),
            })),
          })),
        })),
      },
    },
    application: {
      ...core.application,
      capabilities: {
        ...core.application.capabilities,
        [SERVER_APP_ID]: {
          crud: true,
          read: true,
        },
      },
    },
    security,
    storage,
    fleet,
    ml: {
      locator,
    },
    telemetry: {},
    theme: themeServiceMock.createSetupContract(),
    timelines: {
      getLastUpdated: jest.fn(),
      getFieldBrowser: jest.fn(),
      getHoverActions: jest.fn().mockReturnValue({
        getAddToTimelineButton: jest.fn(),
      }),
      getUseAddToTimeline: jest.fn().mockReturnValue(
        jest.fn().mockReturnValue({
          startDragToTimeline: jest.fn(),
          beginDrag: jest.fn(),
          dragLocation: jest.fn(),
          endDrag: jest.fn(),
          cancelDrag: jest.fn(),
        })
      ),
    },
    osquery: {
      OsqueryResults: jest.fn().mockReturnValue(null),
      fetchAllLiveQueries: jest.fn().mockReturnValue({ data: { data: { items: [] } } }),
    },
    triggersActionsUi,
    cloudExperiments,
    guidedOnboarding,
    cloud: {
      ...cloud,
      isCloudEnabled: false,
    },
    customDataService,
    uiActions: uiActionsPluginMock.createStartContract(),
    savedSearch: savedSearchPluginMock.createStartContract(),
    setHeaderActionMenu: mockSetHeaderActionMenu,
    fieldFormats: fieldFormatsMock,
    dataViewFieldEditor: indexPatternFieldEditorPluginMock.createStartContract(),
    upselling: new UpsellingService(),
<<<<<<< HEAD
    timelineDataService,
=======
    timelineFilterManager: mockTimelineFilterManager,
    alerting,
>>>>>>> 13032951
  } as unknown as StartServices;
};

export const createWithKibanaMock = () => {
  const services = createStartServicesMock();

  // eslint-disable-next-line react/display-name
  return (Component: unknown) => (props: unknown) => {
    return React.createElement(Component as string, { ...(props as object), kibana: { services } });
  };
};

export const createKibanaContextProviderMock = () => {
  const services = createStartServicesMock();

  // eslint-disable-next-line react/display-name
  return ({
    children,
    startServices: startServicesMock,
  }: {
    children: React.ReactNode;
    startServices?: StartServices;
  }) =>
    React.createElement(
      KibanaContextProvider,
      { services: startServicesMock || services },
      React.createElement(NavigationProvider, { core: services }, children)
    );
};

export const getMockTheme = (partialTheme: RecursivePartial<EuiTheme>): EuiTheme =>
  partialTheme as EuiTheme;<|MERGE_RESOLUTION|>--- conflicted
+++ resolved
@@ -127,12 +127,8 @@
   const guidedOnboarding = guidedOnboardingMock.createStart();
   const cloud = cloudMock.createStart();
   const mockSetHeaderActionMenu = jest.fn();
-<<<<<<< HEAD
   const timelineDataService = dataPluginMock.createStartContract();
-=======
-  const mockTimelineFilterManager = createFilterManagerMock();
   const alerting = alertingPluginMock.createStartContract();
->>>>>>> 13032951
 
   /*
    * Below mocks are needed by unified field list
@@ -254,12 +250,8 @@
     fieldFormats: fieldFormatsMock,
     dataViewFieldEditor: indexPatternFieldEditorPluginMock.createStartContract(),
     upselling: new UpsellingService(),
-<<<<<<< HEAD
     timelineDataService,
-=======
-    timelineFilterManager: mockTimelineFilterManager,
     alerting,
->>>>>>> 13032951
   } as unknown as StartServices;
 };
 
