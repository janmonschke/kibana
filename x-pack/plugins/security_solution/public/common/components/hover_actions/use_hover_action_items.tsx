--- conflicted
+++ resolved
@@ -82,14 +82,10 @@
 }: UseHoverActionItemsProps): UseHoverActionItems => {
   const kibana = useKibana();
   const dispatch = useDispatch();
-<<<<<<< HEAD
-  const { timelines, timelineDataService } = kibana.services;
+  const { timelines, timelineDataService, analytics, i18n, theme } = kibana.services;
   const {
     query: { filterManager: timelineFilterManager },
   } = timelineDataService;
-=======
-  const { timelines, timelineFilterManager, analytics, i18n, theme } = kibana.services;
->>>>>>> 1e80b011
   const dataViewId = useDataViewId(getSourcererScopeId(scopeId ?? ''));
 
   // Common actions used by the alert table and alert flyout
