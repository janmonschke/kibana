--- conflicted
+++ resolved
@@ -122,20 +122,6 @@
           }
         });
       }
-<<<<<<< HEAD
-    });
-
-    difference(ALL_URL_STATE_KEYS, URL_STATE_KEYS[type]).forEach((urlKey: KeyUrlState) => {
-      mySearch = replaceStateInLocation({
-        history,
-        pathName,
-        search: mySearch,
-        urlStateToReplace: '',
-        urlStateKey: urlKey,
-      });
-    });
-=======
->>>>>>> bd699ace
 
       replaceStatesInLocation(urlStateUpdatesToLocation, pathName, search, history);
 
