--- conflicted
+++ resolved
@@ -236,73 +236,6 @@
   }, [trigger, tooltipContent]);
 
   return (
-<<<<<<< HEAD
-    <EuiToolTip position="top" content={tooltipContent}>
-      <EuiPopover
-        data-test-subj="sourcerer-popover"
-        button={trigger}
-        isOpen={isPopoverOpen}
-        closePopover={handleClosePopOver}
-        display="block"
-        panelPaddingSize="s"
-        repositionOnScroll
-        ownFocus
-      >
-        <PopoverContent>
-          <EuiPopoverTitle>
-            <>{i18n.SELECT_INDEX_PATTERNS}</>
-          </EuiPopoverTitle>
-          <EuiSpacer size="s" />
-          <EuiText color="default">{i18n.INDEX_PATTERNS_SELECTION_LABEL}</EuiText>
-          <EuiSpacer size="xs" />
-          <EuiSuperSelect
-            data-test-subj="sourcerer-select"
-            placeholder={i18n.PICK_INDEX_PATTERNS}
-            fullWidth
-            options={dataViewSelectOptions}
-            valueOfSelected={dataViewId}
-            onChange={onChangeSuper}
-          />
-          <EuiSpacer size="xs" />
-          <EuiComboBox
-            data-test-subj="sourcerer-combo-box"
-            fullWidth
-            onChange={onChangeCombo}
-            options={selectableOptions}
-            placeholder={i18n.PICK_INDEX_PATTERNS}
-            renderOption={renderOption}
-            selectedOptions={selectedOptions}
-          />
-          <EuiSpacer size="s" />
-          <EuiFlexGroup alignItems="center" justifyContent="spaceBetween">
-            <EuiFlexItem>
-              <ResetButton
-                aria-label={i18n.INDEX_PATTERNS_RESET}
-                data-test-subj="sourcerer-reset"
-                flush="left"
-                onClick={resetDataSources}
-                title={i18n.INDEX_PATTERNS_RESET}
-              >
-                {i18n.INDEX_PATTERNS_RESET}
-              </ResetButton>
-            </EuiFlexItem>
-            <EuiFlexItem grow={false}>
-              <EuiButton
-                onClick={handleSaveIndices}
-                disabled={isSavingDisabled}
-                data-test-subj="sourcerer-save"
-                fill
-                fullWidth
-                size="s"
-              >
-                {i18n.SAVE_INDEX_PATTERNS}
-              </EuiButton>
-            </EuiFlexItem>
-          </EuiFlexGroup>
-        </PopoverContent>
-      </EuiPopover>
-    </EuiToolTip>
-=======
     <EuiPopover
       data-test-subj="sourcerer-popover"
       button={buttonWithTooptip}
@@ -319,7 +252,24 @@
         <EuiSpacer size="s" />
         <EuiText color="default">{i18n.INDEX_PATTERNS_SELECTION_LABEL}</EuiText>
         <EuiSpacer size="xs" />
-        {comboBox}
+        <EuiSuperSelect
+          data-test-subj="sourcerer-select"
+          placeholder={i18n.PICK_INDEX_PATTERNS}
+          fullWidth
+          options={dataViewSelectOptions}
+          valueOfSelected={dataViewId}
+          onChange={onChangeSuper}
+        />
+        <EuiSpacer size="xs" />
+        <EuiComboBox
+          data-test-subj="sourcerer-combo-box"
+          fullWidth
+          onChange={onChangeCombo}
+          options={selectableOptions}
+          placeholder={i18n.PICK_INDEX_PATTERNS}
+          renderOption={renderOption}
+          selectedOptions={selectedOptions}
+        />
         <EuiSpacer size="s" />
         <EuiFlexGroup alignItems="center" justifyContent="spaceBetween">
           <EuiFlexItem>
@@ -337,7 +287,7 @@
             <EuiButton
               onClick={handleSaveIndices}
               disabled={isSavingDisabled}
-              data-test-subj="add-index"
+              data-test-subj="sourcerer-save"
               fill
               fullWidth
               size="s"
@@ -348,7 +298,6 @@
         </EuiFlexGroup>
       </PopoverContent>
     </EuiPopover>
->>>>>>> 125c5699
   );
 });
 Sourcerer.displayName = 'Sourcerer';