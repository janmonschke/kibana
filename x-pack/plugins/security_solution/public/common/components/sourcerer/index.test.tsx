--- conflicted
+++ resolved
@@ -6,14 +6,7 @@
  */
 
 import React from 'react';
-<<<<<<< HEAD
 import { mount, ReactWrapper } from 'enzyme';
-=======
-import { mount } from 'enzyme';
-import { waitFor } from '@testing-library/react';
-
-import { EuiComboBox, EuiComboBoxOptionOption } from '@elastic/eui';
->>>>>>> 125c5699
 import { SourcererScopeName } from '../../store/sourcerer/model';
 import { Sourcerer } from './index';
 import { sourcererActions, sourcererModel } from '../../store/sourcerer';
@@ -25,10 +18,7 @@
   TestProviders,
 } from '../../mock';
 import { createStore, State } from '../../store';
-<<<<<<< HEAD
 import { EuiSuperSelectOption } from '@elastic/eui/src/components/form/super_select/super_select_control';
-=======
->>>>>>> 125c5699
 
 const mockDispatch = jest.fn();
 jest.mock('react-redux', () => {
@@ -39,6 +29,18 @@
     useDispatch: () => mockDispatch,
   };
 });
+
+const mockOptions = [
+  { label: 'apm-*-transaction*', value: 'apm-*-transaction*' },
+  { label: 'auditbeat-*', value: 'auditbeat-*' },
+  { label: 'endgame-*', value: 'endgame-*' },
+  { label: 'filebeat-*', value: 'filebeat-*' },
+  { label: 'logs-*', value: 'logs-*' },
+  { label: 'packetbeat-*', value: 'packetbeat-*' },
+  { label: 'traces-apm*', value: 'traces-apm*' },
+  { label: 'winlogbeat-*', value: 'winlogbeat-*' },
+];
+
 const defaultProps = {
   scope: sourcererModel.SourcererScopeName.default,
 };
@@ -68,8 +70,6 @@
     jest.restoreAllMocks();
   });
 
-<<<<<<< HEAD
-=======
   it('renders tooltip', () => {
     const wrapper = mount(
       <TestProviders>
@@ -100,7 +100,6 @@
 
   // Using props callback instead of simulating clicks,
   // because EuiSelectable uses a virtualized list, which isn't easily testable via test subjects
->>>>>>> 125c5699
   it('Mounts with all options selected', () => {
     const wrapper = mount(
       <TestProviders store={store}>
