--- conflicted
+++ resolved
@@ -35,11 +35,8 @@
 import { initialSourcererState, SourcererScopeName } from '../store/sourcerer/model';
 import { mockBrowserFields, mockDocValueFields } from '../containers/source/mock';
 import { mockIndexPattern } from './index_pattern';
-<<<<<<< HEAD
 import { getPatternList } from '../store/sourcerer/helpers';
-=======
 import { allowedExperimentalValues } from '../../../common/experimental_features';
->>>>>>> c50f9c17
 
 export const mockGlobalState: State = {
   app: {
