/*
 * Copyright Elasticsearch B.V. and/or licensed to Elasticsearch B.V. under one
 * or more contributor license agreements. Licensed under the Elastic License
 * 2.0; you may not use this file except in compliance with the Elastic License
 * 2.0.
 */

import { TableId } from '@kbn/securitysolution-data-table';
import type { DataViewSpec } from '@kbn/data-views-plugin/public';
import { HostsFields } from '../../../common/api/search_strategy/hosts/model/sort';
import { InputsModelId } from '../store/inputs/constants';
import {
  Direction,
  FlowTarget,
  NetworkDnsFields,
  NetworkTopTablesFields,
  NetworkTlsFields,
  NetworkUsersFields,
  RiskScoreFields,
} from '../../../common/search_strategy';
import type { State } from '../store';

import { defaultHeaders } from './header';
import {
  DEFAULT_FROM,
  DEFAULT_TO,
  DEFAULT_INTERVAL_TYPE,
  DEFAULT_INTERVAL_VALUE,
  DEFAULT_INDEX_PATTERN,
  DEFAULT_DATA_VIEW_ID,
  DEFAULT_SIGNALS_INDEX,
  VIEW_SELECTION,
} from '../../../common/constants';
import { networkModel } from '../../explore/network/store';
import { TimelineTabs, TimelineId } from '../../../common/types/timeline';
import { TimelineType, TimelineStatus } from '../../../common/api/timeline';
import { mockManagementState } from '../../management/store/reducer';
import type { ManagementState } from '../../management/types';
import { initialSourcererState, SourcererScopeName } from '../store/sourcerer/model';
import { allowedExperimentalValues } from '../../../common/experimental_features';
import { getScopePatternListSelection } from '../store/sourcerer/helpers';
import { mockBrowserFields, mockIndexFields, mockRuntimeMappings } from '../containers/source/mock';
import { usersModel } from '../../explore/users/store';
import { UsersFields } from '../../../common/search_strategy/security_solution/users/common';
import { initialGroupingState } from '../store/grouping/reducer';
import type { SourcererState } from '../store/sourcerer';
import { EMPTY_RESOLVER } from '../../resolver/store/helpers';
import { getMockDiscoverInTimelineState } from './mock_discover_state';

const mockFieldMap: DataViewSpec['fields'] = Object.fromEntries(
  mockIndexFields.map((field) => [field.name, field])
);

export const mockSourcererState: SourcererState = {
  ...initialSourcererState,
  signalIndexName: `${DEFAULT_SIGNALS_INDEX}-spacename`,
  defaultDataView: {
    ...initialSourcererState.defaultDataView,
    browserFields: mockBrowserFields,
    id: DEFAULT_DATA_VIEW_ID,
    indexFields: mockIndexFields,
    fields: mockFieldMap,
    loading: false,
    patternList: [...DEFAULT_INDEX_PATTERN, `${DEFAULT_SIGNALS_INDEX}-spacename`],
    runtimeMappings: mockRuntimeMappings,
    title: [...DEFAULT_INDEX_PATTERN, `${DEFAULT_SIGNALS_INDEX}-spacename`].join(','),
  },
};

export const mockGlobalState: State = {
  app: {
    notesById: {},
    errors: [
      { id: 'error-id-1', title: 'title-1', message: ['error-message-1'] },
      { id: 'error-id-2', title: 'title-2', message: ['error-message-2'] },
    ],
    enableExperimental: allowedExperimentalValues,
  },
  hosts: {
    page: {
      queries: {
        authentications: { activePage: 0, limit: 10 },
        allHosts: {
          activePage: 0,
          limit: 10,
          direction: Direction.desc,
          sortField: HostsFields.lastSeen,
        },
        events: { activePage: 0, limit: 10 },
        uncommonProcesses: { activePage: 0, limit: 10 },
        anomalies: {
          jobIdSelection: [],
          intervalSelection: 'auto',
        },
        hostRisk: {
          activePage: 0,
          limit: 10,
          sort: { field: RiskScoreFields.hostRiskScore, direction: Direction.desc },
          severitySelection: [],
        },
        sessions: { activePage: 0, limit: 10 },
      },
    },
    details: {
      queries: {
        authentications: { activePage: 0, limit: 10 },
        allHosts: {
          activePage: 0,
          limit: 10,
          direction: Direction.desc,
          sortField: HostsFields.lastSeen,
        },
        events: { activePage: 0, limit: 10 },
        uncommonProcesses: { activePage: 0, limit: 10 },
        anomalies: {
          jobIdSelection: [],
          intervalSelection: 'auto',
        },
        hostRisk: {
          activePage: 0,
          limit: 10,
          sort: { field: RiskScoreFields.hostRiskScore, direction: Direction.desc },
          severitySelection: [],
        },
        sessions: { activePage: 0, limit: 10 },
      },
    },
  },
  network: {
    page: {
      queries: {
        [networkModel.NetworkTableType.topCountriesDestination]: {
          activePage: 0,
          limit: 10,
          sort: { field: NetworkTopTablesFields.bytes_out, direction: Direction.desc },
        },
        [networkModel.NetworkTableType.topCountriesSource]: {
          activePage: 0,
          limit: 10,
          sort: { field: NetworkTopTablesFields.bytes_out, direction: Direction.desc },
        },
        [networkModel.NetworkTableType.topNFlowSource]: {
          activePage: 0,
          limit: 10,
          sort: { field: NetworkTopTablesFields.bytes_out, direction: Direction.desc },
        },
        [networkModel.NetworkTableType.topNFlowDestination]: {
          activePage: 0,
          limit: 10,
          sort: { field: NetworkTopTablesFields.bytes_out, direction: Direction.desc },
        },
        [networkModel.NetworkTableType.dns]: {
          activePage: 0,
          limit: 10,
          sort: { field: NetworkDnsFields.queryCount, direction: Direction.desc },
          isPtrIncluded: false,
        },
        [networkModel.NetworkTableType.tls]: {
          activePage: 0,
          limit: 10,
          sort: { field: NetworkTlsFields._id, direction: Direction.desc },
        },
        [networkModel.NetworkTableType.http]: {
          activePage: 0,
          limit: 10,
          sort: { direction: Direction.desc },
        },
        [networkModel.NetworkTableType.alerts]: {
          activePage: 0,
          limit: 10,
        },
        [networkModel.NetworkTableType.anomalies]: {
          jobIdSelection: [],
          intervalSelection: 'auto',
        },
      },
    },
    details: {
      flowTarget: FlowTarget.source,
      queries: {
        [networkModel.NetworkDetailsTableType.topCountriesDestination]: {
          activePage: 0,
          limit: 10,
          sort: { field: NetworkTopTablesFields.bytes_out, direction: Direction.desc },
        },
        [networkModel.NetworkDetailsTableType.topCountriesSource]: {
          activePage: 0,
          limit: 10,
          sort: { field: NetworkTopTablesFields.bytes_out, direction: Direction.desc },
        },
        [networkModel.NetworkDetailsTableType.topNFlowSource]: {
          activePage: 0,
          limit: 10,
          sort: { field: NetworkTopTablesFields.bytes_out, direction: Direction.desc },
        },
        [networkModel.NetworkDetailsTableType.topNFlowDestination]: {
          activePage: 0,
          limit: 10,
          sort: { field: NetworkTopTablesFields.bytes_out, direction: Direction.desc },
        },
        [networkModel.NetworkDetailsTableType.tls]: {
          activePage: 0,
          limit: 10,
          sort: { field: NetworkTlsFields._id, direction: Direction.desc },
        },
        [networkModel.NetworkDetailsTableType.users]: {
          activePage: 0,
          limit: 10,
          sort: { field: NetworkUsersFields.name, direction: Direction.asc },
        },
        [networkModel.NetworkDetailsTableType.http]: {
          activePage: 0,
          limit: 10,
          sort: { direction: Direction.desc },
        },
        [networkModel.NetworkTableType.anomalies]: {
          jobIdSelection: [],
          intervalSelection: 'auto',
        },
      },
    },
  },
  users: {
    page: {
      queries: {
        [usersModel.UsersTableType.allUsers]: {
          activePage: 0,
          limit: 10,
          sort: { field: UsersFields.name, direction: Direction.asc },
        },
        [usersModel.UsersTableType.authentications]: {
          activePage: 0,
          limit: 10,
        },
        [usersModel.UsersTableType.anomalies]: {
          jobIdSelection: [],
          intervalSelection: 'auto',
        },
        [usersModel.UsersTableType.risk]: {
          activePage: 0,
          limit: 10,
          sort: {
            field: RiskScoreFields.timestamp,
            direction: Direction.asc,
          },
          severitySelection: [],
        },
        [usersModel.UsersTableType.events]: { activePage: 0, limit: 10 },
      },
    },
    details: {
      queries: {
        [usersModel.UsersTableType.anomalies]: {
          jobIdSelection: [],
          intervalSelection: 'auto',
        },
        [usersModel.UsersTableType.events]: { activePage: 0, limit: 10 },
      },
    },
  },
  inputs: {
    global: {
      timerange: {
        kind: 'relative',
        fromStr: DEFAULT_FROM,
        toStr: DEFAULT_TO,
        from: '2020-07-07T08:20:18.966Z',
        to: '2020-07-08T08:20:18.966Z',
      },
      linkTo: [InputsModelId.timeline, InputsModelId.socTrends],
      queries: [],
      policy: { kind: DEFAULT_INTERVAL_TYPE, duration: DEFAULT_INTERVAL_VALUE },
      query: {
        query: '',
        language: 'kuery',
      },
      filters: [],
    },
    timeline: {
      timerange: {
        kind: 'relative',
        fromStr: DEFAULT_FROM,
        toStr: DEFAULT_TO,
        from: '2020-07-07T08:20:18.966Z',
        to: '2020-07-08T08:20:18.966Z',
      },
      linkTo: [InputsModelId.global, InputsModelId.socTrends],
      queries: [],
      policy: { kind: DEFAULT_INTERVAL_TYPE, duration: DEFAULT_INTERVAL_VALUE },
      query: {
        query: '',
        language: 'kuery',
      },
      filters: [],
    },
    socTrends: {
      timerange: {
        kind: 'relative',
        fromStr: DEFAULT_FROM,
        toStr: DEFAULT_TO,
        from: '2020-07-06T08:20:18.966Z',
        to: '2020-07-07T08:20:18.966Z',
      },
      linkTo: [InputsModelId.global, InputsModelId.timeline],
      policy: { kind: DEFAULT_INTERVAL_TYPE, duration: DEFAULT_INTERVAL_VALUE },
    },
  },
  dragAndDrop: { dataProviders: {} },
  timeline: {
    showCallOutUnauthorizedMsg: false,
    timelineById: {
      [TimelineId.test]: {
        activeTab: TimelineTabs.query,
        prevActiveTab: TimelineTabs.notes,
        dataViewId: DEFAULT_DATA_VIEW_ID,
        deletedEventIds: [],
        documentType: '',
        queryFields: [],
        id: TimelineId.test,
        savedObjectId: null,
        columns: defaultHeaders,
        defaultColumns: defaultHeaders,
        indexNames: DEFAULT_INDEX_PATTERN,
        itemsPerPage: 5,
        dataProviders: [],
        description: '',
        eqlOptions: {
          eventCategoryField: 'event.category',
          tiebreakerField: '',
          timestampField: '@timestamp',
        },
        eventIdToNoteIds: {},
        excludedRowRendererIds: [],
        expandedDetail: {},
        highlightedDropAndProviderId: '',
        historyIds: [],
        isFavorite: false,
        isLive: false,
        isLoading: false,
        kqlMode: 'filter',
        kqlQuery: { filterQuery: null },
        loadingEventIds: [],
        title: '',
        timelineType: TimelineType.default,
        templateTimelineId: null,
        templateTimelineVersion: null,
        noteIds: [],
        dateRange: {
          start: '2020-07-07T08:20:18.966Z',
          end: '2020-07-08T08:20:18.966Z',
        },
        resolveTimelineConfig: undefined,
        pinnedEventIds: {},
        pinnedEventsSaveObject: {},
        selectAll: false,
        sessionViewConfig: null,
        show: false,
        sort: [
          {
            columnId: '@timestamp',
            columnType: 'date',
            esTypes: ['date'],
            sortDirection: 'desc',
          },
        ],
        status: TimelineStatus.draft,
        version: null,
        selectedEventIds: {},
        isSelectAllChecked: false,
        filters: [],
        isSaving: false,
        itemsPerPageOptions: [10, 25, 50, 100],
        savedSearchId: null,
        isDiscoverSavedSearchLoaded: false,
<<<<<<< HEAD
        savedSearch: null,
=======
        isDataProviderVisible: true,
>>>>>>> 9f86c05d
      },
    },
    insertTimeline: null,
  },
  dataTable: {
    tableById: {
      [TableId.test]: {
        columns: defaultHeaders,
        defaultColumns: defaultHeaders,
        dataViewId: 'security-solution-default',
        deletedEventIds: [],
        expandedDetail: {},
        filters: [],
        indexNames: ['.alerts-security.alerts-default'],
        isSelectAllChecked: false,
        itemsPerPage: 25,
        itemsPerPageOptions: [10, 25, 50, 100],
        loadingEventIds: [],
        selectedEventIds: {},
        showCheckboxes: false,
        sort: [
          {
            columnId: '@timestamp',
            columnType: 'date',
            esTypes: ['date'],
            sortDirection: 'desc',
          },
        ],
        graphEventId: '',
        sessionViewConfig: null,
        selectAll: false,
        id: TableId.test,
        title: '',
        initialized: true,
        updated: 1663882629000,
        isLoading: false,
        queryFields: [],
        totalCount: 0,
        viewMode: VIEW_SELECTION.gridView,
        additionalFilters: {
          showBuildingBlockAlerts: false,
          showOnlyThreatIndicatorAlerts: false,
        },
      },
    },
  },
  groups: initialGroupingState,
  analyzer: {
    [TableId.test]: EMPTY_RESOLVER,
    [TimelineId.test]: EMPTY_RESOLVER,
    [TimelineId.active]: EMPTY_RESOLVER,
    flyout: EMPTY_RESOLVER,
  },
  sourcerer: {
    ...mockSourcererState,
    defaultDataView: {
      ...mockSourcererState.defaultDataView,
      title: `${mockSourcererState.defaultDataView.title},fakebeat-*`,
    },
    kibanaDataViews: [
      {
        ...mockSourcererState.defaultDataView,
        title: `${mockSourcererState.defaultDataView.title},fakebeat-*`,
      },
    ],
    sourcererScopes: {
      ...mockSourcererState.sourcererScopes,
      [SourcererScopeName.default]: {
        ...mockSourcererState.sourcererScopes[SourcererScopeName.default],
        selectedDataViewId: mockSourcererState.defaultDataView.id,
        selectedPatterns: getScopePatternListSelection(
          mockSourcererState.defaultDataView,
          SourcererScopeName.default,
          mockSourcererState.signalIndexName,
          true
        ),
      },
      [SourcererScopeName.detections]: {
        ...mockSourcererState.sourcererScopes[SourcererScopeName.detections],
        selectedDataViewId: mockSourcererState.defaultDataView.id,
        selectedPatterns: getScopePatternListSelection(
          mockSourcererState.defaultDataView,
          SourcererScopeName.detections,
          mockSourcererState.signalIndexName,
          true
        ),
      },
      [SourcererScopeName.timeline]: {
        ...mockSourcererState.sourcererScopes[SourcererScopeName.timeline],
        selectedDataViewId: mockSourcererState.defaultDataView.id,
        selectedPatterns: getScopePatternListSelection(
          mockSourcererState.defaultDataView,
          SourcererScopeName.timeline,
          mockSourcererState.signalIndexName,
          true
        ),
      },
    },
  },
  globalUrlParam: {},
  /**
   * These state's are wrapped in `Immutable`, but for compatibility with the overall app architecture,
   * they are cast to mutable versions here.
   */
  management: mockManagementState as ManagementState,
  discover: getMockDiscoverInTimelineState(),
};<|MERGE_RESOLUTION|>--- conflicted
+++ resolved
@@ -372,11 +372,8 @@
         itemsPerPageOptions: [10, 25, 50, 100],
         savedSearchId: null,
         isDiscoverSavedSearchLoaded: false,
-<<<<<<< HEAD
         savedSearch: null,
-=======
         isDataProviderVisible: true,
->>>>>>> 9f86c05d
       },
     },
     insertTimeline: null,
