/*
 * Copyright Elasticsearch B.V. and/or licensed to Elasticsearch B.V. under one
 * or more contributor license agreements. Licensed under the Elastic License
 * 2.0; you may not use this file except in compliance with the Elastic License
 * 2.0.
 */

<<<<<<< HEAD
import { AssociationType, CommentType } from '../../../../../cases/common/api';
import { Comment } from '../../containers/types';

import { getManualAlertIdsWithNoRuleId, buildAlertsQuery } from './helpers';

const comments: Comment[] = [
  {
    associationType: AssociationType.case,
    type: CommentType.alert,
    alertId: 'alert-id-1',
    index: 'alert-index-1',
    id: 'comment-id',
    createdAt: '2020-02-19T23:06:33.798Z',
    createdBy: { username: 'elastic' },
    owner: 'securitySolution',
    rule: {
      id: null,
      name: null,
    },
    pushedAt: null,
    pushedBy: null,
    updatedAt: null,
    updatedBy: null,
    version: 'WzQ3LDFc',
  },
  {
    associationType: AssociationType.case,
    type: CommentType.alert,
    alertId: 'alert-id-2',
    index: 'alert-index-2',
    id: 'comment-id',
    createdAt: '2020-02-19T23:06:33.798Z',
    createdBy: { username: 'elastic' },
    owner: 'securitySolution',
    pushedAt: null,
    pushedBy: null,
    rule: {
      id: 'rule-id-2',
      name: 'rule-name-2',
    },
    updatedAt: null,
    updatedBy: null,
    version: 'WzQ3LDFc',
  },
];
=======
import { buildAlertsQuery } from './helpers';
>>>>>>> 9e2e8b9f

describe('Case view helpers', () => {
  describe('buildAlertsQuery', () => {
    it('it builds the alerts query', () => {
      expect(buildAlertsQuery(['alert-id-1', 'alert-id-2'])).toEqual({
        query: {
          bool: {
            filter: {
              ids: {
                values: ['alert-id-1', 'alert-id-2'],
              },
            },
          },
        },
        size: 10000,
      });
    });
  });
});<|MERGE_RESOLUTION|>--- conflicted
+++ resolved
@@ -5,55 +5,7 @@
  * 2.0.
  */
 
-<<<<<<< HEAD
-import { AssociationType, CommentType } from '../../../../../cases/common/api';
-import { Comment } from '../../containers/types';
-
-import { getManualAlertIdsWithNoRuleId, buildAlertsQuery } from './helpers';
-
-const comments: Comment[] = [
-  {
-    associationType: AssociationType.case,
-    type: CommentType.alert,
-    alertId: 'alert-id-1',
-    index: 'alert-index-1',
-    id: 'comment-id',
-    createdAt: '2020-02-19T23:06:33.798Z',
-    createdBy: { username: 'elastic' },
-    owner: 'securitySolution',
-    rule: {
-      id: null,
-      name: null,
-    },
-    pushedAt: null,
-    pushedBy: null,
-    updatedAt: null,
-    updatedBy: null,
-    version: 'WzQ3LDFc',
-  },
-  {
-    associationType: AssociationType.case,
-    type: CommentType.alert,
-    alertId: 'alert-id-2',
-    index: 'alert-index-2',
-    id: 'comment-id',
-    createdAt: '2020-02-19T23:06:33.798Z',
-    createdBy: { username: 'elastic' },
-    owner: 'securitySolution',
-    pushedAt: null,
-    pushedBy: null,
-    rule: {
-      id: 'rule-id-2',
-      name: 'rule-name-2',
-    },
-    updatedAt: null,
-    updatedBy: null,
-    version: 'WzQ3LDFc',
-  },
-];
-=======
 import { buildAlertsQuery } from './helpers';
->>>>>>> 9e2e8b9f
 
 describe('Case view helpers', () => {
   describe('buildAlertsQuery', () => {
