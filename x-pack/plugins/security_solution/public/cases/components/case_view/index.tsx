--- conflicted
+++ resolved
@@ -108,18 +108,6 @@
       [detectionsFormatUrl, detectionsUrlSearch]
     );
 
-<<<<<<< HEAD
-  const onComponentInitialized = useCallback(() => {
-    dispatch(
-      timelineActions.createTimeline({
-        id: TimelineId.casePage,
-        columns: [],
-        dataViewId: '',
-        indexNames: [],
-        expandedDetail: {},
-        show: false,
-      })
-=======
     const showAlertDetails = useCallback(
       (alertId: string, index: string) => {
         dispatch(
@@ -134,7 +122,6 @@
         );
       },
       [dispatch]
->>>>>>> 8bee1b8f
     );
 
     const endpointDetailsHref = (endpointId: string) =>
@@ -150,6 +137,7 @@
         timelineActions.createTimeline({
           id: TimelineId.casePage,
           columns: [],
+          dataViewId: '',
           indexNames: [],
           expandedDetail: {},
           show: false,
