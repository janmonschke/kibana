--- conflicted
+++ resolved
@@ -14,26 +14,6 @@
 // normalizeTimeRange uses getTimeRangeSettings which cannot be used outside Kibana context if the uiSettings is not false
 const { from: start, to: end } = normalizeTimeRange({ from: '', to: '' }, false);
 
-<<<<<<< HEAD
-export const timelineDefaults: SubsetTimelineModel & Pick<TimelineModel, 'filters' | 'eqlOptions'> =
-  {
-    activeTab: TimelineTabs.query,
-    prevActiveTab: TimelineTabs.query,
-    columns: defaultHeaders,
-    documentType: '',
-    defaultColumns: defaultHeaders,
-    dataProviders: [],
-    dataViewId: '',
-    dateRange: { start, end },
-    deletedEventIds: [],
-    description: '',
-    eqlOptions: {
-      eventCategoryField: 'event.category',
-      tiebreakerField: '',
-      timestampField: '@timestamp',
-      query: '',
-      size: 100,
-=======
 export const timelineDefaults: SubsetTimelineModel &
   Pick<TimelineModel, 'filters' | 'eqlOptions' | 'resolveTimelineConfig'> = {
   activeTab: TimelineTabs.query,
@@ -42,6 +22,7 @@
   documentType: '',
   defaultColumns: defaultHeaders,
   dataProviders: [],
+  dataViewId: '',
   dateRange: { start, end },
   deletedEventIds: [],
   description: '',
@@ -91,7 +72,6 @@
       columnId: '@timestamp',
       columnType: 'number',
       sortDirection: 'desc',
->>>>>>> a7a1e543
     },
   ],
   status: TimelineStatus.draft,
