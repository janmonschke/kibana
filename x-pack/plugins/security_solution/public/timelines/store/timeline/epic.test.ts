--- conflicted
+++ resolved
@@ -176,11 +176,8 @@
         id: '11169110-fc22-11e9-8ca9-072f15ce2685',
         savedQueryId: 'my endgame timeline query',
         savedSearchId: null,
-<<<<<<< HEAD
         savedSearch: null,
-=======
         isDataProviderVisible: true,
->>>>>>> 9f86c05d
       };
 
       expect(
