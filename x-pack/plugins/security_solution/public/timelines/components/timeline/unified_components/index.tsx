/*
 * Copyright Elasticsearch B.V. and/or licensed to Elasticsearch B.V. under one
 * or more contributor license agreements. Licensed under the Elastic License
 * 2.0; you may not use this file except in compliance with the Elastic License
 * 2.0.
 */
import type { EuiDataGridProps } from '@elastic/eui';
import { EuiFlexGroup, EuiFlexItem, EuiHideFor } from '@elastic/eui';
import React, { useMemo, useCallback, useState, useRef } from 'react';
import { useDispatch } from 'react-redux';

import { generateFilters } from '@kbn/data-plugin/public';
import type { DataView, DataViewField } from '@kbn/data-plugin/common';
import type { SortOrder } from '@kbn/saved-search-plugin/public';
import type { DataLoadingState } from '@kbn/unified-data-table';
import { useColumns } from '@kbn/unified-data-table';
import { popularizeField } from '@kbn/unified-data-table/src/utils/popularize_field';
import type { DropType } from '@kbn/dom-drag-drop';
import styled from 'styled-components';
import { Droppable, DropOverlayWrapper, useDragDropContext } from '@kbn/dom-drag-drop';
import type {
  UnifiedFieldListSidebarContainerApi,
  UnifiedFieldListSidebarContainerProps,
} from '@kbn/unified-field-list';
import { UnifiedFieldListSidebarContainer } from '@kbn/unified-field-list';
import type { EuiTheme } from '@kbn/react-kibana-context-styled';
import type { CoreStart } from '@kbn/core-lifecycle-browser';
import type { DocViewFilterFn } from '@kbn/unified-doc-viewer/types';
import { withDataView } from '../../../../common/components/with_data_view';
import { EventDetailsWidthProvider } from '../../../../common/components/events_viewer/event_details_width_context';
import type { ExpandedDetailTimeline } from '../../../../../common/types';
import type { TimelineItem } from '../../../../../common/search_strategy';
import { useKibana } from '../../../../common/lib/kibana';
import { defaultHeaders } from '../body/column_headers/default_headers';
import type {
  ColumnHeaderOptions,
  OnChangePage,
  RowRenderer,
  SortColumnTimeline,
  ToggleDetailPanel,
  TimelineTabs,
} from '../../../../../common/types/timeline';
import type { inputsModel } from '../../../../common/store';
import { getColumnHeader } from '../body/column_headers/helpers';
import { StyledPageContentWrapper, StyledMainEuiPanel, StyledSplitFlexItem } from './styles';
import { DRAG_DROP_FIELD } from './data_table/translations';
import { TimelineResizableLayout } from './resizable_layout';
import TimelineDataTable from './data_table';
import { timelineActions } from '../../../store';
import type { TimelineModel } from '../../../store/model';
import { getFieldsListCreationOptions } from './get_fields_list_creation_options';
import { defaultUdtHeaders } from './default_headers';

const TimelineBodyContainer = styled.div.attrs(({ className = '' }) => ({
  className: `${className}`,
}))`
  width: 100%;
  height: 100%;
`;

const DataGridMemoized = React.memo(TimelineDataTable);

const DROP_PROPS = {
  value: {
    id: 'dscDropZoneTable',
    humanData: {
      label: DRAG_DROP_FIELD,
    },
  },
  order: [1, 0, 0, 0],
  types: ['field_add'] as DropType[],
};

const SidebarPanelFlexGroup = styled(EuiFlexGroup)`
  height: 100%;

  .unifiedFieldListSidebar {
    padding-bottom: ${(props) => (props.theme as EuiTheme).eui.euiSizeS};
    padding-left: 0px;
    border-top: 1px solid ${(props) => (props.theme as EuiTheme).eui.euiColorLightShade};

    .unifiedFieldListSidebar__group {
      .euiFlexItem:last-child {
        /* padding-right: ${(props) => (props.theme as EuiTheme).eui.euiSizeS}; */
      }
      .unifiedFieldListSidebar__list {
        padding-left: 0px;
      }

      .unifiedFieldListSidebar__addBtn {
        margin-right: ${(props) => (props.theme as EuiTheme).eui.euiSizeS};
      }
    }
  }
`;

export const SAMPLE_SIZE_SETTING = 500;
export const HIDE_FOR_SIZES = ['xs', 's'];

interface Props {
  columns: ColumnHeaderOptions[];
  isSortEnabled?: boolean;
  rowRenderers: RowRenderer[];
  timelineId: string;
  itemsPerPage: number;
  itemsPerPageOptions: number[];
  sort: SortColumnTimeline[];
  events: TimelineItem[];
  refetch: inputsModel.Refetch;
  totalCount: number;
  onEventClosed: (args: ToggleDetailPanel) => void;
  expandedDetail: ExpandedDetailTimeline;
  showExpandedDetails: boolean;
  onChangePage: OnChangePage;
  activeTab: TimelineTabs;
  dataLoadingState: DataLoadingState;
  updatedAt: number;
  isTextBasedQuery?: boolean;
  dataView: DataView;
  trailingControlColumns?: EuiDataGridProps['trailingControlColumns'];
  leadingControlColumns?: EuiDataGridProps['leadingControlColumns'];
  pinnedEventIds?: TimelineModel['pinnedEventIds'];
  eventIdToNoteIds?: TimelineModel['eventIdToNoteIds'];
}

const UnifiedTimelineComponent: React.FC<Props> = ({
  columns,
  isSortEnabled,
  activeTab,
  timelineId,
  itemsPerPage,
  itemsPerPageOptions,
  rowRenderers,
  sort,
  events,
  refetch,
  dataLoadingState,
  totalCount,
  onEventClosed,
  showExpandedDetails,
  expandedDetail,
  onChangePage,
  updatedAt,
  isTextBasedQuery,
  dataView,
  trailingControlColumns,
  leadingControlColumns,
  pinnedEventIds,
  eventIdToNoteIds,
}) => {
  const dispatch = useDispatch();
  const unifiedFieldListContainerRef = useRef<UnifiedFieldListSidebarContainerApi>(null);

  const {
    services: {
      uiSettings,
      fieldFormats,
      dataViews,
      dataViewFieldEditor,
      application: { capabilities },
      uiActions,
      charts,
      docLinks,
      analytics,
      timelineDataService,
    },
  } = useKibana();
<<<<<<< HEAD
  const {
    query: { filterManager: timelineFilterManager },
  } = timelineDataService;

=======
  const [eventIdsAddingNotes, setEventIdsAddingNotes] = useState<Set<string>>(new Set());
  const onToggleShowNotes = useCallback(
    (eventId: string) => {
      const newSet = new Set(eventIdsAddingNotes);
      if (newSet.has(eventId)) {
        newSet.delete(eventId);
        setEventIdsAddingNotes(newSet);
      } else {
        setEventIdsAddingNotes(newSet.add(eventId));
      }
    },
    [eventIdsAddingNotes]
  );
>>>>>>> 13032951
  const fieldListSidebarServices: UnifiedFieldListSidebarContainerProps['services'] = useMemo(
    () => ({
      fieldFormats,
      dataViews,
      dataViewFieldEditor,
      data: timelineDataService,
      uiActions,
      charts,
      core: {
        analytics,
        uiSettings,
        docLinks,
      } as CoreStart,
    }),
    [
      fieldFormats,
      dataViews,
      dataViewFieldEditor,
      timelineDataService,
      uiActions,
      charts,
      uiSettings,
      docLinks,
      analytics,
    ]
  );

  const [sidebarContainer, setSidebarContainer] = useState<HTMLDivElement | null>(null);
  const [, setMainContainer] = useState<HTMLDivElement | null>(null);

  const columnIds = useMemo(() => {
    return columns.map((c) => c.id);
  }, [columns]);

  const sortingColumns = useMemo(() => {
    return (
      (sort?.map((sortingCol) => [
        sortingCol.columnId,
        sortingCol.sortDirection as 'asc' | 'desc',
      ]) as SortOrder[]) || []
    );
  }, [sort]);

  const onSort = useCallback(
    (nextSort: string[][]) => {
      dispatch(
        timelineActions.updateSort({
          id: timelineId,
          sort: nextSort.map(([id, direction]) => {
            const currentColumn = columns.find((column) => column.id === id);
            const columnType = currentColumn ? currentColumn.type : 'keyword';
            return {
              columnId: id,
              columnType,
              sortDirection: direction,
              // esTypes is needed so that the sort object remains consistent with the
              // default sort value and does not creates an unnecessary search request
              esTypes: id === '@timestamp' ? ['date'] : [],
            } as SortColumnTimeline;
          }),
        })
      );
    },
    [dispatch, timelineId, columns]
  );

  const setAppState = useCallback(
    (newState: { columns: string[]; sort?: string[][] }) => {
      if (newState.sort) {
        onSort(newState.sort);
      } else {
        const columnsStates = newState.columns.map((columnId) =>
          getColumnHeader(columnId, defaultUdtHeaders)
        );
        dispatch(timelineActions.updateColumns({ id: timelineId, columns: columnsStates }));
      }
    },
    [dispatch, onSort, timelineId]
  );

  const {
    columns: currentColumnIds,
    onAddColumn,
    onRemoveColumn,
    onSetColumns,
  } = useColumns({
    capabilities,
    // eslint-disable-next-line @typescript-eslint/no-non-null-assertion
    dataView: dataView!,
    dataViews,
    setAppState,
    useNewFieldsApi: true,
    columns: columnIds,
    sort: sortingColumns,
  });

  const onSetColumnsTimeline = useCallback(
    (nextColumns: string[]) => {
      const shouldUnifiedTableKeepColumnsUnchanged = true;
      // to support the legacy table, unified table has the ability to automatically
      // prepend timestamp field column to the table. We do not want that, otherwise
      // the list of columns returned does not have timestamp field because unifiedDataTable assumes that
      // it is automatically available in the table.
      onSetColumns(nextColumns, shouldUnifiedTableKeepColumnsUnchanged);
    },
    [onSetColumns]
  );

  const onAddFilter = useCallback(
    (field: DataViewField | string, values: unknown, operation: '+' | '-') => {
      if (dataView && timelineFilterManager) {
        const fieldName = typeof field === 'string' ? field : field.name;
        popularizeField(dataView, fieldName, dataViews, capabilities);
        const newFilters = generateFilters(
          timelineFilterManager,
          field,
          values,
          operation,
          dataView
        );
        return timelineFilterManager.addFilters(newFilters);
      }
    },
    [timelineFilterManager, dataView, dataViews, capabilities]
  );

  const [{ dragging }] = useDragDropContext();
  const draggingFieldName = dragging?.id;

  const onToggleColumn = useCallback(
    (columnId: string) => {
      dispatch(
        timelineActions.upsertColumn({
          column: getColumnHeader(columnId, defaultHeaders),
          id: timelineId,
          index: 1,
        })
      );
    },
    [dispatch, timelineId]
  );

  const isDropAllowed = useMemo(() => {
    if (!draggingFieldName || columnIds.includes(draggingFieldName)) {
      return false;
    }
    return true;
  }, [draggingFieldName, columnIds]);

  const onDropFieldToTable = useCallback(() => {
    if (draggingFieldName) {
      onAddColumn(draggingFieldName);
      onToggleColumn(draggingFieldName);
    }
  }, [draggingFieldName, onAddColumn, onToggleColumn]);

  const onAddFieldToWorkspace = useCallback(
    (field: DataViewField) => {
      onAddColumn(field.name);
      onToggleColumn(field.name);
    },
    [onAddColumn, onToggleColumn]
  );

  const onRemoveFieldFromWorkspace = useCallback(
    (field: DataViewField) => {
      if (columns.some(({ id }) => id === field.name)) {
        dispatch(
          timelineActions.removeColumn({
            columnId: field.name,
            id: timelineId,
          })
        );
      }
      onRemoveColumn(field.name);
    },
    [columns, dispatch, onRemoveColumn, timelineId]
  );

  const onFieldEdited = useCallback(() => {
    refetch();
  }, [refetch]);

  const wrappedOnFieldEdited = useCallback(async () => {
    onFieldEdited();
  }, [onFieldEdited]);

  const cellContext = useMemo(() => {
    return {
      events,
      pinnedEventIds,
      eventIdsAddingNotes,
      onToggleShowNotes,
      eventIdToNoteIds,
      refetch,
    };
  }, [events, pinnedEventIds, eventIdsAddingNotes, onToggleShowNotes, eventIdToNoteIds, refetch]);

  return (
    <TimelineBodyContainer className="timelineBodyContainer" ref={setSidebarContainer}>
      <TimelineResizableLayout
        container={sidebarContainer}
        unifiedFieldListSidebarContainerApi={unifiedFieldListContainerRef.current}
        sidebarPanel={
          <SidebarPanelFlexGroup gutterSize="none">
            <EuiFlexItem className="sidebarContainer">
              {dataView ? (
                <UnifiedFieldListSidebarContainer
                  ref={unifiedFieldListContainerRef}
                  showFieldList
                  variant="responsive"
                  getCreationOptions={getFieldsListCreationOptions}
                  services={fieldListSidebarServices}
                  dataView={dataView}
                  fullWidth
                  allFields={dataView.fields}
                  workspaceSelectedFieldNames={columnIds}
                  onAddFieldToWorkspace={onAddFieldToWorkspace}
                  onRemoveFieldFromWorkspace={onRemoveFieldFromWorkspace}
                  onAddFilter={onAddFilter}
                  onFieldEdited={wrappedOnFieldEdited}
                />
              ) : null}
            </EuiFlexItem>
            <EuiHideFor sizes={HIDE_FOR_SIZES}>
              <StyledSplitFlexItem grow={false} className="thinBorderSplit" />
            </EuiHideFor>
          </SidebarPanelFlexGroup>
        }
        mainPanel={
          <StyledPageContentWrapper>
            <StyledMainEuiPanel
              role="main"
              panelRef={setMainContainer}
              paddingSize="none"
              borderRadius="none"
              hasShadow={false}
              hasBorder={false}
              color="transparent"
            >
              <Droppable
                dropTypes={isDropAllowed ? DROP_PROPS.types : undefined}
                value={DROP_PROPS.value}
                order={DROP_PROPS.order}
                onDrop={onDropFieldToTable}
              >
                <DropOverlayWrapper isVisible={isDropAllowed}>
                  <EventDetailsWidthProvider>
                    <DataGridMemoized
                      columns={columns}
                      columnIds={currentColumnIds}
                      rowRenderers={rowRenderers}
                      timelineId={timelineId}
                      isSortEnabled={isSortEnabled}
                      itemsPerPage={itemsPerPage}
                      itemsPerPageOptions={itemsPerPageOptions}
                      sort={sortingColumns}
                      onSort={onSort}
                      onSetColumns={onSetColumnsTimeline}
                      events={events}
                      refetch={refetch}
                      onFieldEdited={onFieldEdited}
                      dataLoadingState={dataLoadingState}
                      totalCount={totalCount}
                      onEventClosed={onEventClosed}
                      expandedDetail={expandedDetail}
                      showExpandedDetails={showExpandedDetails}
                      onChangePage={onChangePage}
                      activeTab={activeTab}
                      updatedAt={updatedAt}
                      isTextBasedQuery={isTextBasedQuery}
                      onFilter={onAddFilter as DocViewFilterFn}
                      trailingControlColumns={trailingControlColumns}
                      leadingControlColumns={leadingControlColumns}
                      cellContext={cellContext}
                      eventIdToNoteIds={eventIdToNoteIds}
                    />
                  </EventDetailsWidthProvider>
                </DropOverlayWrapper>
              </Droppable>
            </StyledMainEuiPanel>
          </StyledPageContentWrapper>
        }
      />
    </TimelineBodyContainer>
  );
};

export const UnifiedTimeline = React.memo(withDataView<Props>(UnifiedTimelineComponent));
// eslint-disable-next-line import/no-default-export
export { UnifiedTimeline as default };<|MERGE_RESOLUTION|>--- conflicted
+++ resolved
@@ -165,12 +165,10 @@
       timelineDataService,
     },
   } = useKibana();
-<<<<<<< HEAD
   const {
     query: { filterManager: timelineFilterManager },
   } = timelineDataService;
 
-=======
   const [eventIdsAddingNotes, setEventIdsAddingNotes] = useState<Set<string>>(new Set());
   const onToggleShowNotes = useCallback(
     (eventId: string) => {
@@ -184,7 +182,7 @@
     },
     [eventIdsAddingNotes]
   );
->>>>>>> 13032951
+
   const fieldListSidebarServices: UnifiedFieldListSidebarContainerProps['services'] = useMemo(
     () => ({
       fieldFormats,
