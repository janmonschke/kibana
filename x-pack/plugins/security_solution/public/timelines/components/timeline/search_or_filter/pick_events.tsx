/*
 * Copyright Elasticsearch B.V. and/or licensed to Elasticsearch B.V. under one
 * or more contributor license agreements. Licensed under the Elastic License
 * 2.0; you may not use this file except in compliance with the Elastic License
 * 2.0.
 */

import {
  EuiAccordion,
  EuiButton,
  EuiButtonEmpty,
  EuiRadioGroup,
  EuiComboBox,
  EuiComboBoxOptionOption,
  EuiHealth,
  EuiIcon,
  EuiFlexGroup,
  EuiFlexItem,
  EuiPopover,
  EuiPopoverTitle,
  EuiSpacer,
  EuiText,
  EuiToolTip,
  EuiSuperSelect,
} from '@elastic/eui';
import deepEqual from 'fast-deep-equal';
import React, { memo, useCallback, useEffect, useMemo, useState } from 'react';
import { useSelector } from 'react-redux';
import styled from 'styled-components';

import { State } from '../../../../common/store';
import { SourcererScopeName } from '../../../../common/store/sourcerer/model';
import { TimelineEventsType } from '../../../../../common';
import { getSourcererScopeSelector, SourcererScopeSelector } from './selectors';
import * as i18n from './translations';
import {
  getScopePatternListSelection,
  isSignalIndex,
} from '../../../../common/store/sourcerer/helpers';
import { SIEM_DATA_VIEW_LABEL } from '../../../../common/components/sourcerer/translations';

const PopoverContent = styled.div`
  width: 600px;
`;

const ResetButton = styled(EuiButtonEmpty)`
  width: fit-content;
`;

const MyEuiButton = styled(EuiButton)`
  .euiHealth {
    vertical-align: middle;
  }
`;

const AllEuiHealth = styled(EuiHealth)`
  margin-left: -2px;
  svg {
    stroke: #fff;
    stroke-width: 1px;
    stroke-linejoin: round;
    width: 19px;
    height: 19px;
    margin-top: 1px;
    z-index: 1;
  }
`;

const WarningEuiHealth = styled(EuiHealth)`
  margin-left: -17px;
  svg {
    z-index: 0;
  }
`;

const AdvancedSettings = styled(EuiText)`
  color: ${({ theme }) => theme.eui.euiColorPrimary};
`;

const ConfigHelper = styled(EuiText)`
  margin-left: 4px;
`;

const Filter = styled(EuiRadioGroup)`
  margin-left: 4px;
`;

const PickEventContainer = styled.div`
  .euiSuperSelect {
    width: 170px;
    max-width: 170px;
    button.euiSuperSelectControl {
      padding-top: 3px;
    }
  }
`;

const getEventTypeOptions = (isCustomDisabled: boolean = true, isDefaultPattern: boolean) => [
  {
    id: 'all',
    label: (
      <AllEuiHealth color="subdued">
        <WarningEuiHealth color="warning">{i18n.ALL_EVENT}</WarningEuiHealth>
      </AllEuiHealth>
    ),
  },
  {
    id: 'raw',
    label: <EuiHealth color="subdued"> {i18n.RAW_EVENT}</EuiHealth>,
    disabled: !isDefaultPattern,
  },
  {
    id: 'alert',
    label: <EuiHealth color="warning"> {i18n.DETECTION_ALERTS_EVENT}</EuiHealth>,
    disabled: !isDefaultPattern,
  },
  {
    id: 'custom',
    label: <>{i18n.CUSTOM_INDEX_PATTERNS}</>,
    disabled: isCustomDisabled,
  },
];

interface PickEventTypeProps {
  eventType: TimelineEventsType;
  onChangeEventTypeAndIndexesName: (
    value: TimelineEventsType,
    indexNames: string[],
    dataViewId: string
  ) => void;
}
// TODO: Steph/sourcerer needs tests
// AKA TimelineSourcerer
const PickEventTypeComponents: React.FC<PickEventTypeProps> = ({
  eventType = 'all',
  onChangeEventTypeAndIndexesName,
}) => {
  const [isPopoverOpen, setPopover] = useState(false);
  const [showAdvanceSettings, setAdvanceSettings] = useState(eventType === 'custom');
  const [filterEventType, setFilterEventType] = useState<TimelineEventsType>(eventType);
  const sourcererScopeSelector = useMemo(getSourcererScopeSelector, []);
  const {
    defaultDataView,
    kibanaDataViews,
    signalIndexName,
    sourcererScope: { loading, selectedPatterns, selectedDataViewId },
  } = useSelector<State, SourcererScopeSelector>(
    (state) => sourcererScopeSelector(state, SourcererScopeName.timeline),
    deepEqual
  );

<<<<<<< HEAD
  const [dataViewId, setDataViewId] = useState<string>(selectedDataViewId ?? '');
  const { patternList, selectablePatterns } = useMemo(() => {
    const theDataView = kibanaDataViews.find((dataView) => dataView.id === dataViewId);
    return theDataView != null
      ? {
          patternList: theDataView.title
            .split(',')
            // remove duplicates patterns from selector
            .filter((pattern, i, self) => self.indexOf(pattern) === i),
          selectablePatterns: theDataView.patternList,
        }
      : { patternList: [], selectablePatterns: [] };
  }, [kibanaDataViews, dataViewId]);
  const [selectedOptions, setSelectedOptions] = useState<Array<EuiComboBoxOptionOption<string>>>(
    selectedPatterns.map((indexName) => ({
      label: indexName,
      value: indexName,
    }))
=======
  const indexesPatternOptions = useMemo(
    () =>
      [
        ...configIndexPatterns,
        ...kibanaIndexPatterns.map((kip) => kip.title),
        signalIndexName,
      ].reduce<Array<EuiComboBoxOptionOption<string>>>((acc, index) => {
        if (index != null && !acc.some((o) => o.label === index)) {
          return [...acc, { label: index, value: index }];
        }
        return acc;
      }, []),
    [configIndexPatterns, kibanaIndexPatterns, signalIndexName]
  );

  const renderOption = useCallback(
    ({ value }) => {
      if (kibanaIndexPatterns.some((kip) => kip.title === value)) {
        return (
          <span data-test-subj="sourcerer-option">
            <EuiIcon type="logoKibana" size="s" /> {value}
          </span>
        );
      }
      return <span data-test-subj="sourcerer-option">{value}</span>;
    },
    [kibanaIndexPatterns]
>>>>>>> cba83335
  );
  const isSavingDisabled = useMemo(() => selectedOptions.length === 0, [selectedOptions]);
  const selectableOptions = useMemo(
    () =>
      patternList.map((indexName) => ({
        label: indexName,
        value: indexName,
        disabled: !selectablePatterns.includes(indexName),
      })),
    [selectablePatterns, patternList]
  );

  const onChangeFilter = useCallback(
    (filter) => {
      setFilterEventType(filter);
      if (filter === 'all' || filter === 'kibana') {
        setSelectedOptions(
<<<<<<< HEAD
          selectablePatterns.map((indexSelected) => ({
=======
          [...configIndexPatterns.sort(), signalIndexName ?? ''].map((indexSelected) => ({
>>>>>>> cba83335
            label: indexSelected,
            value: indexSelected,
          }))
        );
      } else if (filter === 'raw') {
        setSelectedOptions(
<<<<<<< HEAD
          (signalIndexName == null
            ? selectablePatterns
            : selectablePatterns.filter((index) => !isSignalIndex(index, signalIndexName))
          ).map((indexSelected) => ({
=======
          configIndexPatterns.sort().map((indexSelected) => ({
>>>>>>> cba83335
            label: indexSelected,
            value: indexSelected,
          }))
        );
      } else if (filter === 'alert') {
        setSelectedOptions([
          {
            label: signalIndexName ?? '',
            value: signalIndexName ?? '',
          },
        ]);
      }
    },
    [selectablePatterns, signalIndexName]
  );

  const onChangeCombo = useCallback(
    (newSelectedOptions: Array<EuiComboBoxOptionOption<string>>) => {
      const localSelectedPatterns = newSelectedOptions
        .map((nso) => nso.label)
        .sort()
        .join();
      if (localSelectedPatterns === selectablePatterns.sort().join()) {
        setFilterEventType('all');
      } else if (
        dataViewId === defaultDataView.id &&
        localSelectedPatterns ===
          selectablePatterns
            .filter((index) => !isSignalIndex(index, signalIndexName))
            .sort()
            .join()
      ) {
        setFilterEventType('raw');
      } else if (dataViewId === defaultDataView.id && localSelectedPatterns === signalIndexName) {
        setFilterEventType('alert');
      } else {
        setFilterEventType('custom');
      }

      setSelectedOptions(newSelectedOptions);
    },
    [defaultDataView.id, dataViewId, selectablePatterns, signalIndexName]
  );

  const onChangeSuper = useCallback(
    (newSelectedOption) => {
      setFilterEventType('all');
      setDataViewId(newSelectedOption);
      setSelectedOptions(
        getScopePatternListSelection(
          kibanaDataViews.find((dataView) => dataView.id === newSelectedOption),
          SourcererScopeName.timeline,
          signalIndexName
        ).map((indexSelected: string) => ({
          label: indexSelected,
          value: indexSelected,
        }))
      );
    },
    [kibanaDataViews, signalIndexName]
  );

  const togglePopover = useCallback(
    () => setPopover((prevIsPopoverOpen) => !prevIsPopoverOpen),
    []
  );

  const closePopover = useCallback(() => setPopover(false), []);

  const handleSaveIndices = useCallback(() => {
    onChangeEventTypeAndIndexesName(
      filterEventType,
      selectedOptions.map((so) => so.label),
      dataViewId
    );
    setPopover(false);
  }, [dataViewId, filterEventType, onChangeEventTypeAndIndexesName, selectedOptions]);

  const resetDataSources = useCallback(() => {
<<<<<<< HEAD
    setDataViewId(defaultDataView.id);
    setSelectedOptions(
      getScopePatternListSelection(
        defaultDataView,
        SourcererScopeName.timeline,
        signalIndexName
      ).map((indexSelected: string) => ({
        label: indexSelected,
        value: indexSelected,
      }))
    );
    setFilterEventType(eventType);
  }, [defaultDataView, eventType, signalIndexName]);
=======
    onChangeFilter('all');
  }, [onChangeFilter]);
>>>>>>> cba83335

  const dataViewSelectOptions = useMemo(
    () =>
      kibanaDataViews.map(({ title, id }) => ({
        inputDisplay:
          id === defaultDataView.id ? (
            <span data-test-subj="dataView-option-super">
              <EuiIcon type="logoSecurity" size="s" /> {SIEM_DATA_VIEW_LABEL}
            </span>
          ) : (
            <span data-test-subj="dataView-option-super">
              <EuiIcon type="logoKibana" size="s" /> {title}
            </span>
          ),
        value: id,
      })),
    [defaultDataView.id, kibanaDataViews]
  );

  const filterOptions = useMemo(
    () => getEventTypeOptions(filterEventType !== 'custom', dataViewId === defaultDataView.id),
    [defaultDataView.id, filterEventType, dataViewId]
  );

  const button = useMemo(() => {
    const options = getEventTypeOptions(true, dataViewId === defaultDataView.id);
    return (
      <MyEuiButton
        data-test-subj="sourcerer-timeline-trigger"
        iconType="arrowDown"
        iconSide="right"
        isLoading={loading}
        onClick={togglePopover}
      >
        {options.find((opt) => opt.id === eventType)?.label}
      </MyEuiButton>
    );
  }, [defaultDataView.id, eventType, dataViewId, loading, togglePopover]);

  const tooltipContent = useMemo(
    () => (isPopoverOpen ? null : selectedPatterns.sort().join(', ')),
    [isPopoverOpen, selectedPatterns]
  );

  const ButtonContent = useMemo(
    () => (
      <AdvancedSettings data-test-subj="advanced-settings">
        {showAdvanceSettings
          ? i18n.HIDE_INDEX_PATTERNS_ADVANCED_SETTINGS
          : i18n.SHOW_INDEX_PATTERNS_ADVANCED_SETTINGS}
      </AdvancedSettings>
    ),
    [showAdvanceSettings]
  );

  useEffect(() => {
    const newSelectedOptions = selectedPatterns.map((indexSelected) => ({
      label: indexSelected,
      value: indexSelected,
    }));
    setSelectedOptions((prevSelectedOptions) => {
      if (!deepEqual(newSelectedOptions, prevSelectedOptions)) {
        return newSelectedOptions;
      }
      return prevSelectedOptions;
    });
  }, [selectedPatterns]);

  useEffect(() => {
    setFilterEventType((prevFilter) => (prevFilter !== eventType ? eventType : prevFilter));
    setAdvanceSettings(eventType === 'custom');
  }, [eventType]);

  return (
    <PickEventContainer>
      <EuiToolTip position="top" content={tooltipContent}>
        <EuiPopover
          button={button}
          closePopover={closePopover}
          id="popover"
          isOpen={isPopoverOpen}
          ownFocus
          repositionOnScroll
        >
          <PopoverContent>
            <EuiPopoverTitle>
              <>{i18n.SELECT_INDEX_PATTERNS}</>
            </EuiPopoverTitle>
            <EuiSpacer size="s" />
            <Filter
              data-test-subj="timeline-sourcerer-radio"
              options={filterOptions}
              idSelected={filterEventType}
              onChange={onChangeFilter}
              name={i18n.SELECT_INDEX_PATTERNS}
            />
            <EuiSpacer size="m" />
            <EuiAccordion
              data-test-subj="sourcerer-accordion"
              id="accordion1"
              forceState={showAdvanceSettings ? 'open' : 'closed'}
              buttonContent={ButtonContent}
              onToggle={setAdvanceSettings}
            >
              <>
                <EuiSpacer size="s" />
                <EuiSuperSelect
                  data-test-subj="sourcerer-combo-box"
                  placeholder={i18n.PICK_INDEX_PATTERNS}
                  fullWidth
                  options={dataViewSelectOptions}
                  valueOfSelected={dataViewId}
                  onChange={onChangeSuper}
                />
                <EuiSpacer size="xs" />
                <EuiComboBox
                  data-test-subj="timeline-sourcerer"
                  fullWidth
                  onChange={onChangeCombo}
                  options={selectableOptions}
                  placeholder={i18n.PICK_INDEX_PATTERNS}
                  selectedOptions={selectedOptions}
                />
              </>
            </EuiAccordion>
            {!showAdvanceSettings && (
              <>
                <EuiSpacer size="s" />
                <ConfigHelper size="s" color="subdued">
                  {i18n.CONFIGURE_INDEX_PATTERNS}
                </ConfigHelper>
              </>
            )}
            <EuiSpacer size="m" />
            <EuiFlexGroup alignItems="center" justifyContent="spaceBetween">
              <EuiFlexItem>
                <ResetButton
                  aria-label={i18n.DATA_SOURCES_RESET}
                  data-test-subj="sourcerer-reset"
                  flush="left"
                  onClick={resetDataSources}
                  title={i18n.DATA_SOURCES_RESET}
                >
                  {i18n.DATA_SOURCES_RESET}
                </ResetButton>
              </EuiFlexItem>
              <EuiFlexItem grow={false}>
                <EuiButton
                  onClick={handleSaveIndices}
                  data-test-subj="sourcerer-save"
                  disabled={isSavingDisabled}
                  fill
                  fullWidth
                  size="s"
                >
                  {i18n.SAVE_INDEX_PATTERNS}
                </EuiButton>
              </EuiFlexItem>
            </EuiFlexGroup>
          </PopoverContent>
        </EuiPopover>
      </EuiToolTip>
    </PickEventContainer>
  );
};

export const PickEventType = memo(PickEventTypeComponents);<|MERGE_RESOLUTION|>--- conflicted
+++ resolved
@@ -149,7 +149,6 @@
     deepEqual
   );
 
-<<<<<<< HEAD
   const [dataViewId, setDataViewId] = useState<string>(selectedDataViewId ?? '');
   const { patternList, selectablePatterns } = useMemo(() => {
     const theDataView = kibanaDataViews.find((dataView) => dataView.id === dataViewId);
@@ -168,35 +167,6 @@
       label: indexName,
       value: indexName,
     }))
-=======
-  const indexesPatternOptions = useMemo(
-    () =>
-      [
-        ...configIndexPatterns,
-        ...kibanaIndexPatterns.map((kip) => kip.title),
-        signalIndexName,
-      ].reduce<Array<EuiComboBoxOptionOption<string>>>((acc, index) => {
-        if (index != null && !acc.some((o) => o.label === index)) {
-          return [...acc, { label: index, value: index }];
-        }
-        return acc;
-      }, []),
-    [configIndexPatterns, kibanaIndexPatterns, signalIndexName]
-  );
-
-  const renderOption = useCallback(
-    ({ value }) => {
-      if (kibanaIndexPatterns.some((kip) => kip.title === value)) {
-        return (
-          <span data-test-subj="sourcerer-option">
-            <EuiIcon type="logoKibana" size="s" /> {value}
-          </span>
-        );
-      }
-      return <span data-test-subj="sourcerer-option">{value}</span>;
-    },
-    [kibanaIndexPatterns]
->>>>>>> cba83335
   );
   const isSavingDisabled = useMemo(() => selectedOptions.length === 0, [selectedOptions]);
   const selectableOptions = useMemo(
@@ -204,6 +174,7 @@
       patternList.map((indexName) => ({
         label: indexName,
         value: indexName,
+        'data-test-subj': 'sourcerer-option',
         disabled: !selectablePatterns.includes(indexName),
       })),
     [selectablePatterns, patternList]
@@ -214,25 +185,17 @@
       setFilterEventType(filter);
       if (filter === 'all' || filter === 'kibana') {
         setSelectedOptions(
-<<<<<<< HEAD
           selectablePatterns.map((indexSelected) => ({
-=======
-          [...configIndexPatterns.sort(), signalIndexName ?? ''].map((indexSelected) => ({
->>>>>>> cba83335
             label: indexSelected,
             value: indexSelected,
           }))
         );
       } else if (filter === 'raw') {
         setSelectedOptions(
-<<<<<<< HEAD
           (signalIndexName == null
             ? selectablePatterns
             : selectablePatterns.filter((index) => !isSignalIndex(index, signalIndexName))
           ).map((indexSelected) => ({
-=======
-          configIndexPatterns.sort().map((indexSelected) => ({
->>>>>>> cba83335
             label: indexSelected,
             value: indexSelected,
           }))
@@ -312,7 +275,6 @@
   }, [dataViewId, filterEventType, onChangeEventTypeAndIndexesName, selectedOptions]);
 
   const resetDataSources = useCallback(() => {
-<<<<<<< HEAD
     setDataViewId(defaultDataView.id);
     setSelectedOptions(
       getScopePatternListSelection(
@@ -326,10 +288,6 @@
     );
     setFilterEventType(eventType);
   }, [defaultDataView, eventType, signalIndexName]);
-=======
-    onChangeFilter('all');
-  }, [onChangeFilter]);
->>>>>>> cba83335
 
   const dataViewSelectOptions = useMemo(
     () =>
@@ -437,7 +395,7 @@
               <>
                 <EuiSpacer size="s" />
                 <EuiSuperSelect
-                  data-test-subj="sourcerer-combo-box"
+                  data-test-subj="sourcerer-select"
                   placeholder={i18n.PICK_INDEX_PATTERNS}
                   fullWidth
                   options={dataViewSelectOptions}
