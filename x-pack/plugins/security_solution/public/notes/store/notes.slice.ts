/*
 * Copyright Elasticsearch B.V. and/or licensed to Elasticsearch B.V. under one
 * or more contributor license agreements. Licensed under the Elastic License
 * 2.0; you may not use this file except in compliance with the Elastic License
 * 2.0.
 */

import type { EntityState, SerializedError } from '@reduxjs/toolkit';
import { createAsyncThunk, createEntityAdapter, createSlice } from '@reduxjs/toolkit';
import { createSelector } from 'reselect';
import type { State } from '../../common/store';
import {
  createNote as createNoteApi,
  deleteNotes as deleteNotesApi,
  fetchNotes as fetchNotesApi,
  fetchNotesByDocumentIds as fetchNotesByDocumentIdsApi,
  fetchNotesBySaveObjectIds as fetchNotesBySaveObjectIdsApi,
} from '../api/api';
import type { NormalizedEntities, NormalizedEntity } from './normalize';
import { normalizeEntities, normalizeEntity } from './normalize';
import type { BareNote, Note } from '../../../common/api/timeline';

export enum ReqStatus {
  Idle = 'idle',
  Loading = 'loading',
  Succeeded = 'succeeded',
  Failed = 'failed',
}

export interface HttpError {
  type: 'http';
  status: number;
}

export interface NotesState extends EntityState<Note> {
  status: {
    fetchNotesByDocumentIds: ReqStatus;
    fetchNotesBySavedObjectIds: ReqStatus;
    createNote: ReqStatus;
    deleteNotes: ReqStatus;
    fetchNotes: ReqStatus;
  };
  error: {
    fetchNotesByDocumentIds: SerializedError | HttpError | null;
    fetchNotesBySavedObjectIds: SerializedError | HttpError | null;
    createNote: SerializedError | HttpError | null;
    deleteNotes: SerializedError | HttpError | null;
    fetchNotes: SerializedError | HttpError | null;
  };
  pagination: {
    page: number;
    perPage: number;
    total: number;
  };
  sort: {
    field: keyof Note;
    direction: 'asc' | 'desc';
  };
  filter: string;
  search: string;
  selectedIds: string[];
  pendingDeleteIds: string[];
}

const notesAdapter = createEntityAdapter<Note>({
  selectId: (note: Note) => note.noteId,
});

export const initialNotesState: NotesState = notesAdapter.getInitialState({
  status: {
    fetchNotesByDocumentIds: ReqStatus.Idle,
    fetchNotesBySavedObjectIds: ReqStatus.Idle,
    createNote: ReqStatus.Idle,
    deleteNotes: ReqStatus.Idle,
    fetchNotes: ReqStatus.Idle,
  },
  error: {
    fetchNotesByDocumentIds: null,
    fetchNotesBySavedObjectIds: null,
    createNote: null,
    deleteNotes: null,
    fetchNotes: null,
  },
  pagination: {
    page: 1,
    perPage: 10,
    total: 0,
  },
  sort: {
    field: 'created',
    direction: 'desc',
  },
  filter: '',
  search: '',
  selectedIds: [],
  pendingDeleteIds: [],
});

export const fetchNotesByDocumentIds = createAsyncThunk<
  NormalizedEntities<Note>,
  { documentIds: string[] },
  {}
>('notes/fetchNotesByDocumentIds', async (args) => {
  const { documentIds } = args;
  const res = await fetchNotesByDocumentIdsApi(documentIds);
  return normalizeEntities('notes' in res ? res.notes : []);
});

export const fetchNotesBySavedObjectIds = createAsyncThunk<
  NormalizedEntities<Note>,
  { savedObjectIds: string[] },
  {}
>('notes/fetchNotesBySavedObjectIds', async (args) => {
  const { savedObjectIds } = args;
  const res = await fetchNotesBySaveObjectIdsApi(savedObjectIds);
  return normalizeEntities('notes' in res ? res.notes : []);
});

export const fetchNotes = createAsyncThunk<
  NormalizedEntities<Note> & { totalCount: number },
  {
    page: number;
    perPage: number;
    sortField: string;
    sortOrder: string;
    filter: string;
    search: string;
  },
  {}
>('notes/fetchNotes', async (args) => {
  const { page, perPage, sortField, sortOrder, filter, search } = args;
  const res = await fetchNotesApi({ page, perPage, sortField, sortOrder, filter, search });
  return {
    ...normalizeEntities('notes' in res ? res.notes : []),
    totalCount: 'totalCount' in res ? res.totalCount : 0,
  };
});

export const createNote = createAsyncThunk<NormalizedEntity<Note>, { note: BareNote }, {}>(
  'notes/createNote',
  async (args) => {
    const { note } = args;
    const res = await createNoteApi({ note });
    return normalizeEntity(res);
  }
);

export const deleteNotes = createAsyncThunk<string[], { ids: string[]; refetch?: boolean }, {}>(
  'notes/deleteNotes',
  async (args, { dispatch, getState }) => {
    const { ids, refetch } = args;
    await deleteNotesApi(ids);
    if (refetch) {
      const state = getState() as State;
      const { search, pagination, sort } = state.notes;
      dispatch(
        fetchNotes({
          page: pagination.page,
          perPage: pagination.perPage,
          sortField: sort.field,
          sortOrder: sort.direction,
          filter: '',
          search,
        })
      );
    }
    return ids;
  }
);

const notesSlice = createSlice({
  name: 'notes',
  initialState: initialNotesState,
  reducers: {
    userSelectedPage: (state, action: { payload: number }) => {
      state.pagination.page = action.payload;
    },
    userSelectedPerPage: (state, action: { payload: number }) => {
      state.pagination.perPage = action.payload;
    },
    userSortedNotes: (
      state,
      action: { payload: { field: keyof Note; direction: 'asc' | 'desc' } }
    ) => {
      state.sort = action.payload;
    },
    userFilteredNotes: (state, action: { payload: string }) => {
      state.filter = action.payload;
    },
    userSearchedNotes: (state, action: { payload: string }) => {
      state.search = action.payload;
    },
    userSelectedRow: (state, action: { payload: string[] }) => {
      state.selectedIds = action.payload;
    },
    userClosedDeleteModal: (state) => {
      state.pendingDeleteIds = [];
    },
    userSelectedNotesForDeletion: (state, action: { payload: string }) => {
      state.pendingDeleteIds = [action.payload];
    },
    userSelectedBulkDelete: (state) => {
      state.pendingDeleteIds = state.selectedIds;
    },
    userClosedCreateErrorToast: (state) => {
      state.error.createNote = null;
    },
  },
  extraReducers(builder) {
    builder
      .addCase(fetchNotesByDocumentIds.pending, (state) => {
        state.status.fetchNotesByDocumentIds = ReqStatus.Loading;
      })
      .addCase(fetchNotesByDocumentIds.fulfilled, (state, action) => {
        notesAdapter.upsertMany(state, action.payload.entities.notes);
        state.status.fetchNotesByDocumentIds = ReqStatus.Succeeded;
      })
      .addCase(fetchNotesByDocumentIds.rejected, (state, action) => {
        state.status.fetchNotesByDocumentIds = ReqStatus.Failed;
        state.error.fetchNotesByDocumentIds = action.payload ?? action.error;
      })
      .addCase(fetchNotesBySavedObjectIds.pending, (state) => {
        state.status.fetchNotesBySavedObjectIds = ReqStatus.Loading;
      })
      .addCase(fetchNotesBySavedObjectIds.fulfilled, (state, action) => {
        notesAdapter.upsertMany(state, action.payload.entities.notes);
        state.status.fetchNotesBySavedObjectIds = ReqStatus.Succeeded;
      })
      .addCase(fetchNotesBySavedObjectIds.rejected, (state, action) => {
        state.status.fetchNotesBySavedObjectIds = ReqStatus.Failed;
        state.error.fetchNotesBySavedObjectIds = action.payload ?? action.error;
      })
      .addCase(createNote.pending, (state) => {
        state.status.createNote = ReqStatus.Loading;
      })
      .addCase(createNote.fulfilled, (state, action) => {
        notesAdapter.addMany(state, action.payload.entities.notes);
        state.status.createNote = ReqStatus.Succeeded;
      })
      .addCase(createNote.rejected, (state, action) => {
        state.status.createNote = ReqStatus.Failed;
        state.error.createNote = action.payload ?? action.error;
      })
      .addCase(deleteNotes.pending, (state) => {
        state.status.deleteNotes = ReqStatus.Loading;
      })
      .addCase(deleteNotes.fulfilled, (state, action) => {
        notesAdapter.removeMany(state, action.payload);
        state.status.deleteNotes = ReqStatus.Succeeded;
        state.pendingDeleteIds = state.pendingDeleteIds.filter(
          (value) => !action.payload.includes(value)
        );
      })
      .addCase(deleteNotes.rejected, (state, action) => {
        state.status.deleteNotes = ReqStatus.Failed;
        state.error.deleteNotes = action.payload ?? action.error;
      })
      .addCase(fetchNotes.pending, (state) => {
        state.status.fetchNotes = ReqStatus.Loading;
      })
      .addCase(fetchNotes.fulfilled, (state, action) => {
        notesAdapter.setAll(state, action.payload.entities.notes);
        state.pagination.total = action.payload.totalCount;
        state.status.fetchNotes = ReqStatus.Succeeded;
        state.selectedIds = [];
      })
      .addCase(fetchNotes.rejected, (state, action) => {
        state.status.fetchNotes = ReqStatus.Failed;
        state.error.fetchNotes = action.payload ?? action.error;
      });
  },
});

export const notesReducer = notesSlice.reducer;

export const {
  selectAll: selectAllNotes,
  selectById: selectNoteById,
  selectIds: selectNoteIds,
} = notesAdapter.getSelectors((state: State) => state.notes);

export const selectFetchNotesByDocumentIdsStatus = (state: State) =>
  state.notes.status.fetchNotesByDocumentIds;

export const selectFetchNotesByDocumentIdsError = (state: State) =>
  state.notes.error.fetchNotesByDocumentIds;

export const selectFetchNotesBySavedObjectIdsStatus = (state: State) =>
  state.notes.status.fetchNotesBySavedObjectIds;

export const selectFetchNotesBySavedObjectIdsError = (state: State) =>
  state.notes.error.fetchNotesBySavedObjectIds;

export const selectCreateNoteStatus = (state: State) => state.notes.status.createNote;

export const selectCreateNoteError = (state: State) => state.notes.error.createNote;

export const selectDeleteNotesStatus = (state: State) => state.notes.status.deleteNotes;

export const selectDeleteNotesError = (state: State) => state.notes.error.deleteNotes;

export const selectNotesPagination = (state: State) => state.notes.pagination;

export const selectNotesTableSort = (state: State) => state.notes.sort;

export const selectNotesTableSelectedIds = (state: State) => state.notes.selectedIds;

export const selectNotesTableSearch = (state: State) => state.notes.search;

export const selectNotesTablePendingDeleteIds = (state: State) => state.notes.pendingDeleteIds;

export const selectFetchNotesError = (state: State) => state.notes.error.fetchNotes;

export const selectFetchNotesStatus = (state: State) => state.notes.status.fetchNotes;

export const selectNotesByDocumentId = createSelector(
  [selectAllNotes, (_: State, documentId: string) => documentId],
  (notes, documentId) => notes.filter((note) => note.eventId === documentId)
);

export const selectNotesBySavedObjectId = createSelector(
  [selectAllNotes, (_: State, savedObjectId: string) => savedObjectId],
  (notes, savedObjectId) =>
    savedObjectId.length > 0 ? notes.filter((note) => note.timelineId === savedObjectId) : []
);

export const selectDocumentNotesBySavedObjectId = createSelector(
  [
    selectAllNotes,
    (_: State, { documentId, savedObjectId }: { documentId: string; savedObjectId: string }) => ({
      documentId,
      savedObjectId,
    }),
  ],
  (notes, { documentId, savedObjectId }) =>
    notes.filter((note) => note.eventId === documentId && note.timelineId === savedObjectId)
);

export const selectSortedNotesByDocumentId = createSelector(
  [
    selectAllNotes,
    (
      _: State,
      {
        documentId,
        sort,
      }: { documentId: string; sort: { field: keyof Note; direction: 'asc' | 'desc' } }
    ) => ({ documentId, sort }),
  ],
  (notes, { documentId, sort }) => {
    const { field, direction } = sort;
    return notes
      .filter((note: Note) => note.eventId === documentId)
      .sort((first: Note, second: Note) => {
        const a = first[field];
        const b = second[field];
        if (a == null) return 1;
        if (b == null) return -1;
        return direction === 'asc' ? (a > b ? 1 : -1) : a > b ? -1 : 1;
      });
  }
);

export const selectSortedNotesBySavedObjectId = createSelector(
  [
    selectAllNotes,
    (
      _: State,
      {
        savedObjectId,
        sort,
      }: { savedObjectId: string; sort: { field: keyof Note; direction: 'asc' | 'desc' } }
    ) => ({ savedObjectId, sort }),
  ],
  (notes, { savedObjectId, sort }) => {
    const { field, direction } = sort;
    if (savedObjectId.length === 0) {
      return [];
    }
    return notes
      .filter((note: Note) => note.timelineId === savedObjectId)
      .sort((first: Note, second: Note) => {
        const a = first[field];
        const b = second[field];
        if (a == null) return 1;
        if (b == null) return -1;
        return direction === 'asc' ? (a > b ? 1 : -1) : a > b ? -1 : 1;
      });
  }
);

export const {
  userSelectedPage,
  userSelectedPerPage,
  userSortedNotes,
  userFilteredNotes,
  userSearchedNotes,
  userSelectedRow,
  userClosedDeleteModal,
<<<<<<< HEAD
  userClosedCreateErrorToast,
  userSelectedRowForDeletion,
=======
  userSelectedNotesForDeletion,
>>>>>>> fed9a193
  userSelectedBulkDelete,
} = notesSlice.actions;<|MERGE_RESOLUTION|>--- conflicted
+++ resolved
@@ -397,11 +397,7 @@
   userSearchedNotes,
   userSelectedRow,
   userClosedDeleteModal,
-<<<<<<< HEAD
   userClosedCreateErrorToast,
-  userSelectedRowForDeletion,
-=======
   userSelectedNotesForDeletion,
->>>>>>> fed9a193
   userSelectedBulkDelete,
 } = notesSlice.actions;