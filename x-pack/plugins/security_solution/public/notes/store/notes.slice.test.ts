--- conflicted
+++ resolved
@@ -534,7 +534,6 @@
       });
     });
 
-<<<<<<< HEAD
     describe('userClosedCreateErrorToast', () => {
       it('should reset create note error', () => {
         const action = { type: userClosedCreateErrorToast.type };
@@ -554,14 +553,9 @@
       });
     });
 
-    describe('userSelectedRowForDeletion', () => {
-      it('should set correct id when user selects a row', () => {
-        const action = { type: userSelectedRowForDeletion.type, payload: '1' };
-=======
     describe('userSelectedNotesForDeletion', () => {
       it('should set correct id when user selects a note to delete', () => {
         const action = { type: userSelectedNotesForDeletion.type, payload: '1' };
->>>>>>> fed9a193
 
         expect(notesReducer(initalEmptyState, action)).toEqual({
           ...initalEmptyState,
