--- conflicted
+++ resolved
@@ -18,15 +18,4 @@
   const { onAppLeave } = useKibana().services;
 
   return <Flyout timelineId={TimelineId.active} onAppLeave={onAppLeave} />;
-<<<<<<< HEAD
-});
-
-export const SecuritySolutionBottomBarProps: EuiBottomBarProps & {
-  restrictWidth?: boolean | number | string;
-} = {
-  className: BOTTOM_BAR_CLASSNAME,
-  'data-test-subj': 'timeline-bottom-bar-container',
-};
-=======
-});
->>>>>>> 0fce67d0
+});