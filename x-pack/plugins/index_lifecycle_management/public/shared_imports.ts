--- conflicted
+++ resolved
@@ -23,11 +23,8 @@
   useFormContext,
   FormSchema,
   ValidationConfig,
-<<<<<<< HEAD
   UseField,
-=======
   UseMultiFields,
->>>>>>> 25e586ac
 } from '../../../../src/plugins/es_ui_shared/static/forms/hook_form_lib';
 
 export { fieldValidators } from '../../../../src/plugins/es_ui_shared/static/forms/helpers';
