/*
 * Copyright Elasticsearch B.V. and/or licensed to Elasticsearch B.V. under one
 * or more contributor license agreements. Licensed under the Elastic License
 * 2.0; you may not use this file except in compliance with the Elastic License
 * 2.0.
 */

import type * as estypes from '@elastic/elasticsearch/lib/api/typesWithBodyKey';
import { DataView, DataViewsContract } from '../../../../../src/plugins/data_views/common';
import { TIMESTAMP_FIELD, TIEBREAKER_FIELD } from '../constants';
import { ResolveLogSourceConfigurationError } from './errors';
import {
  LogSourceColumnConfiguration,
  LogSourceConfigurationProperties,
} from './log_source_configuration';

export interface ResolvedLogSourceConfiguration {
  name: string;
  description: string;
  indices: string;
  timestampField: string;
  tiebreakerField: string;
  messageField: string[];
  fields: DataView['fields'];
  runtimeMappings: estypes.MappingRuntimeFields;
  columns: LogSourceColumnConfiguration[];
}

export const resolveLogSourceConfiguration = async (
  sourceConfiguration: LogSourceConfigurationProperties,
  indexPatternsService: DataViewsContract
): Promise<ResolvedLogSourceConfiguration> => {
  if (sourceConfiguration.logIndices.type === 'index_name') {
    return await resolveLegacyReference(sourceConfiguration, indexPatternsService);
  } else {
    return await resolveKibanaIndexPatternReference(sourceConfiguration, indexPatternsService);
  }
};

const resolveLegacyReference = async (
  sourceConfiguration: LogSourceConfigurationProperties,
  indexPatternsService: DataViewsContract
): Promise<ResolvedLogSourceConfiguration> => {
  if (sourceConfiguration.logIndices.type !== 'index_name') {
    throw new Error('This function can only resolve legacy references');
  }

  const indices = sourceConfiguration.logIndices.indexName;

  const fields = await indexPatternsService
    .getFieldsForWildcard({
      pattern: indices,
      allowNoIndex: true,
    })
    .catch((error) => {
      throw new ResolveLogSourceConfigurationError(
        `Failed to fetch fields for indices "${indices}": ${error}`,
        error
      );
    });

  return {
    indices: sourceConfiguration.logIndices.indexName,
    timestampField: TIMESTAMP_FIELD,
    tiebreakerField: TIEBREAKER_FIELD,
    messageField: sourceConfiguration.fields.message,
    // @ts-ignore
    fields,
    runtimeMappings: {},
    columns: sourceConfiguration.logColumns,
    name: sourceConfiguration.name,
    description: sourceConfiguration.description,
  };
};

const resolveKibanaIndexPatternReference = async (
  sourceConfiguration: LogSourceConfigurationProperties,
  indexPatternsService: DataViewsContract
): Promise<ResolvedLogSourceConfiguration> => {
  if (sourceConfiguration.logIndices.type !== 'index_pattern') {
    throw new Error('This function can only resolve Kibana Index Pattern references');
  }

  const { indexPatternId } = sourceConfiguration.logIndices;

  const indexPattern = await indexPatternsService.get(indexPatternId).catch((error) => {
    throw new ResolveLogSourceConfigurationError(
      `Failed to fetch index pattern "${indexPatternId}": ${error}`,
      error
    );
  });

  return {
    indices: indexPattern.title,
    timestampField: indexPattern.timeFieldName ?? TIMESTAMP_FIELD,
    tiebreakerField: TIEBREAKER_FIELD,
    messageField: ['message'],
    fields: indexPattern.fields,
    runtimeMappings: resolveRuntimeMappings(indexPattern),
    columns: sourceConfiguration.logColumns,
    name: sourceConfiguration.name,
    description: sourceConfiguration.description,
  };
};

// this might take other sources of runtime fields into account in the future
const resolveRuntimeMappings = (indexPattern: DataView): estypes.MappingRuntimeFields => {
<<<<<<< HEAD
  const { runtimeFields } = indexPattern.getComputedFields();

  const runtimeMappingsFromIndexPattern = (
    Object.entries(runtimeFields) as ObjectEntries<typeof runtimeFields>
  ).reduce<estypes.MappingRuntimeFields>(
    (accumulatedMappings, [runtimeFieldName, runtimeFieldSpec]) => ({
      ...accumulatedMappings,
      [runtimeFieldName]: {
        type: runtimeFieldSpec.type,
        ...(runtimeFieldSpec.script != null
          ? {
              script: {
                lang: 'painless', // required in the es types
                source: (runtimeFieldSpec.script as estypes.InlineScript).source,
              },
            }
          : {}),
      },
    }),
    {}
  );

  return runtimeMappingsFromIndexPattern;
=======
  return indexPattern.getRuntimeMappings();
>>>>>>> d8924985
};<|MERGE_RESOLUTION|>--- conflicted
+++ resolved
@@ -105,31 +105,5 @@
 
 // this might take other sources of runtime fields into account in the future
 const resolveRuntimeMappings = (indexPattern: DataView): estypes.MappingRuntimeFields => {
-<<<<<<< HEAD
-  const { runtimeFields } = indexPattern.getComputedFields();
-
-  const runtimeMappingsFromIndexPattern = (
-    Object.entries(runtimeFields) as ObjectEntries<typeof runtimeFields>
-  ).reduce<estypes.MappingRuntimeFields>(
-    (accumulatedMappings, [runtimeFieldName, runtimeFieldSpec]) => ({
-      ...accumulatedMappings,
-      [runtimeFieldName]: {
-        type: runtimeFieldSpec.type,
-        ...(runtimeFieldSpec.script != null
-          ? {
-              script: {
-                lang: 'painless', // required in the es types
-                source: (runtimeFieldSpec.script as estypes.InlineScript).source,
-              },
-            }
-          : {}),
-      },
-    }),
-    {}
-  );
-
-  return runtimeMappingsFromIndexPattern;
-=======
   return indexPattern.getRuntimeMappings();
->>>>>>> d8924985
 };