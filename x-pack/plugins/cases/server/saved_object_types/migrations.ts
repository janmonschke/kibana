--- conflicted
+++ resolved
@@ -15,10 +15,7 @@
   AssociationType,
   ESConnectorFields,
 } from '../../common/api';
-<<<<<<< HEAD
-import { SECURITY_SOLUTION_CONSUMER } from '../../common';
-=======
->>>>>>> c0f9bfcd
+import { SECURITY_SOLUTION_CONSUMER } from '../../common/constants';
 
 interface UnsanitizedCaseConnector {
   connector_id: string;
