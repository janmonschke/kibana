--- conflicted
+++ resolved
@@ -31,11 +31,7 @@
   CaseUserActionServiceSetup,
   AlertServiceContract,
 } from '../services';
-<<<<<<< HEAD
-import { CasesPatchRequest, CasePostRequest, User, CasesFindRequest } from '../../common';
-=======
-import { CasesPatchRequest, CasePostRequest, User } from '../../common/api';
->>>>>>> c0f9bfcd
+import { CasesPatchRequest, CasePostRequest, User, CasesFindRequest } from '../../common/api';
 import { get } from './cases/get';
 import { get as getUserActions } from './user_actions/get';
 import { get as getAlerts } from './alerts/get';
