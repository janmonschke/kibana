--- conflicted
+++ resolved
@@ -8,17 +8,12 @@
 import { curry } from 'lodash';
 import { Logger } from 'src/core/server';
 import { ActionTypeExecutorResult } from '../../../../actions/common';
-<<<<<<< HEAD
-import { CasePatchRequest, CasePostRequest, CommentRequest, CommentType } from '../../../common';
-=======
 import {
   CasePatchRequest,
   CasePostRequest,
   CommentRequest,
   CommentType,
 } from '../../../common/api';
-import { createExternalCasesClient } from '../../client';
->>>>>>> c0f9bfcd
 import { CaseExecutorParamsSchema, CaseConfigurationSchema, CommentSchemaType } from './schema';
 import {
   CaseExecutorResponse,
