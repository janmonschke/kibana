/*
 * Copyright Elasticsearch B.V. and/or licensed to Elasticsearch B.V. under one
 * or more contributor license agreements. Licensed under the Elastic License
 * 2.0; you may not use this file except in compliance with the Elastic License
 * 2.0.
 */

import { SavedObject, SavedObjectsClientContract } from 'kibana/server';

<<<<<<< HEAD
import { CaseAttributes, CASE_SAVED_OBJECT } from '../../../common';
=======
import { CaseAttributes } from '../../../common/api';
import { CASE_SAVED_OBJECT } from '../../saved_object_types';
>>>>>>> c0f9bfcd

export const convertToTags = (tagObjects: Array<SavedObject<CaseAttributes>>): string[] =>
  tagObjects.reduce<string[]>((accum, tagObj) => {
    if (tagObj && tagObj.attributes && tagObj.attributes.tags) {
      return [...accum, ...tagObj.attributes.tags];
    } else {
      return accum;
    }
  }, []);

export const convertTagsToSet = (tagObjects: Array<SavedObject<CaseAttributes>>): Set<string> => {
  return new Set(convertToTags(tagObjects));
};

// Note: This is doing an in-memory aggregation of the tags by calling each of the case
// records in batches of this const setting and uses the fields to try to get the least
// amount of data per record back. If saved objects at some point supports aggregations
// then this should be replaced with a an aggregation call.
// Ref: https://www.elastic.co/guide/en/kibana/master/saved-objects-api.html
export const readTags = async ({
  client,
}: {
  client: SavedObjectsClientContract;
  perPage?: number;
}): Promise<string[]> => {
  const tags = await readRawTags({ client });
  return tags;
};

export const readRawTags = async ({
  client,
}: {
  client: SavedObjectsClientContract;
}): Promise<string[]> => {
  const firstTags = await client.find({
    type: CASE_SAVED_OBJECT,
    fields: ['tags'],
    page: 1,
    perPage: 1,
  });
  const tags = await client.find<CaseAttributes>({
    type: CASE_SAVED_OBJECT,
    fields: ['tags'],
    page: 1,
    perPage: firstTags.total,
  });

  return Array.from(convertTagsToSet(tags.saved_objects));
};<|MERGE_RESOLUTION|>--- conflicted
+++ resolved
@@ -7,12 +7,8 @@
 
 import { SavedObject, SavedObjectsClientContract } from 'kibana/server';
 
-<<<<<<< HEAD
-import { CaseAttributes, CASE_SAVED_OBJECT } from '../../../common';
-=======
 import { CaseAttributes } from '../../../common/api';
-import { CASE_SAVED_OBJECT } from '../../saved_object_types';
->>>>>>> c0f9bfcd
+import { CASE_SAVED_OBJECT } from '../../../common/constants';
 
 export const convertToTags = (tagObjects: Array<SavedObject<CaseAttributes>>): string[] =>
   tagObjects.reduce<string[]>((accum, tagObj) => {
