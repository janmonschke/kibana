--- conflicted
+++ resolved
@@ -10,11 +10,7 @@
 import { CommentResponseRt } from '../../../../../common';
 import { RouteDeps } from '../../types';
 import { flattenCommentSavedObject, wrapError } from '../../utils';
-<<<<<<< HEAD
-import { CASE_COMMENT_DETAILS_URL, SAVED_OBJECT_TYPES } from '../../../../../common/constants';
-=======
-import { CASE_COMMENT_DETAILS_URL } from '../../../../../common';
->>>>>>> bdcd2ec8
+import { CASE_COMMENT_DETAILS_URL, SAVED_OBJECT_TYPES } from '../../../../../common';
 
 export function initGetCommentApi({ caseService, router, logger }: RouteDeps) {
   router.get(
