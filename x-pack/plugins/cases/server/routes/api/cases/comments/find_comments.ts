/*
 * Copyright Elasticsearch B.V. and/or licensed to Elasticsearch B.V. under one
 * or more contributor license agreements. Licensed under the Elastic License
 * 2.0; you may not use this file except in compliance with the Elastic License
 * 2.0.
 */

import * as rt from 'io-ts';

import { schema } from '@kbn/config-schema';
import Boom from '@hapi/boom';

import { pipe } from 'fp-ts/lib/pipeable';
import { fold } from 'fp-ts/lib/Either';
import { identity } from 'fp-ts/lib/function';

import {
  AssociationType,
  CommentsResponseRt,
  SavedObjectFindOptionsRt,
  throwErrors,
} from '../../../../../common/api';
import { RouteDeps } from '../../types';
import { escapeHatch, transformComments, wrapError } from '../../utils';
<<<<<<< HEAD
import { CASE_COMMENTS_URL, SAVED_OBJECT_TYPES } from '../../../../../common';
=======
import { CASE_COMMENTS_URL } from '../../../../../common/constants';
>>>>>>> c0f9bfcd
import { defaultPage, defaultPerPage } from '../..';

const FindQueryParamsRt = rt.partial({
  ...SavedObjectFindOptionsRt.props,
  subCaseId: rt.string,
});

export function initFindCaseCommentsApi({ caseService, router, logger }: RouteDeps) {
  router.get(
    {
      path: `${CASE_COMMENTS_URL}/_find`,
      validate: {
        params: schema.object({
          case_id: schema.string(),
        }),
        query: escapeHatch,
      },
    },
    async (context, request, response) => {
      try {
        const client = context.core.savedObjects.getClient({
          includedHiddenTypes: SAVED_OBJECT_TYPES,
        });
        const query = pipe(
          FindQueryParamsRt.decode(request.query),
          fold(throwErrors(Boom.badRequest), identity)
        );

        const id = query.subCaseId ?? request.params.case_id;
        const associationType = query.subCaseId ? AssociationType.subCase : AssociationType.case;
        const args = query
          ? {
              caseService,
              client,
              id,
              options: {
                // We need this because the default behavior of getAllCaseComments is to return all the comments
                // unless the page and/or perPage is specified. Since we're spreading the query after the request can
                // still override this behavior.
                page: defaultPage,
                perPage: defaultPerPage,
                sortField: 'created_at',
                ...query,
              },
              associationType,
            }
          : {
              caseService,
              client,
              id,
              options: {
                page: defaultPage,
                perPage: defaultPerPage,
                sortField: 'created_at',
              },
              associationType,
            };

        const theComments = await caseService.getCommentsByAssociation(args);
        return response.ok({ body: CommentsResponseRt.encode(transformComments(theComments)) });
      } catch (error) {
        logger.error(
          `Failed to find comments in route case id: ${request.params.case_id}: ${error}`
        );
        return response.customError(wrapError(error));
      }
    }
  );
}<|MERGE_RESOLUTION|>--- conflicted
+++ resolved
@@ -22,11 +22,7 @@
 } from '../../../../../common/api';
 import { RouteDeps } from '../../types';
 import { escapeHatch, transformComments, wrapError } from '../../utils';
-<<<<<<< HEAD
-import { CASE_COMMENTS_URL, SAVED_OBJECT_TYPES } from '../../../../../common';
-=======
-import { CASE_COMMENTS_URL } from '../../../../../common/constants';
->>>>>>> c0f9bfcd
+import { CASE_COMMENTS_URL, SAVED_OBJECT_TYPES } from '../../../../../common/constants';
 import { defaultPage, defaultPerPage } from '../..';
 
 const FindQueryParamsRt = rt.partial({
