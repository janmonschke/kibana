/*
 * Copyright Elasticsearch B.V. and/or licensed to Elasticsearch B.V. under one
 * or more contributor license agreements. Licensed under the Elastic License
 * 2.0; you may not use this file except in compliance with the Elastic License
 * 2.0.
 */

import { pick } from 'lodash/fp';
import { pipe } from 'fp-ts/lib/pipeable';
import { fold } from 'fp-ts/lib/Either';
import { identity } from 'fp-ts/lib/function';
import { schema } from '@kbn/config-schema';
import Boom from '@hapi/boom';

import { SavedObjectsClientContract, Logger } from 'kibana/server';
import { CommentableCase } from '../../../../common';
<<<<<<< HEAD
import { buildCommentUserActionItem } from '../../../../services/user_actions/helpers';
import { RouteDeps } from '../../types';
import { escapeHatch, wrapError, decodeCommentRequest } from '../../utils';
import {
  CASE_COMMENTS_URL,
  SAVED_OBJECT_TYPES,
  CASE_SAVED_OBJECT,
  SUB_CASE_SAVED_OBJECT,
  CommentPatchRequestRt,
  throwErrors,
  User,
} from '../../../../../common';
=======
import { CommentPatchRequestRt, throwErrors, User } from '../../../../../common/api';
import { CASE_SAVED_OBJECT, SUB_CASE_SAVED_OBJECT } from '../../../../saved_object_types';
import { buildCommentUserActionItem } from '../../../../services/user_actions/helpers';
import { RouteDeps } from '../../types';
import { escapeHatch, wrapError, decodeCommentRequest } from '../../utils';
import { CASE_COMMENTS_URL } from '../../../../../common/constants';
>>>>>>> c0f9bfcd
import { CaseServiceSetup } from '../../../../services';

interface CombinedCaseParams {
  service: CaseServiceSetup;
  client: SavedObjectsClientContract;
  caseID: string;
  logger: Logger;
  subCaseId?: string;
}

async function getCommentableCase({
  service,
  client,
  caseID,
  subCaseId,
  logger,
}: CombinedCaseParams) {
  if (subCaseId) {
    const [caseInfo, subCase] = await Promise.all([
      service.getCase({
        client,
        id: caseID,
      }),
      service.getSubCase({
        client,
        id: subCaseId,
      }),
    ]);
    return new CommentableCase({
      collection: caseInfo,
      service,
      subCase,
      soClient: client,
      logger,
    });
  } else {
    const caseInfo = await service.getCase({
      client,
      id: caseID,
    });
    return new CommentableCase({ collection: caseInfo, service, soClient: client, logger });
  }
}

export function initPatchCommentApi({ caseService, router, userActionService, logger }: RouteDeps) {
  router.patch(
    {
      path: CASE_COMMENTS_URL,
      validate: {
        params: schema.object({
          case_id: schema.string(),
        }),
        query: schema.maybe(
          schema.object({
            subCaseId: schema.maybe(schema.string()),
          })
        ),
        body: escapeHatch,
      },
    },
    async (context, request, response) => {
      try {
        const client = context.core.savedObjects.getClient({
          includedHiddenTypes: SAVED_OBJECT_TYPES,
        });
        const query = pipe(
          CommentPatchRequestRt.decode(request.body),
          fold(throwErrors(Boom.badRequest), identity)
        );

        const { id: queryCommentId, version: queryCommentVersion, ...queryRestAttributes } = query;
        decodeCommentRequest(queryRestAttributes);

        const commentableCase = await getCommentableCase({
          service: caseService,
          client,
          caseID: request.params.case_id,
          subCaseId: request.query?.subCaseId,
          logger,
        });

        const myComment = await caseService.getComment({
          client,
          commentId: queryCommentId,
        });

        if (myComment == null) {
          throw Boom.notFound(`This comment ${queryCommentId} does not exist anymore.`);
        }

        if (myComment.attributes.type !== queryRestAttributes.type) {
          throw Boom.badRequest(`You cannot change the type of the comment.`);
        }

        const saveObjType = request.query?.subCaseId ? SUB_CASE_SAVED_OBJECT : CASE_SAVED_OBJECT;

        const caseRef = myComment.references.find((c) => c.type === saveObjType);
        if (caseRef == null || (caseRef != null && caseRef.id !== commentableCase.id)) {
          throw Boom.notFound(
            `This comment ${queryCommentId} does not exist in ${commentableCase.id}).`
          );
        }

        if (queryCommentVersion !== myComment.version) {
          throw Boom.conflict(
            'This case has been updated. Please refresh before saving additional updates.'
          );
        }

        // eslint-disable-next-line @typescript-eslint/naming-convention
        const { username, full_name, email } = await caseService.getUser({ request });
        const userInfo: User = {
          username,
          full_name,
          email,
        };

        const updatedDate = new Date().toISOString();
        const {
          comment: updatedComment,
          commentableCase: updatedCase,
        } = await commentableCase.updateComment({
          updateRequest: query,
          updatedAt: updatedDate,
          user: userInfo,
        });

        await userActionService.postUserActions({
          client,
          actions: [
            buildCommentUserActionItem({
              action: 'update',
              actionAt: updatedDate,
              actionBy: { username, full_name, email },
              caseId: request.params.case_id,
              subCaseId: request.query?.subCaseId,
              commentId: updatedComment.id,
              fields: ['comment'],
              newValue: JSON.stringify(queryRestAttributes),
              oldValue: JSON.stringify(
                // We are interested only in ContextBasicRt attributes
                // myComment.attribute contains also CommentAttributesBasicRt attributes
                pick(Object.keys(queryRestAttributes), myComment.attributes)
              ),
            }),
          ],
        });

        return response.ok({
          body: await updatedCase.encode(),
        });
      } catch (error) {
        logger.error(
          `Failed to patch comment in route case id: ${request.params.case_id} sub case id: ${request.query?.subCaseId}: ${error}`
        );
        return response.customError(wrapError(error));
      }
    }
  );
}<|MERGE_RESOLUTION|>--- conflicted
+++ resolved
@@ -14,7 +14,6 @@
 
 import { SavedObjectsClientContract, Logger } from 'kibana/server';
 import { CommentableCase } from '../../../../common';
-<<<<<<< HEAD
 import { buildCommentUserActionItem } from '../../../../services/user_actions/helpers';
 import { RouteDeps } from '../../types';
 import { escapeHatch, wrapError, decodeCommentRequest } from '../../utils';
@@ -23,18 +22,8 @@
   SAVED_OBJECT_TYPES,
   CASE_SAVED_OBJECT,
   SUB_CASE_SAVED_OBJECT,
-  CommentPatchRequestRt,
-  throwErrors,
-  User,
-} from '../../../../../common';
-=======
+} from '../../../../../common/constants';
 import { CommentPatchRequestRt, throwErrors, User } from '../../../../../common/api';
-import { CASE_SAVED_OBJECT, SUB_CASE_SAVED_OBJECT } from '../../../../saved_object_types';
-import { buildCommentUserActionItem } from '../../../../services/user_actions/helpers';
-import { RouteDeps } from '../../types';
-import { escapeHatch, wrapError, decodeCommentRequest } from '../../utils';
-import { CASE_COMMENTS_URL } from '../../../../../common/constants';
->>>>>>> c0f9bfcd
 import { CaseServiceSetup } from '../../../../services';
 
 interface CombinedCaseParams {
