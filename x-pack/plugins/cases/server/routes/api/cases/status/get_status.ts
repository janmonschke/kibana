--- conflicted
+++ resolved
@@ -8,17 +8,8 @@
 import { RouteDeps } from '../../types';
 import { wrapError } from '../../utils';
 
-<<<<<<< HEAD
-import {
-  CASE_STATUS_URL,
-  SAVED_OBJECT_TYPES,
-  CasesStatusResponseRt,
-  caseStatuses,
-} from '../../../../../common';
-=======
+import { CASE_STATUS_URL, SAVED_OBJECT_TYPES } from '../../../../../common/constants';
 import { CasesStatusResponseRt, caseStatuses } from '../../../../../common/api';
-import { CASE_STATUS_URL } from '../../../../../common/constants';
->>>>>>> c0f9bfcd
 import { constructQueryOptions } from '../helpers';
 
 export function initGetCasesStatusApi({ caseService, router, logger }: RouteDeps) {
