/*
 * Copyright Elasticsearch B.V. and/or licensed to Elasticsearch B.V. under one
 * or more contributor license agreements. Licensed under the Elastic License
 * 2.0; you may not use this file except in compliance with the Elastic License
 * 2.0.
 */

import { schema } from '@kbn/config-schema';

import { SubCaseResponseRt } from '../../../../../common';
import { RouteDeps } from '../../types';
import { flattenSubCaseSavedObject, wrapError } from '../../utils';
<<<<<<< HEAD
import { SUB_CASE_DETAILS_URL, SAVED_OBJECT_TYPES } from '../../../../../common/constants';
=======
import { SUB_CASE_DETAILS_URL } from '../../../../../common';
>>>>>>> bdcd2ec8
import { countAlertsForID } from '../../../../common';

export function initGetSubCaseApi({ caseService, router, logger }: RouteDeps) {
  router.get(
    {
      path: SUB_CASE_DETAILS_URL,
      validate: {
        params: schema.object({
          case_id: schema.string(),
          sub_case_id: schema.string(),
        }),
        query: schema.object({
          includeComments: schema.boolean({ defaultValue: true }),
        }),
      },
    },
    async (context, request, response) => {
      try {
        const client = context.core.savedObjects.getClient({
          includedHiddenTypes: SAVED_OBJECT_TYPES,
        });
        const includeComments = request.query.includeComments;

        const subCase = await caseService.getSubCase({
          client,
          id: request.params.sub_case_id,
        });

        if (!includeComments) {
          return response.ok({
            body: SubCaseResponseRt.encode(
              flattenSubCaseSavedObject({
                savedObject: subCase,
              })
            ),
          });
        }

        const theComments = await caseService.getAllSubCaseComments({
          client,
          id: request.params.sub_case_id,
          options: {
            sortField: 'created_at',
            sortOrder: 'asc',
          },
        });

        return response.ok({
          body: SubCaseResponseRt.encode(
            flattenSubCaseSavedObject({
              savedObject: subCase,
              comments: theComments.saved_objects,
              totalComment: theComments.total,
              totalAlerts: countAlertsForID({
                comments: theComments,
                id: request.params.sub_case_id,
              }),
            })
          ),
        });
      } catch (error) {
        logger.error(
          `Failed to get sub case in route case id: ${request.params.case_id} sub case id: ${request.params.sub_case_id} include comments: ${request.query?.includeComments}: ${error}`
        );
        return response.customError(wrapError(error));
      }
    }
  );
}<|MERGE_RESOLUTION|>--- conflicted
+++ resolved
@@ -10,11 +10,7 @@
 import { SubCaseResponseRt } from '../../../../../common';
 import { RouteDeps } from '../../types';
 import { flattenSubCaseSavedObject, wrapError } from '../../utils';
-<<<<<<< HEAD
-import { SUB_CASE_DETAILS_URL, SAVED_OBJECT_TYPES } from '../../../../../common/constants';
-=======
-import { SUB_CASE_DETAILS_URL } from '../../../../../common';
->>>>>>> bdcd2ec8
+import { SUB_CASE_DETAILS_URL, SAVED_OBJECT_TYPES } from '../../../../../common';
 import { countAlertsForID } from '../../../../common';
 
 export function initGetSubCaseApi({ caseService, router, logger }: RouteDeps) {
