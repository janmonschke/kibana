/*
 * Copyright Elasticsearch B.V. and/or licensed to Elasticsearch B.V. under one
 * or more contributor license agreements. Licensed under the Elastic License
 * 2.0; you may not use this file except in compliance with the Elastic License
 * 2.0.
 */

import Boom from '@hapi/boom';
import { pipe } from 'fp-ts/lib/pipeable';
import { fold } from 'fp-ts/lib/Either';
import { identity } from 'fp-ts/lib/function';
import {
  SavedObjectsClientContract,
  KibanaRequest,
  SavedObject,
  SavedObjectsFindResponse,
  Logger,
} from 'kibana/server';

import { CasesClient } from '../../../../client';
import { CaseServiceSetup, CaseUserActionServiceSetup } from '../../../../services';
import {
  CaseStatuses,
  SubCasesPatchRequest,
  SubCasesPatchRequestRt,
  CommentType,
  excess,
  throwErrors,
  SubCasesResponse,
  SubCasePatchRequest,
  SubCaseAttributes,
  ESCaseAttributes,
  SubCaseResponse,
  SubCasesResponseRt,
  User,
  CommentAttributes,
<<<<<<< HEAD
  SUB_CASES_PATCH_DEL_URL,
  CASE_COMMENT_SAVED_OBJECT,
  SUB_CASE_SAVED_OBJECT,
} from '../../../../../common';
=======
} from '../../../../../common/api';
import { SUB_CASES_PATCH_DEL_URL } from '../../../../../common/constants';
>>>>>>> c0f9bfcd
import { RouteDeps } from '../../types';
import {
  escapeHatch,
  flattenSubCaseSavedObject,
  isCommentRequestTypeAlertOrGenAlert,
  wrapError,
} from '../../utils';
import { getCaseToUpdate } from '../helpers';
import { buildSubCaseUserActions } from '../../../../services/user_actions/helpers';
import { createAlertUpdateRequest } from '../../../../common';
import { UpdateAlertRequest } from '../../../../client/types';
import { createCaseError } from '../../../../common/error';

interface UpdateArgs {
  client: SavedObjectsClientContract;
  caseService: CaseServiceSetup;
  userActionService: CaseUserActionServiceSetup;
  request: KibanaRequest;
  casesClient: CasesClient;
  subCases: SubCasesPatchRequest;
  logger: Logger;
}

function checkNonExistingOrConflict(
  toUpdate: SubCasePatchRequest[],
  fromStorage: Map<string, SavedObject<SubCaseAttributes>>
) {
  const nonExistingSubCases: SubCasePatchRequest[] = [];
  const conflictedSubCases: SubCasePatchRequest[] = [];
  for (const subCaseToUpdate of toUpdate) {
    const bulkEntry = fromStorage.get(subCaseToUpdate.id);

    if (bulkEntry && bulkEntry.error) {
      nonExistingSubCases.push(subCaseToUpdate);
    }

    if (!bulkEntry || bulkEntry.version !== subCaseToUpdate.version) {
      conflictedSubCases.push(subCaseToUpdate);
    }
  }

  if (nonExistingSubCases.length > 0) {
    throw Boom.notFound(
      `These sub cases ${nonExistingSubCases
        .map((c) => c.id)
        .join(', ')} do not exist. Please check you have the correct ids.`
    );
  }

  if (conflictedSubCases.length > 0) {
    throw Boom.conflict(
      `These sub cases ${conflictedSubCases
        .map((c) => c.id)
        .join(', ')} has been updated. Please refresh before saving additional updates.`
    );
  }
}

interface GetParentIDsResult {
  ids: string[];
  parentIDToSubID: Map<string, string[]>;
}

function getParentIDs({
  subCasesMap,
  subCaseIDs,
}: {
  subCasesMap: Map<string, SavedObject<SubCaseAttributes>>;
  subCaseIDs: string[];
}): GetParentIDsResult {
  return subCaseIDs.reduce<GetParentIDsResult>(
    (acc, id) => {
      const subCase = subCasesMap.get(id);
      if (subCase && subCase.references.length > 0) {
        const parentID = subCase.references[0].id;
        acc.ids.push(parentID);
        let subIDs = acc.parentIDToSubID.get(parentID);
        if (subIDs === undefined) {
          subIDs = [];
        }
        subIDs.push(id);
        acc.parentIDToSubID.set(parentID, subIDs);
      }
      return acc;
    },
    { ids: [], parentIDToSubID: new Map<string, string[]>() }
  );
}

async function getParentCases({
  caseService,
  client,
  subCaseIDs,
  subCasesMap,
}: {
  caseService: CaseServiceSetup;
  client: SavedObjectsClientContract;
  subCaseIDs: string[];
  subCasesMap: Map<string, SavedObject<SubCaseAttributes>>;
}): Promise<Map<string, SavedObject<ESCaseAttributes>>> {
  const parentIDInfo = getParentIDs({ subCaseIDs, subCasesMap });

  const parentCases = await caseService.getCases({
    client,
    caseIds: parentIDInfo.ids,
  });

  const parentCaseErrors = parentCases.saved_objects.filter((so) => so.error !== undefined);

  if (parentCaseErrors.length > 0) {
    throw Boom.badRequest(
      `Unable to find parent cases: ${parentCaseErrors
        .map((c) => c.id)
        .join(', ')} for sub cases: ${subCaseIDs.join(', ')}`
    );
  }

  return parentCases.saved_objects.reduce((acc, so) => {
    const subCaseIDsWithParent = parentIDInfo.parentIDToSubID.get(so.id);
    subCaseIDsWithParent?.forEach((subCaseId) => {
      acc.set(subCaseId, so);
    });
    return acc;
  }, new Map<string, SavedObject<ESCaseAttributes>>());
}

function getValidUpdateRequests(
  toUpdate: SubCasePatchRequest[],
  subCasesMap: Map<string, SavedObject<SubCaseAttributes>>
): SubCasePatchRequest[] {
  const validatedSubCaseAttributes: SubCasePatchRequest[] = toUpdate.map((updateCase) => {
    const currentCase = subCasesMap.get(updateCase.id);
    return currentCase != null
      ? getCaseToUpdate(currentCase.attributes, {
          ...updateCase,
        })
      : { id: updateCase.id, version: updateCase.version };
  });

  return validatedSubCaseAttributes.filter((updateCase: SubCasePatchRequest) => {
    const { id, version, ...updateCaseAttributes } = updateCase;
    return Object.keys(updateCaseAttributes).length > 0;
  });
}

/**
 * Get the id from a reference in a comment for a sub case
 */
function getID(comment: SavedObject<CommentAttributes>): string | undefined {
  return comment.references.find((ref) => ref.type === SUB_CASE_SAVED_OBJECT)?.id;
}

/**
 * Get all the alert comments for a set of sub cases
 */
async function getAlertComments({
  subCasesToSync,
  caseService,
  client,
}: {
  subCasesToSync: SubCasePatchRequest[];
  caseService: CaseServiceSetup;
  client: SavedObjectsClientContract;
}): Promise<SavedObjectsFindResponse<CommentAttributes>> {
  const ids = subCasesToSync.map((subCase) => subCase.id);
  return caseService.getAllSubCaseComments({
    client,
    id: ids,
    options: {
      filter: `${CASE_COMMENT_SAVED_OBJECT}.attributes.type: ${CommentType.alert} OR ${CASE_COMMENT_SAVED_OBJECT}.attributes.type: ${CommentType.generatedAlert}`,
    },
  });
}

/**
 * Updates the status of alerts for the specified sub cases.
 */
async function updateAlerts({
  subCasesToSync,
  caseService,
  client,
  casesClient,
  logger,
}: {
  subCasesToSync: SubCasePatchRequest[];
  caseService: CaseServiceSetup;
  client: SavedObjectsClientContract;
  casesClient: CasesClient;
  logger: Logger;
}) {
  try {
    const subCasesToSyncMap = subCasesToSync.reduce((acc, subCase) => {
      acc.set(subCase.id, subCase);
      return acc;
    }, new Map<string, SubCasePatchRequest>());
    // get all the alerts for all sub cases that need to be synced
    const totalAlerts = await getAlertComments({ caseService, client, subCasesToSync });
    // create a map of the status (open, closed, etc) to alert info that needs to be updated
    const alertsToUpdate = totalAlerts.saved_objects.reduce(
      (acc: UpdateAlertRequest[], alertComment) => {
        if (isCommentRequestTypeAlertOrGenAlert(alertComment.attributes)) {
          const id = getID(alertComment);
          const status =
            id !== undefined
              ? subCasesToSyncMap.get(id)?.status ?? CaseStatuses.open
              : CaseStatuses.open;

          acc.push(...createAlertUpdateRequest({ comment: alertComment.attributes, status }));
        }
        return acc;
      },
      []
    );

    await casesClient.updateAlertsStatus({ alerts: alertsToUpdate });
  } catch (error) {
    throw createCaseError({
      message: `Failed to update alert status while updating sub cases: ${JSON.stringify(
        subCasesToSync
      )}: ${error}`,
      logger,
      error,
    });
  }
}

async function update({
  client,
  caseService,
  userActionService,
  request,
  casesClient,
  subCases,
  logger,
}: UpdateArgs): Promise<SubCasesResponse> {
  const query = pipe(
    excess(SubCasesPatchRequestRt).decode(subCases),
    fold(throwErrors(Boom.badRequest), identity)
  );

  try {
    const bulkSubCases = await caseService.getSubCases({
      client,
      ids: query.subCases.map((q) => q.id),
    });

    const subCasesMap = bulkSubCases.saved_objects.reduce((acc, so) => {
      acc.set(so.id, so);
      return acc;
    }, new Map<string, SavedObject<SubCaseAttributes>>());

    checkNonExistingOrConflict(query.subCases, subCasesMap);

    const nonEmptySubCaseRequests = getValidUpdateRequests(query.subCases, subCasesMap);

    if (nonEmptySubCaseRequests.length <= 0) {
      throw Boom.notAcceptable('All update fields are identical to current version.');
    }

    const subIDToParentCase = await getParentCases({
      client,
      caseService,
      subCaseIDs: nonEmptySubCaseRequests.map((subCase) => subCase.id),
      subCasesMap,
    });

    // eslint-disable-next-line @typescript-eslint/naming-convention
    const { username, full_name, email } = await caseService.getUser({ request });
    const updatedAt = new Date().toISOString();
    const updatedCases = await caseService.patchSubCases({
      client,
      subCases: nonEmptySubCaseRequests.map((thisCase) => {
        const { id: subCaseId, version, ...updateSubCaseAttributes } = thisCase;
        let closedInfo: { closed_at: string | null; closed_by: User | null } = {
          closed_at: null,
          closed_by: null,
        };

        if (
          updateSubCaseAttributes.status &&
          updateSubCaseAttributes.status === CaseStatuses.closed
        ) {
          closedInfo = {
            closed_at: updatedAt,
            closed_by: { email, full_name, username },
          };
        } else if (
          updateSubCaseAttributes.status &&
          (updateSubCaseAttributes.status === CaseStatuses.open ||
            updateSubCaseAttributes.status === CaseStatuses['in-progress'])
        ) {
          closedInfo = {
            closed_at: null,
            closed_by: null,
          };
        }
        return {
          subCaseId,
          updatedAttributes: {
            ...updateSubCaseAttributes,
            ...closedInfo,
            updated_at: updatedAt,
            updated_by: { email, full_name, username },
          },
          version,
        };
      }),
    });

    const subCasesToSyncAlertsFor = nonEmptySubCaseRequests.filter((subCaseToUpdate) => {
      const storedSubCase = subCasesMap.get(subCaseToUpdate.id);
      const parentCase = subIDToParentCase.get(subCaseToUpdate.id);
      return (
        storedSubCase !== undefined &&
        subCaseToUpdate.status !== undefined &&
        storedSubCase.attributes.status !== subCaseToUpdate.status &&
        parentCase?.attributes.settings.syncAlerts
      );
    });

    await updateAlerts({
      caseService,
      client,
      casesClient,
      subCasesToSync: subCasesToSyncAlertsFor,
      logger,
    });

    const returnUpdatedSubCases = updatedCases.saved_objects.reduce<SubCaseResponse[]>(
      (acc, updatedSO) => {
        const originalSubCase = subCasesMap.get(updatedSO.id);
        if (originalSubCase) {
          acc.push(
            flattenSubCaseSavedObject({
              savedObject: {
                ...originalSubCase,
                ...updatedSO,
                attributes: { ...originalSubCase.attributes, ...updatedSO.attributes },
                references: originalSubCase.references,
                version: updatedSO.version ?? originalSubCase.version,
              },
            })
          );
        }
        return acc;
      },
      []
    );

    await userActionService.postUserActions({
      client,
      actions: buildSubCaseUserActions({
        originalSubCases: bulkSubCases.saved_objects,
        updatedSubCases: updatedCases.saved_objects,
        actionDate: updatedAt,
        actionBy: { email, full_name, username },
      }),
    });

    return SubCasesResponseRt.encode(returnUpdatedSubCases);
  } catch (error) {
    const idVersions = query.subCases.map((subCase) => ({
      id: subCase.id,
      version: subCase.version,
    }));
    throw createCaseError({
      message: `Failed to update sub cases: ${JSON.stringify(idVersions)}: ${error}`,
      error,
      logger,
    });
  }
}

export function initPatchSubCasesApi({
  router,
  caseService,
  userActionService,
  logger,
}: RouteDeps) {
  router.patch(
    {
      path: SUB_CASES_PATCH_DEL_URL,
      validate: {
        body: escapeHatch,
      },
    },
    async (context, request, response) => {
      try {
        const casesClient = await context.cases.getCasesClient();
        const subCases = request.body as SubCasesPatchRequest;

        return response.ok({
          body: await update({
            request,
            subCases,
            casesClient,
            client: context.core.savedObjects.client,
            caseService,
            userActionService,
            logger,
          }),
        });
      } catch (error) {
        logger.error(`Failed to patch sub cases in route: ${error}`);
        return response.customError(wrapError(error));
      }
    }
  );
}<|MERGE_RESOLUTION|>--- conflicted
+++ resolved
@@ -34,15 +34,12 @@
   SubCasesResponseRt,
   User,
   CommentAttributes,
-<<<<<<< HEAD
+} from '../../../../../common/api';
+import {
   SUB_CASES_PATCH_DEL_URL,
   CASE_COMMENT_SAVED_OBJECT,
   SUB_CASE_SAVED_OBJECT,
-} from '../../../../../common';
-=======
-} from '../../../../../common/api';
-import { SUB_CASES_PATCH_DEL_URL } from '../../../../../common/constants';
->>>>>>> c0f9bfcd
+} from '../../../../../common/constants';
 import { RouteDeps } from '../../types';
 import {
   escapeHatch,
