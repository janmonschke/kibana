/*
 * Copyright Elasticsearch B.V. and/or licensed to Elasticsearch B.V. under one
 * or more contributor license agreements. Licensed under the Elastic License
 * 2.0; you may not use this file except in compliance with the Elastic License
 * 2.0.
 */

import Boom from '@hapi/boom';
import { pipe } from 'fp-ts/lib/pipeable';
import { fold } from 'fp-ts/lib/Either';
import { identity } from 'fp-ts/lib/function';
import {
  SavedObjectsClientContract,
  KibanaRequest,
  SavedObject,
  SavedObjectsFindResponse,
  Logger,
} from 'kibana/server';

import { CasesClient } from '../../../../client';
import { CaseServiceSetup, CaseUserActionServiceSetup } from '../../../../services';
import {
  CaseStatuses,
  SubCasesPatchRequest,
  SubCasesPatchRequestRt,
  CommentType,
  excess,
  throwErrors,
  SubCasesResponse,
  SubCasePatchRequest,
  SubCaseAttributes,
  ESCaseAttributes,
  SubCaseResponse,
  SubCasesResponseRt,
  User,
  CommentAttributes,
<<<<<<< HEAD
} from '../../../../../common/api';
import {
  SUB_CASES_PATCH_DEL_URL,
  CASE_COMMENT_SAVED_OBJECT,
  SUB_CASE_SAVED_OBJECT,
} from '../../../../../common/constants';
=======
} from '../../../../../common';
import { SUB_CASES_PATCH_DEL_URL } from '../../../../../common';
>>>>>>> bdcd2ec8
import { RouteDeps } from '../../types';
import {
  escapeHatch,
  flattenSubCaseSavedObject,
  isCommentRequestTypeAlertOrGenAlert,
  wrapError,
} from '../../utils';
import { getCaseToUpdate } from '../helpers';
import { buildSubCaseUserActions } from '../../../../services/user_actions/helpers';
import { createAlertUpdateRequest } from '../../../../common';
import { UpdateAlertRequest } from '../../../../client/types';
import { createCaseError } from '../../../../common/error';

interface UpdateArgs {
  client: SavedObjectsClientContract;
  caseService: CaseServiceSetup;
  userActionService: CaseUserActionServiceSetup;
  request: KibanaRequest;
  casesClient: CasesClient;
  subCases: SubCasesPatchRequest;
  logger: Logger;
}

function checkNonExistingOrConflict(
  toUpdate: SubCasePatchRequest[],
  fromStorage: Map<string, SavedObject<SubCaseAttributes>>
) {
  const nonExistingSubCases: SubCasePatchRequest[] = [];
  const conflictedSubCases: SubCasePatchRequest[] = [];
  for (const subCaseToUpdate of toUpdate) {
    const bulkEntry = fromStorage.get(subCaseToUpdate.id);

    if (bulkEntry && bulkEntry.error) {
      nonExistingSubCases.push(subCaseToUpdate);
    }

    if (!bulkEntry || bulkEntry.version !== subCaseToUpdate.version) {
      conflictedSubCases.push(subCaseToUpdate);
    }
  }

  if (nonExistingSubCases.length > 0) {
    throw Boom.notFound(
      `These sub cases ${nonExistingSubCases
        .map((c) => c.id)
        .join(', ')} do not exist. Please check you have the correct ids.`
    );
  }

  if (conflictedSubCases.length > 0) {
    throw Boom.conflict(
      `These sub cases ${conflictedSubCases
        .map((c) => c.id)
        .join(', ')} has been updated. Please refresh before saving additional updates.`
    );
  }
}

interface GetParentIDsResult {
  ids: string[];
  parentIDToSubID: Map<string, string[]>;
}

function getParentIDs({
  subCasesMap,
  subCaseIDs,
}: {
  subCasesMap: Map<string, SavedObject<SubCaseAttributes>>;
  subCaseIDs: string[];
}): GetParentIDsResult {
  return subCaseIDs.reduce<GetParentIDsResult>(
    (acc, id) => {
      const subCase = subCasesMap.get(id);
      if (subCase && subCase.references.length > 0) {
        const parentID = subCase.references[0].id;
        acc.ids.push(parentID);
        let subIDs = acc.parentIDToSubID.get(parentID);
        if (subIDs === undefined) {
          subIDs = [];
        }
        subIDs.push(id);
        acc.parentIDToSubID.set(parentID, subIDs);
      }
      return acc;
    },
    { ids: [], parentIDToSubID: new Map<string, string[]>() }
  );
}

async function getParentCases({
  caseService,
  client,
  subCaseIDs,
  subCasesMap,
}: {
  caseService: CaseServiceSetup;
  client: SavedObjectsClientContract;
  subCaseIDs: string[];
  subCasesMap: Map<string, SavedObject<SubCaseAttributes>>;
}): Promise<Map<string, SavedObject<ESCaseAttributes>>> {
  const parentIDInfo = getParentIDs({ subCaseIDs, subCasesMap });

  const parentCases = await caseService.getCases({
    client,
    caseIds: parentIDInfo.ids,
  });

  const parentCaseErrors = parentCases.saved_objects.filter((so) => so.error !== undefined);

  if (parentCaseErrors.length > 0) {
    throw Boom.badRequest(
      `Unable to find parent cases: ${parentCaseErrors
        .map((c) => c.id)
        .join(', ')} for sub cases: ${subCaseIDs.join(', ')}`
    );
  }

  return parentCases.saved_objects.reduce((acc, so) => {
    const subCaseIDsWithParent = parentIDInfo.parentIDToSubID.get(so.id);
    subCaseIDsWithParent?.forEach((subCaseId) => {
      acc.set(subCaseId, so);
    });
    return acc;
  }, new Map<string, SavedObject<ESCaseAttributes>>());
}

function getValidUpdateRequests(
  toUpdate: SubCasePatchRequest[],
  subCasesMap: Map<string, SavedObject<SubCaseAttributes>>
): SubCasePatchRequest[] {
  const validatedSubCaseAttributes: SubCasePatchRequest[] = toUpdate.map((updateCase) => {
    const currentCase = subCasesMap.get(updateCase.id);
    return currentCase != null
      ? getCaseToUpdate(currentCase.attributes, {
          ...updateCase,
        })
      : { id: updateCase.id, version: updateCase.version };
  });

  return validatedSubCaseAttributes.filter((updateCase: SubCasePatchRequest) => {
    const { id, version, ...updateCaseAttributes } = updateCase;
    return Object.keys(updateCaseAttributes).length > 0;
  });
}

/**
 * Get the id from a reference in a comment for a sub case
 */
function getID(comment: SavedObject<CommentAttributes>): string | undefined {
  return comment.references.find((ref) => ref.type === SUB_CASE_SAVED_OBJECT)?.id;
}

/**
 * Get all the alert comments for a set of sub cases
 */
async function getAlertComments({
  subCasesToSync,
  caseService,
  client,
}: {
  subCasesToSync: SubCasePatchRequest[];
  caseService: CaseServiceSetup;
  client: SavedObjectsClientContract;
}): Promise<SavedObjectsFindResponse<CommentAttributes>> {
  const ids = subCasesToSync.map((subCase) => subCase.id);
  return caseService.getAllSubCaseComments({
    client,
    id: ids,
    options: {
      filter: `${CASE_COMMENT_SAVED_OBJECT}.attributes.type: ${CommentType.alert} OR ${CASE_COMMENT_SAVED_OBJECT}.attributes.type: ${CommentType.generatedAlert}`,
    },
  });
}

/**
 * Updates the status of alerts for the specified sub cases.
 */
async function updateAlerts({
  subCasesToSync,
  caseService,
  client,
  casesClient,
  logger,
}: {
  subCasesToSync: SubCasePatchRequest[];
  caseService: CaseServiceSetup;
  client: SavedObjectsClientContract;
  casesClient: CasesClient;
  logger: Logger;
}) {
  try {
    const subCasesToSyncMap = subCasesToSync.reduce((acc, subCase) => {
      acc.set(subCase.id, subCase);
      return acc;
    }, new Map<string, SubCasePatchRequest>());
    // get all the alerts for all sub cases that need to be synced
    const totalAlerts = await getAlertComments({ caseService, client, subCasesToSync });
    // create a map of the status (open, closed, etc) to alert info that needs to be updated
    const alertsToUpdate = totalAlerts.saved_objects.reduce(
      (acc: UpdateAlertRequest[], alertComment) => {
        if (isCommentRequestTypeAlertOrGenAlert(alertComment.attributes)) {
          const id = getID(alertComment);
          const status =
            id !== undefined
              ? subCasesToSyncMap.get(id)?.status ?? CaseStatuses.open
              : CaseStatuses.open;

          acc.push(...createAlertUpdateRequest({ comment: alertComment.attributes, status }));
        }
        return acc;
      },
      []
    );

    await casesClient.updateAlertsStatus({ alerts: alertsToUpdate });
  } catch (error) {
    throw createCaseError({
      message: `Failed to update alert status while updating sub cases: ${JSON.stringify(
        subCasesToSync
      )}: ${error}`,
      logger,
      error,
    });
  }
}

async function update({
  client,
  caseService,
  userActionService,
  request,
  casesClient,
  subCases,
  logger,
}: UpdateArgs): Promise<SubCasesResponse> {
  const query = pipe(
    excess(SubCasesPatchRequestRt).decode(subCases),
    fold(throwErrors(Boom.badRequest), identity)
  );

  try {
    const bulkSubCases = await caseService.getSubCases({
      client,
      ids: query.subCases.map((q) => q.id),
    });

    const subCasesMap = bulkSubCases.saved_objects.reduce((acc, so) => {
      acc.set(so.id, so);
      return acc;
    }, new Map<string, SavedObject<SubCaseAttributes>>());

    checkNonExistingOrConflict(query.subCases, subCasesMap);

    const nonEmptySubCaseRequests = getValidUpdateRequests(query.subCases, subCasesMap);

    if (nonEmptySubCaseRequests.length <= 0) {
      throw Boom.notAcceptable('All update fields are identical to current version.');
    }

    const subIDToParentCase = await getParentCases({
      client,
      caseService,
      subCaseIDs: nonEmptySubCaseRequests.map((subCase) => subCase.id),
      subCasesMap,
    });

    // eslint-disable-next-line @typescript-eslint/naming-convention
    const { username, full_name, email } = await caseService.getUser({ request });
    const updatedAt = new Date().toISOString();
    const updatedCases = await caseService.patchSubCases({
      client,
      subCases: nonEmptySubCaseRequests.map((thisCase) => {
        const { id: subCaseId, version, ...updateSubCaseAttributes } = thisCase;
        let closedInfo: { closed_at: string | null; closed_by: User | null } = {
          closed_at: null,
          closed_by: null,
        };

        if (
          updateSubCaseAttributes.status &&
          updateSubCaseAttributes.status === CaseStatuses.closed
        ) {
          closedInfo = {
            closed_at: updatedAt,
            closed_by: { email, full_name, username },
          };
        } else if (
          updateSubCaseAttributes.status &&
          (updateSubCaseAttributes.status === CaseStatuses.open ||
            updateSubCaseAttributes.status === CaseStatuses['in-progress'])
        ) {
          closedInfo = {
            closed_at: null,
            closed_by: null,
          };
        }
        return {
          subCaseId,
          updatedAttributes: {
            ...updateSubCaseAttributes,
            ...closedInfo,
            updated_at: updatedAt,
            updated_by: { email, full_name, username },
          },
          version,
        };
      }),
    });

    const subCasesToSyncAlertsFor = nonEmptySubCaseRequests.filter((subCaseToUpdate) => {
      const storedSubCase = subCasesMap.get(subCaseToUpdate.id);
      const parentCase = subIDToParentCase.get(subCaseToUpdate.id);
      return (
        storedSubCase !== undefined &&
        subCaseToUpdate.status !== undefined &&
        storedSubCase.attributes.status !== subCaseToUpdate.status &&
        parentCase?.attributes.settings.syncAlerts
      );
    });

    await updateAlerts({
      caseService,
      client,
      casesClient,
      subCasesToSync: subCasesToSyncAlertsFor,
      logger,
    });

    const returnUpdatedSubCases = updatedCases.saved_objects.reduce<SubCaseResponse[]>(
      (acc, updatedSO) => {
        const originalSubCase = subCasesMap.get(updatedSO.id);
        if (originalSubCase) {
          acc.push(
            flattenSubCaseSavedObject({
              savedObject: {
                ...originalSubCase,
                ...updatedSO,
                attributes: { ...originalSubCase.attributes, ...updatedSO.attributes },
                references: originalSubCase.references,
                version: updatedSO.version ?? originalSubCase.version,
              },
            })
          );
        }
        return acc;
      },
      []
    );

    await userActionService.postUserActions({
      client,
      actions: buildSubCaseUserActions({
        originalSubCases: bulkSubCases.saved_objects,
        updatedSubCases: updatedCases.saved_objects,
        actionDate: updatedAt,
        actionBy: { email, full_name, username },
      }),
    });

    return SubCasesResponseRt.encode(returnUpdatedSubCases);
  } catch (error) {
    const idVersions = query.subCases.map((subCase) => ({
      id: subCase.id,
      version: subCase.version,
    }));
    throw createCaseError({
      message: `Failed to update sub cases: ${JSON.stringify(idVersions)}: ${error}`,
      error,
      logger,
    });
  }
}

export function initPatchSubCasesApi({
  router,
  caseService,
  userActionService,
  logger,
}: RouteDeps) {
  router.patch(
    {
      path: SUB_CASES_PATCH_DEL_URL,
      validate: {
        body: escapeHatch,
      },
    },
    async (context, request, response) => {
      try {
        const casesClient = context.cases.getCasesClient();
        const subCases = request.body as SubCasesPatchRequest;

        return response.ok({
          body: await update({
            request,
            subCases,
            casesClient,
            client: context.core.savedObjects.client,
            caseService,
            userActionService,
            logger,
          }),
        });
      } catch (error) {
        logger.error(`Failed to patch sub cases in route: ${error}`);
        return response.customError(wrapError(error));
      }
    }
  );
}<|MERGE_RESOLUTION|>--- conflicted
+++ resolved
@@ -34,17 +34,10 @@
   SubCasesResponseRt,
   User,
   CommentAttributes,
-<<<<<<< HEAD
-} from '../../../../../common/api';
-import {
   SUB_CASES_PATCH_DEL_URL,
   CASE_COMMENT_SAVED_OBJECT,
   SUB_CASE_SAVED_OBJECT,
-} from '../../../../../common/constants';
-=======
 } from '../../../../../common';
-import { SUB_CASES_PATCH_DEL_URL } from '../../../../../common';
->>>>>>> bdcd2ec8
 import { RouteDeps } from '../../types';
 import {
   escapeHatch,
