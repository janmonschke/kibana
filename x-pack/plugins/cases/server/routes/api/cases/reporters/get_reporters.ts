/*
 * Copyright Elasticsearch B.V. and/or licensed to Elasticsearch B.V. under one
 * or more contributor license agreements. Licensed under the Elastic License
 * 2.0; you may not use this file except in compliance with the Elastic License
 * 2.0.
 */

import { UsersRt } from '../../../../../common/api';
import { RouteDeps } from '../../types';
import { wrapError } from '../../utils';
<<<<<<< HEAD
import { CASE_REPORTERS_URL, SAVED_OBJECT_TYPES } from '../../../../../common';
=======
import { CASE_REPORTERS_URL } from '../../../../../common/constants';
>>>>>>> c0f9bfcd

export function initGetReportersApi({ caseService, router, logger }: RouteDeps) {
  router.get(
    {
      path: CASE_REPORTERS_URL,
      validate: {},
    },
    async (context, request, response) => {
      try {
        const client = context.core.savedObjects.getClient({
          includedHiddenTypes: SAVED_OBJECT_TYPES,
        });
        const reporters = await caseService.getReporters({
          client,
        });
        return response.ok({ body: UsersRt.encode(reporters) });
      } catch (error) {
        logger.error(`Failed to get reporters in route: ${error}`);
        return response.customError(wrapError(error));
      }
    }
  );
}<|MERGE_RESOLUTION|>--- conflicted
+++ resolved
@@ -8,11 +8,7 @@
 import { UsersRt } from '../../../../../common/api';
 import { RouteDeps } from '../../types';
 import { wrapError } from '../../utils';
-<<<<<<< HEAD
-import { CASE_REPORTERS_URL, SAVED_OBJECT_TYPES } from '../../../../../common';
-=======
-import { CASE_REPORTERS_URL } from '../../../../../common/constants';
->>>>>>> c0f9bfcd
+import { CASE_REPORTERS_URL, SAVED_OBJECT_TYPES } from '../../../../../common/constants';
 
 export function initGetReportersApi({ caseService, router, logger }: RouteDeps) {
   router.get(
