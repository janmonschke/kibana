/*
 * Copyright Elasticsearch B.V. and/or licensed to Elasticsearch B.V. under one
 * or more contributor license agreements. Licensed under the Elastic License
 * 2.0; you may not use this file except in compliance with the Elastic License
 * 2.0.
 */

import { RouteDeps } from '../../types';
import { wrapError } from '../../utils';
<<<<<<< HEAD
import { CASE_TAGS_URL, SAVED_OBJECT_TYPES } from '../../../../../common/constants';
=======
import { CASE_TAGS_URL } from '../../../../../common';
>>>>>>> bdcd2ec8

export function initGetTagsApi({ caseService, router }: RouteDeps) {
  router.get(
    {
      path: CASE_TAGS_URL,
      validate: {},
    },
    async (context, request, response) => {
      try {
        const client = context.core.savedObjects.getClient({
          includedHiddenTypes: SAVED_OBJECT_TYPES,
        });
        const tags = await caseService.getTags({
          client,
        });
        return response.ok({ body: tags });
      } catch (error) {
        return response.customError(wrapError(error));
      }
    }
  );
}<|MERGE_RESOLUTION|>--- conflicted
+++ resolved
@@ -7,11 +7,7 @@
 
 import { RouteDeps } from '../../types';
 import { wrapError } from '../../utils';
-<<<<<<< HEAD
-import { CASE_TAGS_URL, SAVED_OBJECT_TYPES } from '../../../../../common/constants';
-=======
-import { CASE_TAGS_URL } from '../../../../../common';
->>>>>>> bdcd2ec8
+import { CASE_TAGS_URL, SAVED_OBJECT_TYPES } from '../../../../../common';
 
 export function initGetTagsApi({ caseService, router }: RouteDeps) {
   router.get(
