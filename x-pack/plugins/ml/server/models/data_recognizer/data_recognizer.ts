--- conflicted
+++ resolved
@@ -622,20 +622,8 @@
     return results;
   }
 
-<<<<<<< HEAD
-  private async _loadIndexPatterns() {
-    return await this._savedObjectsClient.find<IndexPatternAttributes>({
-      type: 'index-pattern',
-      perPage: 1000,
-    });
-  }
-
-  // returns a id based on a data viewn name
-  private async _getIndexPatternId(name: string) {
-=======
-  // returns a id based on an index pattern name
+  // returns a id based on a data view name
   private async _getIndexPatternId(name: string): Promise<string | undefined> {
->>>>>>> b103a544
     try {
       const dataViews = await this._dataViewsService.find(name);
       return dataViews.find((d) => d.title === name)?.id;
