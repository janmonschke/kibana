--- conflicted
+++ resolved
@@ -423,14 +423,6 @@
               }
             }
 
-<<<<<<< HEAD
-          // Delete the data view if there's a data view that matches the name of dest index
-          if (destinationIndex && deleteDestIndexPattern) {
-            try {
-              const indexPatternId = await getIndexPatternId(context, destinationIndex);
-              if (indexPatternId) {
-                await deleteDestIndexPatternById(context, indexPatternId);
-=======
             // Delete the index pattern if there's an index pattern that matches the name of dest index
             if (destinationIndex && deleteDestIndexPattern) {
               try {
@@ -442,7 +434,6 @@
                 destIndexPatternDeleted.success = true;
               } catch (deleteDestIndexPatternError) {
                 destIndexPatternDeleted.error = deleteDestIndexPatternError;
->>>>>>> b103a544
               }
             }
           }
