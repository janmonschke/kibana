/*
 * Copyright Elasticsearch B.V. and/or licensed to Elasticsearch B.V. under one
 * or more contributor license agreements. Licensed under the Elastic License
 * 2.0; you may not use this file except in compliance with the Elastic License
 * 2.0.
 */

// Mock the mlJobService that is used for testing custom URLs.
import { UrlConfig } from '../../../../../common/types/custom_urls';
import { shallow } from 'enzyme';

jest.mock('../../../services/job_service.js', () => 'mlJobService');

import React from 'react';

import { CustomUrlEditor } from './editor';
import { TIME_RANGE_TYPE, URL_TYPE } from './constants';
import { CustomUrlSettings } from './utils';
import { DataView } from '../../../../../../../../src/plugins/data_views/common';

function prepareTest(customUrl: CustomUrlSettings, setEditCustomUrlFn: (url: UrlConfig) => void) {
  const savedCustomUrls = [
    {
      url_name: 'Show data',
      time_range: 'auto',
      url_value:
        "discover#/?_g=(time:(from:'$earliest$',mode:absolute,to:'$latest$'))&_a=" +
        '(index:e532ba80-b76f-11e8-a9dc-37914a458883,query:(language:lucene,query:\'airline:"$airline$"\'))',
    },
    {
      url_name: 'Show dashboard',
      time_range: '1h',
      url_value:
        'dashboards#/view/52ea8840-bbef-11e8-a04d-b1701b2b977e?_g=' +
        "(time:(from:'$earliest$',mode:absolute,to:'$latest$'))&" +
        '_a=(filters:!(),query:(language:lucene,query:\'airline:"$airline$"\'))',
    },
    {
      url_name: 'Show airline',
      time_range: 'auto',
      url_value: 'http://airlinecodes.info/airline-code-$airline$',
    },
  ];

  const dashboards = [
    { id: 'dash1', title: 'Dashboard 1' },
    { id: 'dash2', title: 'Dashboard 2' },
  ];

  const indexPatterns = [
<<<<<<< HEAD
    { id: 'pattern1', title: 'Data view 1' },
    { id: 'pattern2', title: 'Data view 2' },
  ] as IIndexPattern[];
=======
    { id: 'pattern1', title: 'Index Pattern 1' },
    { id: 'pattern2', title: 'Index Pattern 2' },
  ] as DataView[];
>>>>>>> b103a544

  const queryEntityFieldNames = ['airline'];

  const props = {
    customUrl,
    setEditCustomUrl: setEditCustomUrlFn,
    savedCustomUrls,
    dashboards,
    indexPatterns,
    queryEntityFieldNames,
  };

  return shallow(<CustomUrlEditor {...props} />);
}

describe('CustomUrlEditor', () => {
  const setEditCustomUrl = jest.fn(() => {});
  const dashboardUrl = {
    label: '',
    timeRange: {
      type: TIME_RANGE_TYPE.AUTO,
      interval: '',
    },
    type: URL_TYPE.KIBANA_DASHBOARD,
    kibanaSettings: {
      queryFieldNames: [],
      dashboardId: 'dash1',
    },
  };

  const discoverUrl = {
    label: 'Open Discover',
    timeRange: {
      type: TIME_RANGE_TYPE.INTERVAL,
      interval: '',
    },
    type: URL_TYPE.KIBANA_DISCOVER,
    kibanaSettings: {
      queryFieldNames: ['airline'],
      discoverIndexPatternId: 'pattern1',
    },
  };

  const otherUrl = {
    label: 'Show airline',
    timeRange: {
      type: TIME_RANGE_TYPE.AUTO,
      interval: '',
    },
    type: URL_TYPE.OTHER,
    otherUrlSettings: {
      urlValue: 'https://www.google.co.uk/search?q=airline+code+$airline$',
    },
  };

  test('renders the editor for a new dashboard type URL with no label', () => {
    const wrapper = prepareTest(dashboardUrl, setEditCustomUrl);
    expect(wrapper).toMatchSnapshot();
  });

  test('renders the editor for a dashboard type URL with a label', () => {
    const dashboardUrlEdit = {
      ...dashboardUrl,
      label: 'Open Dashboard 1',
    };
    const wrapper = prepareTest(dashboardUrlEdit, setEditCustomUrl);
    expect(wrapper).toMatchSnapshot();
  });

  test('renders the editor for a discover type URL with an entity and empty time range interval', () => {
    const wrapper = prepareTest(discoverUrl, setEditCustomUrl);
    expect(wrapper).toMatchSnapshot();
  });

  test('renders the editor for a discover type URL with valid time range interval', () => {
    const discoverUrlEdit = {
      ...discoverUrl,
      timeRange: {
        type: TIME_RANGE_TYPE.INTERVAL,
        interval: '1h',
      },
    };
    const wrapper = prepareTest(discoverUrlEdit, setEditCustomUrl);
    expect(wrapper).toMatchSnapshot();
  });

  test('renders the editor for other type of URL with duplicate label', () => {
    const wrapper = prepareTest(otherUrl, setEditCustomUrl);
    expect(wrapper).toMatchSnapshot();
  });

  test('renders the editor for other type of URL with unique label', () => {
    const otherUrlEdit = {
      ...otherUrl,
      label: 'View airline',
    };
    const wrapper = prepareTest(otherUrlEdit, setEditCustomUrl);
    expect(wrapper).toMatchSnapshot();
  });

  test('calls setEditCustomUrl on updating a custom URL field', () => {
    const wrapper = prepareTest(dashboardUrl, setEditCustomUrl);
    const labelInput = wrapper.find('EuiFieldText').first();
    labelInput.simulate('change', { target: { value: 'Edit' } });
    wrapper.update();
    expect(setEditCustomUrl).toHaveBeenCalled();
  });
});<|MERGE_RESOLUTION|>--- conflicted
+++ resolved
@@ -48,15 +48,9 @@
   ];
 
   const indexPatterns = [
-<<<<<<< HEAD
     { id: 'pattern1', title: 'Data view 1' },
     { id: 'pattern2', title: 'Data view 2' },
-  ] as IIndexPattern[];
-=======
-    { id: 'pattern1', title: 'Index Pattern 1' },
-    { id: 'pattern2', title: 'Index Pattern 2' },
   ] as DataView[];
->>>>>>> b103a544
 
   const queryEntityFieldNames = ['airline'];
 
