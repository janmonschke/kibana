--- conflicted
+++ resolved
@@ -204,11 +204,7 @@
                 >
                   <FormattedMessage
                     id="xpack.ml.newJob.wizard.jsonFlyout.indicesChange.calloutText"
-<<<<<<< HEAD
-                    defaultMessage="It is not possible to alter the indices being used by the datafeed here. If you wish to select a different data view or saved search, please start the job creation again, selecting a different data view."
-=======
-                    defaultMessage="You cannot alter the indices being used by the datafeed here. To select a different index pattern or saved search, go to step 1 of the wizard and select the Change index pattern option."
->>>>>>> 498050e0
+                    defaultMessage="You cannot alter the indices being used by the datafeed here. To select a different data view or saved search, go to step 1 of the wizard and select the Change data view option."
                   />
                 </EuiCallOut>
               </>
