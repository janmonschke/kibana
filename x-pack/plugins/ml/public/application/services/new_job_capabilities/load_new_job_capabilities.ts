--- conflicted
+++ resolved
@@ -28,13 +28,8 @@
         jobType === ANOMALY_DETECTOR ? newJobCapsService : newJobCapsServiceAnalytics;
 
       if (indexPatternId !== undefined) {
-<<<<<<< HEAD
-        // data view is being used
-        const indexPattern: IIndexPattern = await indexPatterns.get(indexPatternId);
-=======
         // index pattern is being used
         const indexPattern: DataView = await indexPatterns.get(indexPatternId);
->>>>>>> b103a544
         await serviceToUse.initializeFromIndexPattern(indexPattern);
         resolve(serviceToUse.newJobCaps);
       } else if (savedSearchId !== undefined) {
