--- conflicted
+++ resolved
@@ -14,29 +14,14 @@
   }
 
   showEditDataframe() {
-<<<<<<< HEAD
-    this.props.dispatch(dropdownOpen({
-      type: 'dataframe',
-      meta: { selected: this.props.value },
-    }));
-  }
-
-  showCreateDataframe() {
-    this.props.dispatch(dropdownOpen({
-      type: 'dataframe',
-      meta: { creating: true },
-    }));
-  }
-=======
     this.props.dispatch(dataframeSelect(this.props.value));
     this.props.dispatch(dropdownOpen('dataframe'));
-  },
+  }
 
   showCreateDataframe() {
     this.props.dispatch(dataframeCreate());
     this.props.dispatch(dropdownOpen('dataframe'));
-  },
->>>>>>> 368fac33
+  }
 
   filterDataframes() {
     const {dataframes, select, value, types} = this.props;
