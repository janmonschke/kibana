--- conflicted
+++ resolved
@@ -35,16 +35,12 @@
       path = `${path}.json`;
     }
 
-<<<<<<< HEAD
-    const absolutePath = Path.resolve(this.baseDir, path);
-=======
     return Path.resolve(this.baseDir, path);
   }
 
   private resolveAndValidatePath(path: string) {
     const absolutePath = this.resolvePath(path);
 
->>>>>>> 37728f52
     if (!existsSync(absolutePath)) {
       throw new Error(
         `unable to resolve path [${path}] to import/export, resolved relative to [${this.baseDir}]`
@@ -55,11 +51,7 @@
   }
 
   async load(path: string, options?: { space?: string }) {
-<<<<<<< HEAD
-    const src = this.resolvePath(path);
-=======
     const src = this.resolveAndValidatePath(path);
->>>>>>> 37728f52
     this.log.debug('resolved import for', path, 'to', src);
 
     const objects = await parseArchive(src);
@@ -94,11 +86,7 @@
   }
 
   async unload(path: string, options?: { space?: string }) {
-<<<<<<< HEAD
-    const src = this.resolvePath(path);
-=======
     const src = this.resolveAndValidatePath(path);
->>>>>>> 37728f52
     this.log.debug('unloading docs from archive at', src);
 
     const objects = await parseArchive(src);
